import os
from datetime import datetime
from pathlib import Path
import sys
import uuid
from unittest.mock import AsyncMock

import pytest

os.environ.setdefault("SECRET_KEY", "test-secret")
# NOTE:
# The production application uses PostgreSQL via the asyncpg driver.  Our test
# suite swaps the database URL to an on-disk SQLite database powered by
# aiosqlite so tests can run without provisioning PostgreSQL.  The async driver
# must therefore be installed in dev/test environments.
os.environ.setdefault("DATABASE_URL", "sqlite+aiosqlite:///./test.db")

sys.path.append(str(Path(__file__).resolve().parents[2]))

from app.services.unified_chat_service import (
    ChatIntent,
    ChatSession,
    ConversationMode,
    InterfaceType,
    TradingMode,
    UnifiedChatService,
)
from app.services.credit_ledger import InsufficientCreditsError


def test_unified_chat_service_initializes_key_attributes():
    service = UnifiedChatService()

    assert hasattr(service, "personalities")
    assert hasattr(service, "intent_patterns")


@pytest.mark.asyncio
async def test_trade_execution_pipeline_builds_structured_request():
    service = UnifiedChatService()

    service.market_analysis.analyze_trade_opportunity = AsyncMock(
        return_value={"opportunity": True}
    )
    service.ai_consensus.validate_trade_decision = AsyncMock(
        return_value={"approved": True}
    )

    original_validate_trade = service.trade_executor.validate_trade

    async def _wrapped_validate(trade_request, user_id):
        return await original_validate_trade(trade_request, user_id)

    service.trade_executor.validate_trade = AsyncMock(side_effect=_wrapped_validate)

    service.trade_executor.execute_trade = AsyncMock(
        return_value={
            "success": True,
            "trade_id": "trade-123",
            "simulation_result": {"order_id": "SIM-001", "status": "FILLED"},
        }
    )

    service._initiate_trade_monitoring = AsyncMock(
        return_value={"monitoring_active": True}
    )

    trade_params = {
        "symbol": "BTCUSDT",
        "action": "buy",
        "amount": 0.25,
        "order_type": "market",
        "simulation_mode": True,
    }

    result = await service._execute_trade_with_validation(trade_params, "user-123")

    assert result["success"] is True
    service.trade_executor.validate_trade.assert_awaited_once()
    service.trade_executor.execute_trade.assert_awaited_once()

    execution_call = service.trade_executor.execute_trade.await_args
    trade_request_arg, user_id_arg, simulation_mode_arg = execution_call.args

    assert user_id_arg == "user-123"
    assert simulation_mode_arg is True
    assert isinstance(trade_request_arg, dict)
    assert trade_request_arg["symbol"] == "BTCUSDT"
    assert trade_request_arg["action"].upper() == "BUY"
    assert trade_request_arg.get("side", trade_request_arg["action"].lower()) == "buy"
    quantity = trade_request_arg.get("quantity")
    if quantity is not None:
        assert quantity == pytest.approx(0.25)
    else:
        position_size = trade_request_arg.get("position_size_usd")
        amount_field = trade_request_arg.get("amount")
        if position_size is not None:
            assert position_size == pytest.approx(0.25)
        else:
            assert amount_field == pytest.approx(0.25)
    assert trade_request_arg["order_type"].upper() == "MARKET"


@pytest.mark.asyncio
async def test_rebalancing_normalizes_and_executes_structured_trades():
    service = UnifiedChatService()

    service.trade_executor.validate_trade = AsyncMock(
        return_value={
            "valid": True,
            "trade_request": {
                "symbol": "ETHUSDT",
                "action": "BUY",
                "side": "buy",
                "quantity": 2.0,
                "order_type": "LIMIT",
            },
        }
    )

    service.trade_executor.execute_trade = AsyncMock(
        return_value={
            "success": True,
            "simulation_result": {
                "quantity": 1.95,
                "execution_price": 2050.0,
            },
        }
    )

    rebalance_analysis = {
        "recommended_trades": [
            {
                "symbol": "ethusdt",
                "action": "buy",
                "amount": "4000",
                "reference_price": "2000",
                "order_type": "limit",
                "simulation_mode": "false",
            }
        ]
    }

    result = await service._execute_rebalancing(rebalance_analysis, "user-abc")

    service.trade_executor.validate_trade.assert_awaited_once()
    service.trade_executor.execute_trade.assert_awaited_once()

    validation_call = service.trade_executor.validate_trade.await_args
    validation_request_arg, validation_user_arg = validation_call.args

    assert validation_user_arg == "user-abc"
    assert validation_request_arg["symbol"] == "ethusdt"
    assert validation_request_arg["action"] == "buy"
    assert validation_request_arg["position_size_usd"] == 4000.0
    assert validation_request_arg["quantity"] == 2.0

    execution_call = service.trade_executor.execute_trade.await_args
    exec_request_arg, exec_user_arg, exec_simulation_mode = execution_call.args

    assert exec_user_arg == "user-abc"
    assert exec_simulation_mode is False
    assert exec_request_arg["symbol"] == "ETHUSDT"
    assert exec_request_arg["action"] == "BUY"
    assert exec_request_arg["side"] == "buy"
    assert exec_request_arg["quantity"] == 2.0
    assert exec_request_arg["order_type"] == "LIMIT"
    assert exec_request_arg["position_size_usd"] == 4000.0
    assert exec_request_arg["reference_price"] == 2000.0
    assert exec_request_arg["price"] == 2000.0

    assert result["success"] is True
    assert result["trades_executed"] == 1
    assert result["trades_failed"] == 0

    execution_metadata = result["results"][0]["rebalance_execution"]
    assert execution_metadata["requested_notional_usd"] == 4000.0
    assert execution_metadata["requested_quantity"] == 2.0
    assert execution_metadata["simulation_mode"] is False
    assert execution_metadata["filled_quantity"] == pytest.approx(1.95)
    assert execution_metadata["fill_price"] == pytest.approx(2050.0)
    assert execution_metadata["filled_value_usd"] == pytest.approx(1.95 * 2050.0)


def test_opportunity_prompt_uses_fractional_weights_and_trade_values():
    service = UnifiedChatService()

    context = {
        "opportunities": {
            "opportunities": [
                {
                    "strategy_name": "AI Portfolio Optimization - Core",
                    "symbol": "BTCUSDT",
                    "confidence_score": 0.82,
                    "profit_potential_usd": 1250,
                    "required_capital_usd": 1500,
                    "metadata": {
                        "strategy": "core_balanced",
                        "amount": "15%",
                        "target_weight": "15%",
                        "weight_change": "0.5%",
                        "trade_value_usd": 1500,
                    },
                }
            ],
            "user_profile": {"risk_profile": "balanced"},
        }
    }

    context["user_config"] = {
        "risk_tolerance": "balanced",
        "investment_amount": 25000,
        "time_horizon": "medium_term",
        "investment_objectives": ["growth"],
        "constraints": [],
    }
    context["allowed_symbols"] = ["BTCUSDT"]
    context["portfolio_optimization"] = {
        "primary_strategy": "risk_parity",
        "strategies": [
            {
                "strategy": "risk_parity",
                "expected_return": 0.15,
                "expected_volatility": 0.09,
                "sharpe_ratio": 1.2,
                "confidence": 0.85,
                "result": {"weights": {"BTCUSDT": 0.15}},
                "suggested_trades": [
                    {
                        "symbol": "BTCUSDT",
                        "action": "buy",
                        "notional_value": 1500,
                        "quantity": 0.05,
                        "target_weight": 0.15,
                        "weight_change": 0.005,
                        "reference_price": 30000,
                    }
                ],
            }
        ],
    }

    prompt = service._build_response_prompt(
        "Show me portfolio optimization opportunities",
        ChatIntent.OPPORTUNITY_DISCOVERY,
        context,
    )

    assert "Expected annual return" in prompt
    assert "Target Allocation: 15.0%" in prompt
    assert "Suggested Trade Size: ≈ $1,500.00" in prompt


def test_profile_parser_extracts_amount_and_constraints():
    service = UnifiedChatService()

    message = "I can invest $20k, avoid leverage and DOGE, but otherwise flexible"
    updates = service._parse_investor_profile_response(
        message,
        list(service.INVESTOR_PROFILE_FIELDS),
    )

    assert updates.get("investment_amount") == pytest.approx(20000.0)
    constraints = updates.get("constraints")
    assert constraints is not None
    assert "no_leverage" in constraints


@pytest.mark.asyncio
async def test_strategy_management_prefetches_portfolio_once():
    service = UnifiedChatService()

    portfolio_payload = {
        "success": True,
        "active_strategies": [
            {"id": "alpha", "name": "Alpha Momentum"}
        ],
        "total_strategies": 1,
    }
    marketplace_payload = {
        "strategies": [
            {"id": "beta", "name": "Beta Mean Reversion"}
        ]
    }

    service.strategy_marketplace.get_user_strategy_portfolio = AsyncMock(
        return_value=portfolio_payload
    )
    service.strategy_marketplace.get_marketplace_strategies = AsyncMock(
        return_value=marketplace_payload
    )

    service._analyze_intent_unified = AsyncMock(
        return_value={
            "intent": ChatIntent.STRATEGY_MANAGEMENT,
            "confidence": 0.92,
            "requires_action": False,
            "entities": {},
        }
    )

    expected_response = {"success": True, "content": "ok"}
    service._generate_complete_response = AsyncMock(return_value=expected_response)

    user_id = str(uuid.uuid4())
    session_id = str(uuid.uuid4())
    conversation_mode = ConversationMode.PAPER_TRADING

    service.sessions[session_id] = ChatSession(
        session_id=session_id,
        user_id=user_id,
        interface=InterfaceType.WEB_CHAT,
        conversation_mode=conversation_mode,
        trading_mode=TradingMode.BALANCED,
        created_at=datetime.utcnow(),
        last_activity=datetime.utcnow(),
        context={
            "interface": InterfaceType.WEB_CHAT.value,
            "conversation_mode": conversation_mode.value,
            "trading_mode": TradingMode.BALANCED.value,
        },
        messages=[],
    )

    result = await service.process_message(
        message="Show my strategies",
        user_id=user_id,
        session_id=session_id,
        conversation_mode=conversation_mode,
    )

    assert result == expected_response
    service.strategy_marketplace.get_user_strategy_portfolio.assert_awaited_once()
    service.strategy_marketplace.get_marketplace_strategies.assert_awaited_once()

    _, _, _, context_arg = service._generate_complete_response.await_args.args
    assert context_arg["user_strategies"] is portfolio_payload
    assert context_arg["marketplace_strategies"] is marketplace_payload


<<<<<<< HEAD
@pytest.mark.asyncio
async def test_strategy_guidance_requires_investor_profile_before_response():
    service = UnifiedChatService()

    # Avoid hitting external systems during the test
    service.memory_service.create_session = AsyncMock(return_value="session-test")
    service.memory_service.update_session_context = AsyncMock(return_value=True)
    service._analyze_intent_unified = AsyncMock(
        return_value={
            "intent": ChatIntent.OPPORTUNITY_DISCOVERY,
            "confidence": 0.88,
            "requires_action": False,
            "entities": {},
        }
    )
    service._gather_context_data = AsyncMock()
    service._generate_complete_response = AsyncMock()

    user_id = str(uuid.uuid4())

    first_response = await service.process_message(
        message="Find me the best opportunities",
        user_id=user_id,
        conversation_mode=ConversationMode.LIVE_TRADING,
    )

    assert first_response["success"] is False
    assert first_response["requires_action"] is True
    assert "risk tolerance" in first_response["content"].lower()
    service._generate_complete_response.assert_not_awaited()

    session_id = first_response["session_id"]
    pending_context = service.sessions[session_id].context
    assert "awaiting_profile_fields" in pending_context

    second_prompt = await service.process_message(
        message="I'm conservative with a long-term horizon focused on income",
        user_id=user_id,
        session_id=session_id,
        conversation_mode=ConversationMode.LIVE_TRADING,
    )

    assert second_prompt["success"] is False
    assert second_prompt.get("requires_action") is True
    assert "capital you want the plan to manage" in second_prompt["content"].lower()

    final_ack = await service.process_message(
        message="I can invest $15,000 and have no constraints",
        user_id=user_id,
        session_id=session_id,
        conversation_mode=ConversationMode.LIVE_TRADING,
    )

    assert final_ack["success"] is True
    assert final_ack.get("metadata", {}).get("preference_update") is True

    assert "awaiting_profile_fields" not in service.sessions[session_id].context

    stored_config = await service._get_user_config(user_id)
    assert stored_config.get("risk_tolerance") == "conservative"
    assert stored_config.get("time_horizon") == "long_term"
    assert stored_config.get("investment_amount") == pytest.approx(15000.0)
    assert stored_config.get("constraints") == []
    assert stored_config.get("investment_objectives") == ["income"]

    service._generate_complete_response.reset_mock()
=======
def test_resolve_chat_credit_cost_prefers_overrides():
    service = UnifiedChatService()
    service.chat_credit_cost_overrides = {
        ConversationMode.ANALYSIS.value: 3,
        ChatIntent.MARKET_ANALYSIS.value: 5,
    }

    mode_override = service._resolve_chat_credit_cost(
        ChatIntent.PORTFOLIO_ANALYSIS,
        ConversationMode.ANALYSIS,
    )
    intent_override = service._resolve_chat_credit_cost(
        ChatIntent.MARKET_ANALYSIS,
        ConversationMode.LIVE_TRADING,
    )

    assert mode_override == 3
    assert intent_override == 5


@pytest.mark.asyncio
async def test_process_message_charges_credits_when_required():
    service = UnifiedChatService()
    session_id = str(uuid.uuid4())
    user_id = str(uuid.uuid4())

    service.sessions[session_id] = ChatSession(
        session_id=session_id,
        user_id=user_id,
        interface=InterfaceType.WEB_CHAT,
        conversation_mode=ConversationMode.LIVE_TRADING,
        trading_mode=TradingMode.BALANCED,
        created_at=datetime.utcnow(),
        last_activity=datetime.utcnow(),
        context={},
        messages=[],
    )

    intent_payload = {
        "intent": ChatIntent.MARKET_ANALYSIS,
        "confidence": 0.96,
        "requires_action": False,
        "entities": {},
    }

    service._analyze_intent_unified = AsyncMock(return_value=intent_payload)
>>>>>>> 8df16775
    service._check_requirements = AsyncMock(
        return_value={
            "allowed": True,
            "message": "All checks passed",
<<<<<<< HEAD
            "user_config": {
                "risk_tolerance": "conservative",
                "investment_amount": 15000.0,
                "time_horizon": "long_term",
                "investment_objectives": ["income"],
                "constraints": [],
                "trading_mode": TradingMode.CONSERVATIVE.value,
                "operation_mode": "assisted",
            },
        },
    )

    service._gather_context_data.reset_mock()
    service._gather_context_data.return_value = {
        "opportunities": {"opportunities": [], "user_profile": {}},
        "user_config": {
            "risk_tolerance": "conservative",
            "investment_amount": 15000.0,
            "time_horizon": "long_term",
            "investment_objectives": ["income"],
            "constraints": [],
        },
    }

    service._generate_complete_response.return_value = {"success": True, "content": "ready"}

    final_response = await service.process_message(
        message="Find me the best opportunities",
        user_id=user_id,
        session_id=session_id,
        conversation_mode=ConversationMode.LIVE_TRADING,
    )

    assert final_response["success"] is True
    service._generate_complete_response.assert_awaited_once()


@pytest.mark.asyncio
async def test_opportunity_prompts_reflect_profile_differences():
    service = UnifiedChatService()

    service.memory_service.create_session = AsyncMock(return_value="session-pref")
    service.memory_service.update_session_context = AsyncMock(return_value=True)
    service._save_conversation = AsyncMock(return_value=None)

    conservative_config = {
        "risk_tolerance": "conservative",
        "investment_amount": 20000.0,
        "time_horizon": "long_term",
        "investment_objectives": ["income"],
        "constraints": [],
        "trading_mode": TradingMode.CONSERVATIVE.value,
        "operation_mode": "assisted",
    }
    aggressive_config = {
        "risk_tolerance": "aggressive",
        "investment_amount": 5000.0,
        "time_horizon": "short_term",
        "investment_objectives": ["growth"],
        "constraints": ["no_leverage"],
        "trading_mode": TradingMode.AGGRESSIVE.value,
        "operation_mode": "assisted",
    }

    base_opportunities = [
        {
            "strategy_name": "AI Portfolio Optimization - Core",
            "symbol": "BTCUSDT",
            "confidence_score": 0.9,
            "profit_potential_usd": 1200,
            "metadata": {
                "risk_level": "low",
                "time_horizon": "long_term",
                "objective": "income",
                "amount": "10%",
            },
        },
        {
            "strategy_name": "High Beta Momentum",
            "symbol": "DOGEUSDT",
            "confidence_score": 0.75,
            "profit_potential_usd": 2500,
            "metadata": {
                "risk_level": "high",
                "time_horizon": "short_term",
                "objective": "growth",
                "amount": "8%",
            },
        },
    ]

    async def gather_context_side_effect(*args, **kwargs):
        user_config = kwargs.get("user_config") or {}
        risk = user_config.get("risk_tolerance", "balanced")
        if risk == "conservative":
            allowed = ["BTCUSDT"]
            strategy_tag = "risk_parity"
        else:
            allowed = ["BTCUSDT", "DOGEUSDT"]
            strategy_tag = "kelly_criterion"

        return {
            "opportunities": {
                "opportunities": list(base_opportunities),
                "user_profile": {"risk_profile": user_config.get("risk_tolerance", "balanced")},
            },
            "user_config": user_config,
            "allowed_symbols": allowed,
            "portfolio_optimization": {
                "primary_strategy": strategy_tag,
                "strategies": [
                    {
                        "strategy": strategy_tag,
                        "expected_return": 0.12 if risk == "conservative" else 0.25,
                        "expected_volatility": 0.06 if risk == "conservative" else 0.2,
                        "sharpe_ratio": 1.3,
                        "confidence": 0.8,
                        "result": {"weights": {symbol: 0.5 for symbol in allowed}},
                        "suggested_trades": [],
                    }
                ],
            },
        }

    service._analyze_intent_unified = AsyncMock(
        return_value={
            "intent": ChatIntent.OPPORTUNITY_DISCOVERY,
            "confidence": 0.95,
            "requires_action": False,
            "entities": {},
        }
    )

    service._check_requirements = AsyncMock(
        side_effect=[
            {
                "allowed": True,
                "message": "All checks passed",
                "user_config": conservative_config,
            },
            {
                "allowed": True,
                "message": "All checks passed",
                "user_config": aggressive_config,
            },
        ]
    )

    service._gather_context_data = AsyncMock(side_effect=gather_context_side_effect)
    service.chat_ai.generate_response = AsyncMock(
        return_value={"success": True, "content": "ok", "elapsed_time": 0.1}
    )

    conservative_response = await service.process_message(
        message="Share personalized opportunities",
        user_id="profile-user",
        conversation_mode=ConversationMode.LIVE_TRADING,
    )
    assert conservative_response["success"] is True

    conservative_prompt = service.chat_ai.generate_response.await_args_list[0].kwargs["prompt"]
    assert "BTCUSDT" in conservative_prompt
    assert "DOGEUSDT" not in conservative_prompt
    assert "risk tolerance conservative" in conservative_prompt.lower()

    aggressive_response = await service.process_message(
        message="Share personalized opportunities",
        user_id="profile-user",
        session_id=conservative_response["session_id"],
        conversation_mode=ConversationMode.LIVE_TRADING,
    )
    assert aggressive_response["success"] is True

    aggressive_prompt = service.chat_ai.generate_response.await_args_list[1].kwargs["prompt"]
    assert "DOGEUSDT" in aggressive_prompt
    assert "risk tolerance aggressive" in aggressive_prompt.lower()
=======
            "credit_charge": {
                "credits": 4,
                "intent": ChatIntent.MARKET_ANALYSIS,
                "conversation_mode": ConversationMode.LIVE_TRADING,
            },
        }
    )
    service._gather_context_data = AsyncMock(return_value={})
    service._generate_complete_response = AsyncMock(
        return_value={
            "success": True,
            "session_id": session_id,
            "message_id": str(uuid.uuid4()),
            "content": "analysis",
            "intent": ChatIntent.MARKET_ANALYSIS.value,
            "confidence": 0.96,
            "timestamp": datetime.utcnow(),
        }
    )
    service._charge_chat_interaction = AsyncMock(
        return_value={
            "transaction_id": str(uuid.uuid4()),
            "credits": 4,
            "intent": ChatIntent.MARKET_ANALYSIS.value,
            "conversation_mode": ConversationMode.LIVE_TRADING.value,
        }
    )

    result = await service.process_message(
        "Give me a market update",
        user_id,
        session_id=session_id,
        conversation_mode=ConversationMode.LIVE_TRADING,
        stream=False,
    )

    service._charge_chat_interaction.assert_awaited_once_with(
        user_id,
        ChatIntent.MARKET_ANALYSIS,
        ConversationMode.LIVE_TRADING,
        4,
    )
    assert result["success"] is True


@pytest.mark.asyncio
async def test_process_message_returns_action_when_credits_insufficient():
    service = UnifiedChatService()
    session_id = str(uuid.uuid4())
    user_id = str(uuid.uuid4())

    service.sessions[session_id] = ChatSession(
        session_id=session_id,
        user_id=user_id,
        interface=InterfaceType.WEB_CHAT,
        conversation_mode=ConversationMode.LIVE_TRADING,
        trading_mode=TradingMode.BALANCED,
        created_at=datetime.utcnow(),
        last_activity=datetime.utcnow(),
        context={},
        messages=[],
    )

    intent_payload = {
        "intent": ChatIntent.MARKET_ANALYSIS,
        "confidence": 0.91,
        "requires_action": False,
        "entities": {},
    }

    service._analyze_intent_unified = AsyncMock(return_value=intent_payload)
    service._check_requirements = AsyncMock(
        return_value={
            "allowed": True,
            "message": "All checks passed",
            "credit_charge": {
                "credits": 6,
                "intent": ChatIntent.MARKET_ANALYSIS,
                "conversation_mode": ConversationMode.LIVE_TRADING,
            },
        }
    )
    service._gather_context_data = AsyncMock(return_value={})
    service._generate_complete_response = AsyncMock(
        return_value={
            "success": True,
            "session_id": session_id,
            "message_id": str(uuid.uuid4()),
            "content": "analysis",
            "intent": ChatIntent.MARKET_ANALYSIS.value,
            "confidence": 0.91,
            "timestamp": datetime.utcnow(),
        }
    )
    service._charge_chat_interaction = AsyncMock(
        side_effect=InsufficientCreditsError("insufficient")
    )

    result = await service.process_message(
        "Give me a market update",
        user_id,
        session_id=session_id,
        conversation_mode=ConversationMode.LIVE_TRADING,
        stream=False,
    )

    service._charge_chat_interaction.assert_awaited_once()
    assert result["success"] is False
    assert result["requires_action"] is True
    assert result["action_data"]["type"] == "credit_purchase"
    assert result["action_data"]["required_credits"] == 6
>>>>>>> 8df16775
<|MERGE_RESOLUTION|>--- conflicted
+++ resolved
@@ -338,7 +338,6 @@
     assert context_arg["marketplace_strategies"] is marketplace_payload
 
 
-<<<<<<< HEAD
 @pytest.mark.asyncio
 async def test_strategy_guidance_requires_investor_profile_before_response():
     service = UnifiedChatService()
@@ -405,7 +404,8 @@
     assert stored_config.get("investment_objectives") == ["income"]
 
     service._generate_complete_response.reset_mock()
-=======
+
+
 def test_resolve_chat_credit_cost_prefers_overrides():
     service = UnifiedChatService()
     service.chat_credit_cost_overrides = {
@@ -452,12 +452,10 @@
     }
 
     service._analyze_intent_unified = AsyncMock(return_value=intent_payload)
->>>>>>> 8df16775
     service._check_requirements = AsyncMock(
         return_value={
             "allowed": True,
             "message": "All checks passed",
-<<<<<<< HEAD
             "user_config": {
                 "risk_tolerance": "conservative",
                 "investment_amount": 15000.0,
@@ -633,117 +631,4 @@
 
     aggressive_prompt = service.chat_ai.generate_response.await_args_list[1].kwargs["prompt"]
     assert "DOGEUSDT" in aggressive_prompt
-    assert "risk tolerance aggressive" in aggressive_prompt.lower()
-=======
-            "credit_charge": {
-                "credits": 4,
-                "intent": ChatIntent.MARKET_ANALYSIS,
-                "conversation_mode": ConversationMode.LIVE_TRADING,
-            },
-        }
-    )
-    service._gather_context_data = AsyncMock(return_value={})
-    service._generate_complete_response = AsyncMock(
-        return_value={
-            "success": True,
-            "session_id": session_id,
-            "message_id": str(uuid.uuid4()),
-            "content": "analysis",
-            "intent": ChatIntent.MARKET_ANALYSIS.value,
-            "confidence": 0.96,
-            "timestamp": datetime.utcnow(),
-        }
-    )
-    service._charge_chat_interaction = AsyncMock(
-        return_value={
-            "transaction_id": str(uuid.uuid4()),
-            "credits": 4,
-            "intent": ChatIntent.MARKET_ANALYSIS.value,
-            "conversation_mode": ConversationMode.LIVE_TRADING.value,
-        }
-    )
-
-    result = await service.process_message(
-        "Give me a market update",
-        user_id,
-        session_id=session_id,
-        conversation_mode=ConversationMode.LIVE_TRADING,
-        stream=False,
-    )
-
-    service._charge_chat_interaction.assert_awaited_once_with(
-        user_id,
-        ChatIntent.MARKET_ANALYSIS,
-        ConversationMode.LIVE_TRADING,
-        4,
-    )
-    assert result["success"] is True
-
-
-@pytest.mark.asyncio
-async def test_process_message_returns_action_when_credits_insufficient():
-    service = UnifiedChatService()
-    session_id = str(uuid.uuid4())
-    user_id = str(uuid.uuid4())
-
-    service.sessions[session_id] = ChatSession(
-        session_id=session_id,
-        user_id=user_id,
-        interface=InterfaceType.WEB_CHAT,
-        conversation_mode=ConversationMode.LIVE_TRADING,
-        trading_mode=TradingMode.BALANCED,
-        created_at=datetime.utcnow(),
-        last_activity=datetime.utcnow(),
-        context={},
-        messages=[],
-    )
-
-    intent_payload = {
-        "intent": ChatIntent.MARKET_ANALYSIS,
-        "confidence": 0.91,
-        "requires_action": False,
-        "entities": {},
-    }
-
-    service._analyze_intent_unified = AsyncMock(return_value=intent_payload)
-    service._check_requirements = AsyncMock(
-        return_value={
-            "allowed": True,
-            "message": "All checks passed",
-            "credit_charge": {
-                "credits": 6,
-                "intent": ChatIntent.MARKET_ANALYSIS,
-                "conversation_mode": ConversationMode.LIVE_TRADING,
-            },
-        }
-    )
-    service._gather_context_data = AsyncMock(return_value={})
-    service._generate_complete_response = AsyncMock(
-        return_value={
-            "success": True,
-            "session_id": session_id,
-            "message_id": str(uuid.uuid4()),
-            "content": "analysis",
-            "intent": ChatIntent.MARKET_ANALYSIS.value,
-            "confidence": 0.91,
-            "timestamp": datetime.utcnow(),
-        }
-    )
-    service._charge_chat_interaction = AsyncMock(
-        side_effect=InsufficientCreditsError("insufficient")
-    )
-
-    result = await service.process_message(
-        "Give me a market update",
-        user_id,
-        session_id=session_id,
-        conversation_mode=ConversationMode.LIVE_TRADING,
-        stream=False,
-    )
-
-    service._charge_chat_interaction.assert_awaited_once()
-    assert result["success"] is False
-    assert result["requires_action"] is True
-    assert result["action_data"]["type"] == "credit_purchase"
-    assert result["action_data"]["required_credits"] == 6
->>>>>>> 8df16775
+    assert "risk tolerance aggressive" in aggressive_prompt.lower()