import os
from datetime import datetime
from pathlib import Path
import sys
import uuid
from unittest.mock import AsyncMock

import pytest

os.environ.setdefault("SECRET_KEY", "test-secret")
# NOTE:
# The production application uses PostgreSQL via the asyncpg driver.  Our test
# suite swaps the database URL to an on-disk SQLite database powered by
# aiosqlite so tests can run without provisioning PostgreSQL.  The async driver
# must therefore be installed in dev/test environments.
os.environ.setdefault("DATABASE_URL", "sqlite+aiosqlite:///./test.db")

sys.path.append(str(Path(__file__).resolve().parents[2]))

<<<<<<< HEAD
from app.services.unified_chat_service import ChatIntent, UnifiedChatService
=======
from app.services.unified_chat_service import (
    ChatIntent,
    ChatSession,
    ConversationMode,
    InterfaceType,
    TradingMode,
    UnifiedChatService,
)
>>>>>>> 931998ad


def test_unified_chat_service_initializes_key_attributes():
    service = UnifiedChatService()

    assert hasattr(service, "personalities")
    assert hasattr(service, "intent_patterns")


@pytest.mark.asyncio
async def test_trade_execution_pipeline_builds_structured_request():
    service = UnifiedChatService()

    service.market_analysis.analyze_trade_opportunity = AsyncMock(
        return_value={"opportunity": True}
    )
    service.ai_consensus.validate_trade_decision = AsyncMock(
        return_value={"approved": True}
    )

    original_validate_trade = service.trade_executor.validate_trade

    async def _wrapped_validate(trade_request, user_id):
        return await original_validate_trade(trade_request, user_id)

    service.trade_executor.validate_trade = AsyncMock(side_effect=_wrapped_validate)

    service.trade_executor.execute_trade = AsyncMock(
        return_value={
            "success": True,
            "trade_id": "trade-123",
            "simulation_result": {"order_id": "SIM-001", "status": "FILLED"},
        }
    )

    service._initiate_trade_monitoring = AsyncMock(
        return_value={"monitoring_active": True}
    )

    trade_params = {
        "symbol": "BTCUSDT",
        "action": "buy",
        "amount": 0.25,
        "order_type": "market",
        "simulation_mode": True,
    }

    result = await service._execute_trade_with_validation(trade_params, "user-123")

    assert result["success"] is True
    service.trade_executor.validate_trade.assert_awaited_once()
    service.trade_executor.execute_trade.assert_awaited_once()

    execution_call = service.trade_executor.execute_trade.await_args
    trade_request_arg, user_id_arg, simulation_mode_arg = execution_call.args

    assert user_id_arg == "user-123"
    assert simulation_mode_arg is True
    assert isinstance(trade_request_arg, dict)
    assert trade_request_arg["symbol"] == "BTCUSDT"
    assert trade_request_arg["action"].upper() == "BUY"
    assert trade_request_arg.get("side", trade_request_arg["action"].lower()) == "buy"
    quantity = trade_request_arg.get("quantity")
    if quantity is not None:
        assert quantity == pytest.approx(0.25)
    else:
        position_size = trade_request_arg.get("position_size_usd")
        amount_field = trade_request_arg.get("amount")
        if position_size is not None:
            assert position_size == pytest.approx(0.25)
        else:
            assert amount_field == pytest.approx(0.25)
    assert trade_request_arg["order_type"].upper() == "MARKET"


@pytest.mark.asyncio
async def test_rebalancing_normalizes_and_executes_structured_trades():
    service = UnifiedChatService()

    service.trade_executor.validate_trade = AsyncMock(
        return_value={
            "valid": True,
            "trade_request": {
                "symbol": "ETHUSDT",
                "action": "BUY",
                "side": "buy",
                "quantity": 2.0,
                "order_type": "LIMIT",
            },
        }
    )

    service.trade_executor.execute_trade = AsyncMock(
        return_value={
            "success": True,
            "trade_id": "trade-456",
        }
    )

    rebalance_analysis = {
        "recommended_trades": [
            {
                "symbol": "ethusdt",
                "action": "buy",
                "amount": "2",
                "order_type": "limit",
                "simulation_mode": "false",
            }
        ]
    }

    result = await service._execute_rebalancing(rebalance_analysis, "user-abc")

    service.trade_executor.validate_trade.assert_awaited_once()
    service.trade_executor.execute_trade.assert_awaited_once()

    validation_call = service.trade_executor.validate_trade.await_args
    validation_request_arg, validation_user_arg = validation_call.args

    assert validation_user_arg == "user-abc"
    assert validation_request_arg["symbol"] == "ethusdt"
    assert validation_request_arg["action"] == "buy"

    execution_call = service.trade_executor.execute_trade.await_args
    exec_request_arg, exec_user_arg, exec_simulation_mode = execution_call.args

    assert exec_user_arg == "user-abc"
    assert exec_simulation_mode is False
    assert exec_request_arg["symbol"] == "ETHUSDT"
    assert exec_request_arg["action"] == "BUY"
    assert exec_request_arg["side"] == "buy"
    assert exec_request_arg["quantity"] == 2.0
    assert exec_request_arg["order_type"] == "LIMIT"

    assert result["success"] is True
    assert result["trades_executed"] == 1
    assert result["trades_failed"] == 0


<<<<<<< HEAD
def test_opportunity_prompt_uses_fractional_weights_and_trade_values():
    service = UnifiedChatService()

    context = {
        "opportunities": {
            "opportunities": [
                {
                    "strategy_name": "AI Portfolio Optimization - Core",
                    "symbol": "BTCUSDT",
                    "confidence_score": 0.82,
                    "profit_potential_usd": 1250,
                    "required_capital_usd": 1500,
                    "metadata": {
                        "strategy": "core_balanced",
                        "amount": "15%",
                        "target_weight": "15%",
                        "weight_change": "0.5%",
                        "trade_value_usd": 1500,
                    },
                }
            ],
            "user_profile": {"risk_profile": "balanced"},
        }
    }

    prompt = service._build_response_prompt(
        "Show me portfolio optimization opportunities",
        ChatIntent.OPPORTUNITY_DISCOVERY,
        context,
    )

    assert "Allocation Target: 15.0% of portfolio" in prompt
    assert "Weight Change: 0.5%" in prompt
    assert "Trade Size: ≈ $1,500.00" in prompt
=======
@pytest.mark.asyncio
async def test_strategy_management_prefetches_portfolio_once():
    service = UnifiedChatService()

    portfolio_payload = {
        "success": True,
        "active_strategies": [
            {"id": "alpha", "name": "Alpha Momentum"}
        ],
        "total_strategies": 1,
    }
    marketplace_payload = {
        "strategies": [
            {"id": "beta", "name": "Beta Mean Reversion"}
        ]
    }

    service.strategy_marketplace.get_user_strategy_portfolio = AsyncMock(
        return_value=portfolio_payload
    )
    service.strategy_marketplace.get_marketplace_strategies = AsyncMock(
        return_value=marketplace_payload
    )

    service._analyze_intent_unified = AsyncMock(
        return_value={
            "intent": ChatIntent.STRATEGY_MANAGEMENT,
            "confidence": 0.92,
            "requires_action": False,
            "entities": {},
        }
    )

    expected_response = {"success": True, "content": "ok"}
    service._generate_complete_response = AsyncMock(return_value=expected_response)

    user_id = str(uuid.uuid4())
    session_id = str(uuid.uuid4())
    conversation_mode = ConversationMode.PAPER_TRADING

    service.sessions[session_id] = ChatSession(
        session_id=session_id,
        user_id=user_id,
        interface=InterfaceType.WEB_CHAT,
        conversation_mode=conversation_mode,
        trading_mode=TradingMode.BALANCED,
        created_at=datetime.utcnow(),
        last_activity=datetime.utcnow(),
        context={
            "interface": InterfaceType.WEB_CHAT.value,
            "conversation_mode": conversation_mode.value,
            "trading_mode": TradingMode.BALANCED.value,
        },
        messages=[],
    )

    result = await service.process_message(
        message="Show my strategies",
        user_id=user_id,
        session_id=session_id,
        conversation_mode=conversation_mode,
    )

    assert result == expected_response
    service.strategy_marketplace.get_user_strategy_portfolio.assert_awaited_once()
    service.strategy_marketplace.get_marketplace_strategies.assert_awaited_once()

    _, _, _, context_arg = service._generate_complete_response.await_args.args
    assert context_arg["user_strategies"] is portfolio_payload
    assert context_arg["marketplace_strategies"] is marketplace_payload
>>>>>>> 931998ad
<|MERGE_RESOLUTION|>--- conflicted
+++ resolved
@@ -17,9 +17,6 @@
 
 sys.path.append(str(Path(__file__).resolve().parents[2]))
 
-<<<<<<< HEAD
-from app.services.unified_chat_service import ChatIntent, UnifiedChatService
-=======
 from app.services.unified_chat_service import (
     ChatIntent,
     ChatSession,
@@ -28,7 +25,6 @@
     TradingMode,
     UnifiedChatService,
 )
->>>>>>> 931998ad
 
 
 def test_unified_chat_service_initializes_key_attributes():
@@ -168,7 +164,6 @@
     assert result["trades_failed"] == 0
 
 
-<<<<<<< HEAD
 def test_opportunity_prompt_uses_fractional_weights_and_trade_values():
     service = UnifiedChatService()
 
@@ -203,7 +198,8 @@
     assert "Allocation Target: 15.0% of portfolio" in prompt
     assert "Weight Change: 0.5%" in prompt
     assert "Trade Size: ≈ $1,500.00" in prompt
-=======
+
+
 @pytest.mark.asyncio
 async def test_strategy_management_prefetches_portfolio_once():
     service = UnifiedChatService()
@@ -273,5 +269,4 @@
 
     _, _, _, context_arg = service._generate_complete_response.await_args.args
     assert context_arg["user_strategies"] is portfolio_payload
-    assert context_arg["marketplace_strategies"] is marketplace_payload
->>>>>>> 931998ad
+    assert context_arg["marketplace_strategies"] is marketplace_payload