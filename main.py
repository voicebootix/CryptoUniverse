--- conflicted
+++ resolved
@@ -76,26 +76,6 @@
         await background_manager.start_all()
         logger.info("✅ Background services started")
 
-<<<<<<< HEAD
-        # Initialize Unified AI Manager System
-        try:
-            from app.services.ai_manager_startup import startup_ai_manager
-            ai_ready = await startup_ai_manager()
-            if ai_ready:
-                logger.info("🧠 Unified AI Money Manager ready")
-            else:
-                logger.warning("⚠️ AI Manager started with some issues")
-        except Exception as e:
-            logger.warning("⚠️ AI Manager initialization failed", error=str(e))
-=======
-        # Start enhanced system monitoring
-        try:
-            from app.services.system_monitoring import system_monitoring_service
-            await system_monitoring_service.start_monitoring(interval_seconds=30)
-            logger.info("✅ Enhanced system monitoring started")
-        except Exception as e:
-            logger.warning("⚠️ System monitoring failed to start", error=str(e))
->>>>>>> a88e4af0
 
         logger.info(
             "🎉 CryptoUniverse Enterprise is ready!",
