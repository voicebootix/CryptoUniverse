--- conflicted
+++ resolved
@@ -1558,21 +1558,13 @@
 
             # Force time resync on Kraken nonce errors
             error_str = str(e).lower()
-<<<<<<< HEAD
+            logger.debug(f"retry_with_backoff: error_str='{error_str}'")  # Debug logging
             if "invalid nonce" in error_str:
                 logger.info(f"Nonce error detected on attempt {attempt + 1}, setting force_resync flag")
                 # Set flag to force resync on next get_nonce() call
+                # This is the CORRECT approach - don't call _sync_server_time() directly
+                # because that updates _last_time_sync, causing get_nonce() to skip resync
                 kraken_nonce_manager._force_resync = True
-=======
-            logger.debug(f"retry_with_backoff: error_str='{error_str}'")  # Debug logging
-            if "invalid nonce" in error_str:
-                logger.info(f"Nonce error detected on attempt {attempt + 1}, forcing time resync for error: {error_str}")
-                try:
-                    await kraken_nonce_manager._sync_server_time()
-                    logger.info("Time resync completed successfully")
-                except Exception as sync_error:
-                    logger.warning(f"Time resync failed: {str(sync_error)}")
->>>>>>> 22f0cceb
 
             delay = base_delay * (2 ** attempt)
             logger.warning(f"Attempt {attempt + 1} failed, retrying in {delay}s: {str(e)}")
