"""
Admin API Endpoints - Enterprise Grade

Provides administrative functions for system management, user management,
system configuration, and monitoring for the AI money manager platform.
"""

import asyncio
<<<<<<< HEAD
from datetime import datetime, timedelta
from typing import Dict, List, Optional, Any
import uuid
=======
from datetime import date, datetime, timedelta
from decimal import Decimal
from typing import Dict, List, Optional, Any, Iterable
>>>>>>> b243cf7a
from uuid import UUID

import structlog
from fastapi import APIRouter, Depends, HTTPException, status, BackgroundTasks
from pydantic import BaseModel, field_validator
from sqlalchemy import and_, or_, func, select, case, desc
from sqlalchemy.ext.asyncio import AsyncSession

from app.core.config import get_settings
from app.core.database import get_database
from app.api.v1.endpoints.auth import get_current_user, require_role
from app.models.user import User, UserRole, UserStatus, UserProfile
from app.models.tenant import Tenant
from app.models.trading import Trade, Position, TradingStrategy
from app.models.exchange import ExchangeAccount
from app.models.credit import CreditAccount, CreditTransactionType
from app.models.system import SystemHealth, AuditLog
from app.models.strategy_access import UserStrategyAccess, StrategyAccessType
from app.models.strategy_submission import StrategySubmission, StrategyStatus
from app.models.copy_trading import StrategyPublisher
from app.services.master_controller import MasterSystemController
from app.services.background import BackgroundServiceManager
from app.services.rate_limit import rate_limiter
<<<<<<< HEAD
from app.services.credit_ledger import credit_ledger, InsufficientCreditsError
=======
from app.services.strategy_submission_service import strategy_submission_service
>>>>>>> b243cf7a

settings = get_settings()
logger = structlog.get_logger(__name__)

router = APIRouter()

# Initialize services
master_controller = MasterSystemController()
background_manager = BackgroundServiceManager()


# ---------------------------------------------------------------------------
# Helper utilities
# ---------------------------------------------------------------------------


def _decimal_to_float(value: Optional[Any]) -> float:
    """Safely convert Decimal/None values to float."""

    if value is None:
        return 0.0
    if isinstance(value, Decimal):
        return float(value)
    try:
        return float(value)
    except (TypeError, ValueError):
        return 0.0


def _safe_divide(numerator: float, denominator: float) -> float:
    """Return numerator / denominator guarding against division by zero."""

    if not denominator:
        return 0.0
    return numerator / denominator


class PeriodInfo(BaseModel):
    start: Optional[datetime]
    previous_start: Optional[datetime]
    previous_end: Optional[datetime]
    duration_days: Optional[int]


def _resolve_period(period: Optional[str]) -> PeriodInfo:
    """Resolve a dashboard period string into start windows."""

    now = datetime.utcnow()
    period_key = (period or "30d").lower()

    if period_key == "7d":
        start = now - timedelta(days=7)
    elif period_key == "30d":
        start = now - timedelta(days=30)
    elif period_key == "90d":
        start = now - timedelta(days=90)
    elif period_key == "ytd":
        start = datetime(now.year, 1, 1)
    elif period_key == "all":
        return PeriodInfo(start=None, previous_start=None, previous_end=None, duration_days=None)
    else:
        start = now - timedelta(days=30)

    duration = now - start
    duration_days = max(int(duration.total_seconds() // 86400) or 1, 1)
    previous_end = start
    previous_start = start - duration if duration_days else None

    return PeriodInfo(
        start=start,
        previous_start=previous_start,
        previous_end=previous_end,
        duration_days=duration_days,
    )


def _collect_revenue_by_user(rows: Iterable[Any]) -> Dict[str, float]:
    """Convert revenue aggregation rows into {user_id: revenue}."""

    revenue_map: Dict[str, float] = {}
    for user_id, revenue_value in rows:
        revenue_map[str(user_id)] = _decimal_to_float(revenue_value)
    return revenue_map


# ---------------------------------------------------------------------------
# Request/Response Models
# ---------------------------------------------------------------------------


# Request/Response Models
class SystemConfigRequest(BaseModel):
    autonomous_intervals: Optional[Dict[str, int]] = None  # Service intervals in seconds
    rate_limits: Optional[Dict[str, Dict[str, int]]] = None
    trading_limits: Optional[Dict[str, Any]] = None
    maintenance_mode: Optional[bool] = None
    emergency_stop_all: Optional[bool] = None


class CreditPricingConfigRequest(BaseModel):
    platform_fee_percentage: Optional[float] = None  # 25.0 for 25%
    credit_to_dollar_cost: Optional[float] = None    # 1.0 for $1 = 1 credit
    welcome_profit_potential: Optional[float] = None # 100.0 for $100 profit potential
    welcome_strategies_count: Optional[int] = None   # 3 for 3 free strategies
    welcome_enabled: Optional[bool] = None           # True to enable welcome packages


class StrategyPricingRequest(BaseModel):
    strategy_pricing: Dict[str, int]  # strategy_name -> credit_cost


class UserManagementRequest(BaseModel):
    user_id: str
    action: str  # "activate", "deactivate", "suspend", "reset_credits"
    reason: Optional[str] = None
    credit_amount: Optional[int] = None
    
    @field_validator('action')
    @classmethod
    def validate_action(cls, v):
        allowed_actions = ["activate", "deactivate", "suspend", "reset_credits", "reset_password"]
        if v.lower() not in allowed_actions:
            raise ValueError(f"Action must be one of: {allowed_actions}")
        return v.lower()


class BatchVerifyRequest(BaseModel):
    user_ids: List[str]  # Will be validated to UUIDs
    reason: Optional[str] = None
    
    @field_validator('user_ids')
    @classmethod
    def validate_user_ids(cls, v):
        """Validate, dedupe, and limit user IDs."""
        if not v:
            raise ValueError("At least one user ID is required")
        
        # Parse and validate UUIDs
        valid_uuids = []
        seen = set()
        
        for user_id in v:
            try:
                # Parse to UUID to validate format
                uuid_obj = UUID(user_id)
                uuid_str = str(uuid_obj)
                
                # Deduplicate
                if uuid_str not in seen:
                    valid_uuids.append(uuid_str)
                    seen.add(uuid_str)
            except (ValueError, TypeError) as e:
                raise ValueError(f"Invalid UUID format: {user_id}")
        
        # Check batch size limits
        if len(valid_uuids) == 0:
            raise ValueError("No valid user IDs provided after deduplication")
        if len(valid_uuids) > 100:
            raise ValueError(f"Batch size exceeds maximum of 100 users (got {len(valid_uuids)})")
        
        return valid_uuids


class SystemMetricsResponse(BaseModel):
    active_users: int
    total_trades_today: int
    total_volume_24h: float
    system_health: str
    autonomous_sessions: int
    error_rate: float
    response_time_avg: float
    uptime_percentage: float


class UserListResponse(BaseModel):
    users: List[Dict[str, Any]]
    total_count: int
    active_count: int
    trading_count: int


# ---------------------------------------------------------------------------
# Credit Analytics Endpoints
# ---------------------------------------------------------------------------


@router.get("/credits/analytics")
async def get_credit_analytics(
    current_user: User = Depends(require_role([UserRole.ADMIN])),
    db: AsyncSession = Depends(get_database)
):
    """Return aggregated credit system analytics for the admin dashboard."""

    await rate_limiter.check_rate_limit(
        key="admin:credits_analytics",
        limit=60,
        window=60,
        user_id=str(current_user.id)
    )

    try:
        totals_result = await db.execute(
            select(
                func.coalesce(func.sum(CreditAccount.total_credits), 0),
                func.coalesce(func.sum(CreditAccount.available_credits), 0),
                func.coalesce(func.sum(CreditAccount.used_credits), 0),
                func.count(CreditAccount.id),
            )
        )
        total_credits, total_available, total_used, account_count = totals_result.one()

        revenue_result = await db.execute(
            select(
                func.coalesce(func.sum(CreditTransaction.usd_value), 0),
                func.coalesce(func.sum(CreditTransaction.profit_amount_usd), 0),
            )
        )
        total_revenue, total_profit = revenue_result.one()

        active_users_result = await db.execute(
            select(func.count(User.id)).where(User.status == UserStatus.ACTIVE)
        )
        active_users = active_users_result.scalar_one_or_none() or 0

        strategies_purchased_result = await db.execute(
            select(func.count(UserStrategyAccess.id)).where(
                UserStrategyAccess.access_type == StrategyAccessType.PURCHASED
            )
        )
        strategies_purchased = strategies_purchased_result.scalar_one_or_none() or 0

        platform_fee_collected = _decimal_to_float(total_profit) * 0.25

        usage_start = datetime.utcnow() - timedelta(days=14)
        usage_stmt = (
            select(
                func.date(CreditTransaction.created_at).label("usage_date"),
                func.coalesce(
                    func.sum(
                        case(
                            (CreditTransaction.amount < 0, -CreditTransaction.amount),
                            else_=0,
                        )
                    ),
                    0,
                ).label("credits_used"),
                func.coalesce(func.sum(CreditTransaction.usd_value), 0).label("revenue"),
            )
            .where(CreditTransaction.created_at >= usage_start)
            .group_by(func.date(CreditTransaction.created_at))
            .order_by(func.date(CreditTransaction.created_at))
        )

        usage_rows = await db.execute(usage_stmt)
        daily_usage = [
            {
                "date": usage_date.isoformat() if isinstance(usage_date, date) else str(usage_date),
                "credits_used": int(credits_used or 0),
                "revenue": round(_decimal_to_float(revenue_value), 2),
            }
            for usage_date, credits_used, revenue_value in usage_rows.all()
        ]

        return {
            "total_credits_issued": int(total_credits or 0),
            "total_credits_used": int(total_used or 0),
            "available_credits": int(total_available or 0),
            "credit_accounts": int(account_count or 0),
            "total_revenue_usd": round(_decimal_to_float(total_revenue), 2),
            "total_profit_shared": round(_decimal_to_float(total_profit), 2),
            "active_users": int(active_users),
            "strategies_purchased": int(strategies_purchased),
            "platform_fee_collected": round(platform_fee_collected, 2),
            "daily_credit_usage": daily_usage,
        }

    except Exception as exc:  # pragma: no cover - defensive
        logger.exception("credit_analytics_failed", error=str(exc))
        raise HTTPException(
            status_code=status.HTTP_500_INTERNAL_SERVER_ERROR,
            detail="Failed to calculate credit analytics",
        ) from exc


@router.get("/credits/transactions")
async def get_credit_transactions(
    limit: int = 50,
    include_user_info: bool = True,
    current_user: User = Depends(require_role([UserRole.ADMIN])),
    db: AsyncSession = Depends(get_database),
):
    """Return recent credit transactions with optional user metadata."""

    await rate_limiter.check_rate_limit(
        key="admin:credit_transactions",
        limit=100,
        window=60,
        user_id=str(current_user.id),
    )

    limit = max(1, min(limit, 200))

    try:
        stmt = (
            select(CreditTransaction, User, UserProfile)
            .join(CreditAccount, CreditTransaction.account_id == CreditAccount.id)
            .join(User, CreditAccount.user_id == User.id)
            .outerjoin(UserProfile, UserProfile.user_id == User.id)
            .order_by(CreditTransaction.created_at.desc())
            .limit(limit)
        )

        rows = await db.execute(stmt)
        transactions: List[Dict[str, Any]] = []

        for transaction, user, profile in rows.all():
            transactions.append(
                {
                    "id": str(transaction.id),
                    "user_id": str(user.id),
                    "user_email": user.email if include_user_info else None,
                    "user_name": (profile.full_name if profile else user.full_name_display)
                    if include_user_info
                    else None,
                    "amount": int(transaction.amount),
                    "transaction_type": transaction.transaction_type.value,
                    "description": transaction.description,
                    "balance_before": int(transaction.balance_before),
                    "balance_after": int(transaction.balance_after),
                    "usd_value": round(_decimal_to_float(transaction.usd_value), 2),
                    "profit_amount_usd": round(
                        _decimal_to_float(transaction.profit_amount_usd), 2
                    ),
                    "status": transaction.status.value,
                    "source": transaction.source,
                    "reference_id": transaction.reference_id,
                    "created_at": transaction.created_at.isoformat()
                    if transaction.created_at
                    else None,
                }
            )

        return {
            "transactions": transactions,
            "count": len(transactions),
        }

    except Exception as exc:  # pragma: no cover - defensive
        logger.exception("credit_transactions_failed", error=str(exc))
        raise HTTPException(
            status_code=status.HTTP_500_INTERNAL_SERVER_ERROR,
            detail="Failed to fetch credit transactions",
        ) from exc


# ---------------------------------------------------------------------------
# Revenue Analytics Endpoints
# ---------------------------------------------------------------------------


@router.get("/revenue/metrics")
async def get_revenue_metrics(
    period: str = "30d",
    current_user: User = Depends(require_role([UserRole.ADMIN])),
    db: AsyncSession = Depends(get_database),
):
    """Return high-level revenue metrics for the admin dashboard."""

    await rate_limiter.check_rate_limit(
        key="admin:revenue_metrics",
        limit=60,
        window=60,
        user_id=str(current_user.id),
    )

    period_info = _resolve_period(period)
    current_start = period_info.start
    previous_start = period_info.previous_start
    previous_end = period_info.previous_end

    try:
        revenue_stmt = select(
            func.coalesce(func.sum(CreditTransaction.usd_value), 0).label("revenue"),
            func.count(CreditTransaction.id).label("transactions"),
        )
        if current_start:
            revenue_stmt = revenue_stmt.where(CreditTransaction.created_at >= current_start)

        revenue_result = await db.execute(revenue_stmt)
        current_revenue_value, total_transactions = revenue_result.one()
        current_revenue = _decimal_to_float(current_revenue_value)

        previous_revenue = 0.0
        if previous_start and previous_end:
            previous_stmt = select(func.coalesce(func.sum(CreditTransaction.usd_value), 0)).where(
                CreditTransaction.created_at >= previous_start,
                CreditTransaction.created_at < previous_end,
            )
            previous_value = (await db.execute(previous_stmt)).scalar_one_or_none()
            previous_revenue = _decimal_to_float(previous_value)

        monthly_ago = datetime.utcnow() - timedelta(days=30)
        monthly_revenue_stmt = select(func.coalesce(func.sum(CreditTransaction.usd_value), 0)).where(
            CreditTransaction.created_at >= monthly_ago
        )
        monthly_revenue = _decimal_to_float(
            (await db.execute(monthly_revenue_stmt)).scalar_one_or_none()
        )

        revenue_growth = 0.0
        if previous_revenue:
            revenue_growth = _safe_divide(current_revenue - previous_revenue, previous_revenue) * 100

        total_users = (await db.execute(select(func.count(User.id)))).scalar_one_or_none() or 0
        active_users = (
            await db.execute(select(func.count(User.id)).where(User.status == UserStatus.ACTIVE))
        ).scalar_one_or_none() or 0
        premium_users = (
            await db.execute(
                select(func.count(CreditAccount.id)).where(CreditAccount.available_credits >= 500)
            )
        ).scalar_one_or_none() or 0

        new_user_start = current_start or (datetime.utcnow() - timedelta(days=30))
        new_users = (
            await db.execute(select(func.count(User.id)).where(User.created_at >= new_user_start))
        ).scalar_one_or_none() or 0

        previous_new_users = 0
        if previous_start and previous_end:
            previous_new_users = (
                await db.execute(
                    select(func.count(User.id)).where(
                        User.created_at >= previous_start,
                        User.created_at < previous_end,
                    )
                )
            ).scalar_one_or_none() or 0

        user_growth_rate = 0.0
        if previous_new_users:
            user_growth_rate = _safe_divide(new_users - previous_new_users, previous_new_users) * 100
        elif new_users:
            user_growth_rate = 100.0

        churn_users = (
            await db.execute(
                select(func.count(User.id)).where(User.status == UserStatus.SUSPENDED)
            )
        ).scalar_one_or_none() or 0
        churn_rate = _safe_divide(churn_users, total_users) * 100

        total_strategies = (
            await db.execute(select(func.count(TradingStrategy.id)))
        ).scalar_one_or_none() or 0
        published_strategies = (
            await db.execute(
                select(func.count(StrategySubmission.id)).where(
                    StrategySubmission.status == StrategyStatus.PUBLISHED
                )
            )
        ).scalar_one_or_none() or 0
        strategy_publishers = (
            await db.execute(
                select(func.count(func.distinct(StrategySubmission.user_id))).where(
                    StrategySubmission.status.in_([
                        StrategyStatus.APPROVED,
                        StrategyStatus.PUBLISHED,
                    ])
                )
            )
        ).scalar_one_or_none() or 0

        avg_strategy_price_value = (
            await db.execute(
                select(func.avg(StrategySubmission.price_amount)).where(
                    StrategySubmission.price_amount.isnot(None)
                )
            )
        ).scalar_one_or_none()
        avg_strategy_price = _decimal_to_float(avg_strategy_price_value)

        profit_stmt = select(func.coalesce(func.sum(CreditTransaction.profit_amount_usd), 0))
        if current_start:
            profit_stmt = profit_stmt.where(CreditTransaction.created_at >= current_start)
        total_profit_shared = _decimal_to_float((await db.execute(profit_stmt)).scalar_one_or_none())
        profit_share_revenue = total_profit_shared * 0.25
        avg_profit_share_per_user = _safe_divide(total_profit_shared, active_users)

        credits_totals = await db.execute(
            select(
                func.coalesce(func.sum(CreditAccount.total_credits), 0),
                func.coalesce(func.sum(CreditAccount.used_credits), 0),
                func.count(CreditAccount.id),
            )
        )
        total_credits_issued, total_credits_used, credit_accounts = credits_totals.one()
        credit_conversion_rate = _safe_divide(
            _decimal_to_float(total_credits_used), _decimal_to_float(total_credits_issued)
        ) * 100
        avg_credits_per_user = _safe_divide(
            _decimal_to_float(total_credits_issued), credit_accounts or 1
        )

        transaction_volume = current_revenue
        avg_transaction_value = _safe_divide(transaction_volume, total_transactions)

        return {
            "total_revenue": round(current_revenue, 2),
            "monthly_revenue": round(monthly_revenue, 2),
            "revenue_growth": round(revenue_growth, 2),
            "arr": round(monthly_revenue * 12, 2),
            "mrr": round(monthly_revenue, 2),
            "total_users": int(total_users),
            "active_users": int(active_users),
            "premium_users": int(premium_users),
            "user_growth_rate": round(user_growth_rate, 2),
            "churn_rate": round(churn_rate, 2),
            "total_strategies": int(total_strategies),
            "published_strategies": int(published_strategies),
            "strategy_publishers": int(strategy_publishers),
            "avg_strategy_price": round(avg_strategy_price, 2),
            "total_transactions": int(total_transactions),
            "transaction_volume": round(transaction_volume, 2),
            "avg_transaction_value": round(avg_transaction_value, 2),
            "total_profit_shared": round(total_profit_shared, 2),
            "profit_share_revenue": round(profit_share_revenue, 2),
            "avg_profit_share_per_user": round(avg_profit_share_per_user, 2),
            "total_credits_issued": int(total_credits_issued or 0),
            "total_credits_used": int(total_credits_used or 0),
            "credit_conversion_rate": round(credit_conversion_rate, 2),
            "avg_credits_per_user": round(avg_credits_per_user, 2),
        }

    except Exception as exc:  # pragma: no cover - defensive
        logger.exception("revenue_metrics_failed", error=str(exc))
        raise HTTPException(
            status_code=status.HTTP_500_INTERNAL_SERVER_ERROR,
            detail="Failed to calculate revenue metrics",
        ) from exc


@router.get("/revenue/breakdown")
async def get_revenue_breakdown(
    period: str = "30d",
    current_user: User = Depends(require_role([UserRole.ADMIN])),
    db: AsyncSession = Depends(get_database),
):
    """Return revenue breakdown by stream (credits, subscriptions, etc.)."""

    await rate_limiter.check_rate_limit(
        key="admin:revenue_breakdown",
        limit=60,
        window=60,
        user_id=str(current_user.id),
    )

    period_info = _resolve_period(period)
    current_start = period_info.start
    previous_start = period_info.previous_start
    previous_end = period_info.previous_end

    try:
        breakdown_stmt = (
            select(
                CreditTransaction.transaction_type,
                func.coalesce(func.sum(CreditTransaction.usd_value), 0).label("amount"),
            )
            .group_by(CreditTransaction.transaction_type)
        )
        if current_start:
            breakdown_stmt = breakdown_stmt.where(CreditTransaction.created_at >= current_start)

        rows = await db.execute(breakdown_stmt)
        breakdown_rows = rows.all()

        previous_map: Dict[str, float] = {}
        if previous_start and previous_end:
            previous_stmt = (
                select(
                    CreditTransaction.transaction_type,
                    func.coalesce(func.sum(CreditTransaction.usd_value), 0).label("amount"),
                )
                .where(
                    CreditTransaction.created_at >= previous_start,
                    CreditTransaction.created_at < previous_end,
                )
                .group_by(CreditTransaction.transaction_type)
            )
            previous_rows = await db.execute(previous_stmt)
            previous_map = {
                row.transaction_type.value: _decimal_to_float(row.amount)
                for row in previous_rows.all()
            }

        total_amount = sum(_decimal_to_float(row.amount) for row in breakdown_rows) or 1.0

        color_map = {
            CreditTransactionType.PURCHASE.value: "#2563eb",
            CreditTransactionType.USAGE.value: "#16a34a",
            CreditTransactionType.BONUS.value: "#f97316",
            CreditTransactionType.REFUND.value: "#eab308",
            CreditTransactionType.TRANSFER.value: "#9333ea",
            CreditTransactionType.ADJUSTMENT.value: "#0ea5e9",
            CreditTransactionType.EXPIRY.value: "#f43f5e",
        }

        breakdown = []
        for row in breakdown_rows:
            stream = row.transaction_type.value
            amount = _decimal_to_float(row.amount)
            percentage = _safe_divide(amount, total_amount) * 100
            previous_amount = previous_map.get(stream, 0.0)
            growth = 0.0
            if previous_amount:
                growth = _safe_divide(amount - previous_amount, previous_amount) * 100

            breakdown.append(
                {
                    "revenue_stream": stream.replace("_", " ").title(),
                    "amount": round(amount, 2),
                    "percentage": round(percentage, 2),
                    "growth": round(growth, 2),
                    "color": color_map.get(stream, "#64748b"),
                }
            )

        breakdown.sort(key=lambda item: item["amount"], reverse=True)
        return {"breakdown": breakdown}

    except Exception as exc:  # pragma: no cover - defensive
        logger.exception("revenue_breakdown_failed", error=str(exc))
        raise HTTPException(
            status_code=status.HTTP_500_INTERNAL_SERVER_ERROR,
            detail="Failed to calculate revenue breakdown",
        ) from exc


@router.get("/revenue/user-segments")
async def get_revenue_user_segments(
    period: str = "30d",
    current_user: User = Depends(require_role([UserRole.ADMIN])),
    db: AsyncSession = Depends(get_database),
):
    """Return revenue contribution by major user segments."""

    await rate_limiter.check_rate_limit(
        key="admin:revenue_segments",
        limit=60,
        window=60,
        user_id=str(current_user.id),
    )

    period_info = _resolve_period(period)
    current_start = period_info.start or (datetime.utcnow() - timedelta(days=30))

    try:
        revenue_stmt = (
            select(
                CreditAccount.user_id,
                func.coalesce(func.sum(CreditTransaction.usd_value), 0).label("revenue"),
            )
            .join(CreditAccount, CreditTransaction.account_id == CreditAccount.id)
            .group_by(CreditAccount.user_id)
        )
        if period_info.start:
            revenue_stmt = revenue_stmt.where(CreditTransaction.created_at >= period_info.start)

        revenue_rows = await db.execute(revenue_stmt)
        revenue_by_user = _collect_revenue_by_user(revenue_rows.all())

        active_ids = (
            await db.execute(select(User.id).where(User.status == UserStatus.ACTIVE))
        ).scalars().all()
        new_ids = (
            await db.execute(select(User.id).where(User.created_at >= current_start))
        ).scalars().all()
        high_value_ids = (
            await db.execute(
                select(CreditAccount.user_id).where(CreditAccount.available_credits >= 500)
            )
        ).scalars().all()
        dormant_ids = (
            await db.execute(select(User.id).where(User.status == UserStatus.INACTIVE))
        ).scalars().all()

        total_users = max(len(active_ids) + len(dormant_ids), 1)

        def _segment_stats(ids: List[Any]) -> Dict[str, float]:
            str_ids = [str(value) for value in ids]
            total_rev = sum(revenue_by_user.get(uid, 0.0) for uid in str_ids)
            count = len(ids)
            avg = _safe_divide(total_rev, count) if count else 0.0
            return {
                "count": count,
                "revenue": total_rev,
                "average": avg,
            }

        active_stats = _segment_stats(active_ids)
        new_stats = _segment_stats(new_ids)
        high_value_stats = _segment_stats(high_value_ids)
        dormant_stats = _segment_stats(dormant_ids)

        segments = [
            {
                "segment": "Active Traders",
                "user_count": active_stats["count"],
                "revenue_contribution": round(active_stats["revenue"], 2),
                "avg_revenue_per_user": round(active_stats["average"], 2),
                "churn_rate": round(_safe_divide(len(dormant_ids), total_users) * 100, 2),
                "growth_rate": round(
                    _safe_divide(len(new_ids), active_stats["count"] or 1) * 100, 2
                ),
            },
            {
                "segment": "New Signups",
                "user_count": new_stats["count"],
                "revenue_contribution": round(new_stats["revenue"], 2),
                "avg_revenue_per_user": round(new_stats["average"], 2),
                "churn_rate": 0.0,
                "growth_rate": 100.0 if new_stats["count"] else 0.0,
            },
            {
                "segment": "High Value",
                "user_count": high_value_stats["count"],
                "revenue_contribution": round(high_value_stats["revenue"], 2),
                "avg_revenue_per_user": round(high_value_stats["average"], 2),
                "churn_rate": round(
                    _safe_divide(dormant_stats["count"], max(high_value_stats["count"], 1))
                    * 100,
                    2,
                ),
                "growth_rate": round(
                    _safe_divide(high_value_stats["count"], total_users) * 100, 2
                ),
            },
            {
                "segment": "Dormant Users",
                "user_count": dormant_stats["count"],
                "revenue_contribution": round(dormant_stats["revenue"], 2),
                "avg_revenue_per_user": round(dormant_stats["average"], 2),
                "churn_rate": round(
                    _safe_divide(dormant_stats["count"], total_users) * 100, 2
                ),
                "growth_rate": round(
                    -_safe_divide(dormant_stats["count"], total_users) * 100, 2
                ),
            },
        ]

        return {"segments": segments}

    except Exception as exc:  # pragma: no cover - defensive
        logger.exception("revenue_segments_failed", error=str(exc))
        raise HTTPException(
            status_code=status.HTTP_500_INTERNAL_SERVER_ERROR,
            detail="Failed to calculate user segment metrics",
        ) from exc


@router.get("/revenue/geographic")
async def get_revenue_geographic(
    period: str = "30d",
    current_user: User = Depends(require_role([UserRole.ADMIN])),
    db: AsyncSession = Depends(get_database),
):
    """Return revenue by geography (country)."""

    await rate_limiter.check_rate_limit(
        key="admin:revenue_geographic",
        limit=60,
        window=60,
        user_id=str(current_user.id),
    )

    period_info = _resolve_period(period)
    start = period_info.start or (datetime.utcnow() - timedelta(days=30))

    try:
        geo_stmt = (
            select(
                UserProfile.country,
                func.count(func.distinct(User.id)).label("user_count"),
                func.coalesce(func.sum(CreditTransaction.usd_value), 0).label("revenue"),
            )
            .join(User, UserProfile.user_id == User.id)
            .join(CreditAccount, CreditAccount.user_id == User.id)
            .join(CreditTransaction, CreditTransaction.account_id == CreditAccount.id)
            .where(UserProfile.country.isnot(None))
            .group_by(UserProfile.country)
        )

        geo_stmt = geo_stmt.where(CreditTransaction.created_at >= start)

        rows = await db.execute(geo_stmt)
        geographic = []
        for country, user_count, revenue_value in rows.all():
            revenue = _decimal_to_float(revenue_value)
            geographic.append(
                {
                    "country": country,
                    "country_code": country,
                    "revenue": round(revenue, 2),
                    "user_count": int(user_count or 0),
                    "avg_revenue_per_user": round(_safe_divide(revenue, user_count or 1), 2),
                    "growth_rate": 0.0,
                }
            )

        geographic.sort(key=lambda item: item["revenue"], reverse=True)
        return {"geographic": geographic}

    except Exception as exc:  # pragma: no cover - defensive
        logger.exception("revenue_geographic_failed", error=str(exc))
        raise HTTPException(
            status_code=status.HTTP_500_INTERNAL_SERVER_ERROR,
            detail="Failed to calculate geographic revenue",
        ) from exc


@router.get("/revenue/timeseries")
async def get_revenue_timeseries(
    period: str = "30d",
    current_user: User = Depends(require_role([UserRole.ADMIN])),
    db: AsyncSession = Depends(get_database),
):
    """Return revenue time series for charts."""

    await rate_limiter.check_rate_limit(
        key="admin:revenue_timeseries",
        limit=60,
        window=60,
        user_id=str(current_user.id),
    )

    period_info = _resolve_period(period)
    period_days = period_info.duration_days or 30
    start = period_info.start or (datetime.utcnow() - timedelta(days=period_days))

    try:
        timeseries_stmt = (
            select(
                func.date(CreditTransaction.created_at).label("bucket"),
                func.coalesce(func.sum(CreditTransaction.usd_value), 0).label("total_revenue"),
                func.coalesce(
                    func.sum(
                        case(
                            (
                                CreditTransaction.transaction_type
                                == CreditTransactionType.USAGE,
                                CreditTransaction.profit_amount_usd,
                            ),
                            else_=0,
                        )
                    ),
                    0,
                ).label("profit_share"),
                func.coalesce(
                    func.sum(
                        case(
                            (
                                CreditTransaction.transaction_type
                                == CreditTransactionType.PURCHASE,
                                CreditTransaction.usd_value,
                            ),
                            else_=0,
                        )
                    ),
                    0,
                ).label("credit_revenue"),
                func.count(CreditTransaction.id).label("transactions"),
            )
            .where(CreditTransaction.created_at >= start)
            .group_by(func.date(CreditTransaction.created_at))
            .order_by(func.date(CreditTransaction.created_at))
        )

        timeseries_rows = await db.execute(timeseries_stmt)

        new_users_rows = await db.execute(
            select(func.date(User.created_at), func.count(User.id))
            .where(User.created_at >= start)
            .group_by(func.date(User.created_at))
        )
        new_users_map = {row[0]: row[1] for row in new_users_rows.all()}

        active_users_total = (
            await db.execute(select(func.count(User.id)).where(User.status == UserStatus.ACTIVE))
        ).scalar_one_or_none() or 0

        timeseries = []
        for bucket, total_revenue, profit_share, credit_revenue, tx_count in timeseries_rows.all():
            bucket_date = bucket.isoformat() if isinstance(bucket, date) else str(bucket)
            timeseries.append(
                {
                    "date": bucket_date,
                    "total_revenue": round(_decimal_to_float(total_revenue), 2),
                    "profit_share_revenue": round(_decimal_to_float(profit_share), 2),
                    "subscription_revenue": 0.0,
                    "one_time_revenue": 0.0,
                    "credit_revenue": round(_decimal_to_float(credit_revenue), 2),
                    "new_users": int(new_users_map.get(bucket, 0)),
                    "active_users": int(active_users_total),
                    "transactions": int(tx_count or 0),
                }
            )

        return {"timeseries": timeseries}

    except Exception as exc:  # pragma: no cover - defensive
        logger.exception("revenue_timeseries_failed", error=str(exc))
        raise HTTPException(
            status_code=status.HTTP_500_INTERNAL_SERVER_ERROR,
            detail="Failed to generate revenue timeseries",
        ) from exc


@router.get("/revenue/top-performers")
async def get_revenue_top_performers(
    current_user: User = Depends(require_role([UserRole.ADMIN])),
    db: AsyncSession = Depends(get_database),
):
    """Return top performing strategies, publishers, and customers."""

    await rate_limiter.check_rate_limit(
        key="admin:revenue_top_performers",
        limit=60,
        window=60,
        user_id=str(current_user.id),
    )

    try:
        strategies_stmt = (
            select(
                StrategySubmission.id,
                StrategySubmission.name,
                StrategySubmission.total_revenue,
                StrategySubmission.total_subscribers,
                StrategySubmission.user_id,
                StrategySubmission.average_rating,
                User.email,
                UserProfile.first_name,
                UserProfile.last_name,
            )
            .join(User, User.id == StrategySubmission.user_id)
            .outerjoin(UserProfile, UserProfile.user_id == User.id)
            .where(
                StrategySubmission.status.in_([
                    StrategyStatus.APPROVED,
                    StrategyStatus.PUBLISHED,
                ])
            )
            .order_by(StrategySubmission.total_revenue.desc())
            .limit(5)
        )

        strategy_rows = await db.execute(strategies_stmt)
        strategies = []
        for row in strategy_rows.all():
            strategies.append(
                {
                    "id": row.id,
                    "name": row.name,
                    "publisher": row.first_name or row.email.split("@")[0],
                    "revenue": round(_decimal_to_float(row.total_revenue), 2),
                    "users": int(row.total_subscribers or 0),
                    "growth_rate": 0.0,
                }
            )

        publisher_stmt = (
            select(
                StrategySubmission.user_id,
                func.coalesce(func.sum(StrategySubmission.total_revenue), 0).label("total_revenue"),
                func.count(StrategySubmission.id).label("total_strategies"),
                func.coalesce(func.avg(StrategySubmission.average_rating), 0).label("avg_rating"),
                StrategyPublisher.display_name,
                User.email,
            )
            .outerjoin(StrategyPublisher, StrategyPublisher.user_id == StrategySubmission.user_id)
            .join(User, User.id == StrategySubmission.user_id)
            .where(
                StrategySubmission.status.in_([
                    StrategyStatus.APPROVED,
                    StrategyStatus.PUBLISHED,
                ])
            )
            .group_by(
                StrategySubmission.user_id,
                StrategyPublisher.display_name,
                User.email,
            )
            .order_by(desc("total_revenue"))
            .limit(5)
        )

        publisher_rows = await db.execute(publisher_stmt)
        publishers = []
        for row in publisher_rows.all():
            publishers.append(
                {
                    "id": str(row.user_id),
                    "name": row.display_name or row.email.split("@")[0],
                    "total_revenue": round(_decimal_to_float(row.total_revenue), 2),
                    "total_strategies": int(row.total_strategies or 0),
                    "avg_rating": round(_decimal_to_float(row.avg_rating), 2),
                    "growth_rate": 0.0,
                }
            )

        customer_revenue_rows = await db.execute(
            select(
                CreditAccount.user_id,
                func.coalesce(func.sum(CreditTransaction.usd_value), 0).label("revenue"),
            )
            .join(CreditAccount, CreditTransaction.account_id == CreditAccount.id)
            .group_by(CreditAccount.user_id)
        )
        revenue_by_user = _collect_revenue_by_user(customer_revenue_rows.all())
        top_user_ids = [user_id for user_id, _ in sorted(
            revenue_by_user.items(), key=lambda item: item[1], reverse=True
        )[:5]]

        active_access_rows = await db.execute(
            select(UserStrategyAccess.user_id, func.count(UserStrategyAccess.id))
            .where(UserStrategyAccess.is_active == True)
            .group_by(UserStrategyAccess.user_id)
        )
        active_access_map = {
            str(row[0]): int(row[1]) for row in active_access_rows.all()
        }

        customers: List[Dict[str, Any]] = []
        if top_user_ids:
            user_uuid_tuple = tuple(UUID(user_id) for user_id in top_user_ids)
            user_rows = await db.execute(
                select(User, UserProfile)
                .outerjoin(UserProfile, UserProfile.user_id == User.id)
                .where(User.id.in_(user_uuid_tuple))
            )
            user_map = {str(user.id): (user, profile) for user, profile in user_rows.all()}

            for user_id in top_user_ids:
                user, profile = user_map.get(user_id, (None, None))
                if not user:
                    continue
                name = (
                    profile.full_name
                    if profile and profile.full_name
                    else user.email.split("@")[0]
                )
                customers.append(
                    {
                        "id": user_id,
                        "name": name,
                        "total_spent": round(revenue_by_user.get(user_id, 0.0), 2),
                        "active_strategies": active_access_map.get(user_id, 0),
                        "join_date": user.created_at.isoformat() if user.created_at else None,
                        "lifetime_value": round(revenue_by_user.get(user_id, 0.0), 2),
                    }
                )

        return {
            "strategies": strategies,
            "publishers": publishers,
            "users": customers,
        }

    except Exception as exc:  # pragma: no cover - defensive
        logger.exception("revenue_top_performers_failed", error=str(exc))
        raise HTTPException(
            status_code=status.HTTP_500_INTERNAL_SERVER_ERROR,
            detail="Failed to calculate top performers",
        ) from exc


# Admin Endpoints
@router.get("/system/status")
async def get_system_overview(
    current_user: User = Depends(require_role([UserRole.ADMIN])),
    db: AsyncSession = Depends(get_database)
):
    """Get comprehensive system status overview."""
    
    await rate_limiter.check_rate_limit(
        key="admin:system_status",
        limit=100,
        window=60,
        user_id=str(current_user.id)
    )
    
    try:
        # Get system metrics
        system_status = await master_controller.get_global_system_status()
        background_status = await background_manager.health_check()
        
        # Get database metrics
        # Count active users
        result = await db.execute(
            select(func.count(User.id)).where(
                User.status == UserStatus.ACTIVE.value,
                User.last_login >= datetime.utcnow() - timedelta(days=7)
            )
        )
        active_users = result.scalar_one_or_none() or 0
        
        # Count trades today
        today_start = datetime.utcnow().replace(hour=0, minute=0, second=0, microsecond=0)
        result = await db.execute(
            select(func.count(Trade.id)).where(Trade.created_at >= today_start)
        )
        trades_today = result.scalar_one_or_none() or 0
        
        # Calculate volume
        result = await db.execute(
            select(func.sum(Trade.total_value)).where(
                Trade.created_at >= datetime.utcnow() - timedelta(hours=24)
            )
        )
        volume_24h = result.scalar_one_or_none() or 0
        
        # Get real system metrics
        system_metrics = {}
        try:
            import psutil
            import time
            
            # CPU Usage (1 second average)
            system_metrics["cpuUsage"] = round(psutil.cpu_percent(interval=0.1), 1)
            
            # Memory Usage
            memory = psutil.virtual_memory()
            system_metrics["memoryUsage"] = round(memory.percent, 1)
            
            # Disk Usage (root/main disk)
            disk = psutil.disk_usage('/')
            system_metrics["diskUsage"] = round(disk.percent, 1)
            
            # Network Latency (approximate response time)
            start_time = time.time()
            # Simple latency approximation
            system_metrics["networkLatency"] = round((time.time() - start_time) * 1000 + 5, 0)  # Add base latency
            
            # Mark as real psutil data
            system_metrics["metricsSource"] = "psutil"
            
        except ImportError:
            # Fallback if psutil not available
            logger.warning("psutil not available, using fallback system metrics")
            system_metrics = {
                "cpuUsage": None,
                "memoryUsage": None,
                "diskUsage": None,
                "networkLatency": None,
                "metricsSource": "fallback"
            }
        except (OSError, PermissionError):
            logger.error("System metrics access denied or OS error occurred")
            system_metrics = {
                "cpuUsage": None,
                "memoryUsage": None,
                "diskUsage": None,
                "networkLatency": None,
                "metricsSource": "error"
            }
        except Exception as e:
            logger.exception("Unexpected error while gathering system metrics")
            system_metrics = {
                "cpuUsage": None,
                "memoryUsage": None,
                "diskUsage": None,
                "networkLatency": None,
                "metricsSource": "unknown"
            }
        
        return {
            "system_health": system_status.get("health", "unknown"),
            "active_users": active_users,
            "total_trades_today": trades_today,
            "total_volume_24h": float(volume_24h),
            "autonomous_sessions": system_status.get("active_autonomous_sessions", 0),
            "background_services": background_status,
            "uptime": system_status.get("uptime_hours", 0),
            "error_rate": system_status.get("error_rate_percent", 0),
            "response_time_avg": system_status.get("avg_response_time_ms", 0),
            "timestamp": datetime.utcnow().isoformat(),
            # Add real system metrics
            **system_metrics
        }
        
    except Exception as e:
        logger.exception("System status retrieval failed")
        raise HTTPException(
            status_code=status.HTTP_500_INTERNAL_SERVER_ERROR,
            detail="Failed to get system status"
        ) from e


@router.post("/system/configure")
async def configure_system(
    request: SystemConfigRequest,
    background_tasks: BackgroundTasks,
    current_user: User = Depends(require_role([UserRole.ADMIN])),
    db: AsyncSession = Depends(get_database)
):
    """Configure system-wide settings."""
    
    await rate_limiter.check_rate_limit(
        key="admin:configure",
        limit=20,
        window=300,  # 20 changes per 5 minutes
        user_id=str(current_user.id)
    )
    
    logger.info(
        "System configuration request",
        admin_user=str(current_user.id),
        config_keys=list(request.dict(exclude_unset=True).keys())
    )
    
    try:
        changes_applied = []
        
        # Configure autonomous intervals
        if request.autonomous_intervals:
            for service, interval in request.autonomous_intervals.items():
                if interval < 10:  # Minimum 10 seconds
                    raise HTTPException(
                        status_code=status.HTTP_400_BAD_REQUEST,
                        detail=f"Minimum interval for {service} is 10 seconds"
                    )
                
                await master_controller.configure_service_interval(service, interval)
                changes_applied.append(f"Set {service} interval to {interval}s")
        
        # Configure rate limits
        if request.rate_limits:
            for endpoint, limits in request.rate_limits.items():
                await rate_limiter.set_custom_limit(
                    endpoint,
                    limits.get("limit", 100),
                    limits.get("window", 60)
                )
                changes_applied.append(f"Updated rate limits for {endpoint}")
        
        # Emergency stop all trading
        if request.emergency_stop_all:
            await master_controller.emergency_stop_all_users()
            changes_applied.append("Emergency stop activated for all users")
        
        # Maintenance mode
        if request.maintenance_mode is not None:
            await master_controller.set_maintenance_mode(request.maintenance_mode)
            changes_applied.append(f"Maintenance mode: {'enabled' if request.maintenance_mode else 'disabled'}")
        
        # Log audit trail
        audit_log = AuditLog(
            user_id=current_user.id,
            event_type="system_configuration",
            event_data={
                "changes": changes_applied,
                "details": {"changes": changes_applied},
                "ip_address": "admin_api",
                "user_agent": "system"
            }
        )
        db.add(audit_log)
        await db.commit()
        
        # Schedule background restart if needed
        if request.autonomous_intervals:
            background_tasks.add_task(restart_background_services)
        
        return {
            "status": "configuration_updated",
            "changes_applied": changes_applied,
            "timestamp": datetime.utcnow().isoformat(),
            "applied_by": current_user.email
        }
        
    except HTTPException:
        raise
    except Exception as e:
        logger.exception("System configuration failed")
        raise HTTPException(
            status_code=status.HTTP_500_INTERNAL_SERVER_ERROR,
                    detail="System configuration failed"
    ) from e


@router.get("/credit-pricing")
async def get_credit_pricing_config(
    current_user: User = Depends(require_role([UserRole.ADMIN]))
):
    """Get current credit pricing configuration."""
    
    try:
        from app.services.profit_sharing_service import profit_sharing_service
        
        # Get current pricing configuration
        pricing_config = await profit_sharing_service.get_current_pricing_config()
        
        # Get strategy pricing
        if profit_sharing_service.strategy_pricing is None:
            await profit_sharing_service.ensure_pricing_loaded()
        
        return {
            "success": True,
            "pricing_config": pricing_config,
            "strategy_pricing": profit_sharing_service.strategy_pricing,
            "explanation": {
                "platform_fee": "Percentage of profits users pay as platform fee",
                "credit_calculation": "Credits = Profit Potential × Platform Fee Percentage",
                "example": f"$100 profit potential = ${pricing_config.get('platform_fee_percentage', 25):.0f} credits at {pricing_config.get('platform_fee_percentage', 25):.0f}% fee"
            }
        }
        
    except Exception as e:
        logger.exception("Failed to get credit pricing config")
        raise HTTPException(
            status_code=status.HTTP_500_INTERNAL_SERVER_ERROR,
            detail="Failed to get pricing config"
        ) from e


@router.put("/credit-pricing")
async def update_credit_pricing_config(
    request: CreditPricingConfigRequest,
    current_user: User = Depends(require_role([UserRole.ADMIN]))
):
    """Update credit pricing configuration."""
    
    try:
        from app.core.redis import get_redis_client
        
        redis = await get_redis_client()
        
        # Get current config
        current_config = await redis.hgetall("admin:pricing_config")
        
        # Update only provided fields
        updates = {}
        
        if request.platform_fee_percentage is not None:
            if not 5.0 <= request.platform_fee_percentage <= 50.0:
                raise HTTPException(
                    status_code=status.HTTP_400_BAD_REQUEST,
                    detail="Platform fee must be between 5% and 50%"
                )
            updates["platform_fee_percentage"] = request.platform_fee_percentage
        
        if request.credit_to_dollar_cost is not None:
            if not 0.1 <= request.credit_to_dollar_cost <= 10.0:
                raise HTTPException(
                    status_code=status.HTTP_400_BAD_REQUEST,
                    detail="Credit to dollar cost must be between 0.1 and 10.0"
                )
            updates["credit_to_dollar_cost"] = request.credit_to_dollar_cost
        
        if request.welcome_profit_potential is not None:
            if not 50.0 <= request.welcome_profit_potential <= 500.0:
                raise HTTPException(
                    status_code=status.HTTP_400_BAD_REQUEST,
                    detail="Welcome profit potential must be between $50 and $500"
                )
            updates["welcome_profit_potential"] = request.welcome_profit_potential
        
        if request.welcome_strategies_count is not None:
            if not 1 <= request.welcome_strategies_count <= 10:
                raise HTTPException(
                    status_code=status.HTTP_400_BAD_REQUEST,
                    detail="Welcome strategies count must be between 1 and 10"
                )
            updates["welcome_strategies_count"] = request.welcome_strategies_count
        
        if request.welcome_enabled is not None:
            updates["welcome_enabled"] = "true" if request.welcome_enabled else "false"
        
        if updates:
            # Add metadata
            updates.update({
                "last_updated": datetime.utcnow().isoformat(),
                "updated_by": str(current_user.id)
            })
            
            # Save updates
            await redis.hset("admin:pricing_config", mapping=updates)
            
            # Force reload in service
            from app.services.profit_sharing_service import profit_sharing_service
            await profit_sharing_service.load_dynamic_pricing_config()
            
            logger.info(
                "Credit pricing configuration updated",
                admin_user=str(current_user.id),
                updates=list(updates.keys())
            )
            
            return {
                "success": True,
                "message": "Credit pricing configuration updated successfully",
                "updates_applied": list(updates.keys()),
                "new_config": await profit_sharing_service.get_current_pricing_config()
            }
        else:
            return {
                "success": False,
                "error": "No valid updates provided"
            }
            
    except HTTPException:
        raise
    except Exception as e:
        logger.exception("Failed to update credit pricing")
        raise HTTPException(
            status_code=status.HTTP_500_INTERNAL_SERVER_ERROR,
            detail="Failed to update pricing"
        ) from e


@router.put("/strategy-pricing")
async def update_strategy_pricing(
    request: StrategyPricingRequest,
    current_user: User = Depends(require_role([UserRole.ADMIN]))
):
    """Update strategy pricing configuration."""
    
    try:
        from app.core.redis import get_redis_client
        
        redis = await get_redis_client()
        
        # Validate pricing values
        for strategy, cost in request.strategy_pricing.items():
            if not 1 <= cost <= 500:
                raise HTTPException(
                    status_code=status.HTTP_400_BAD_REQUEST,
                    detail=f"Strategy {strategy} cost must be between 1 and 500 credits"
                )
        
        # Update strategy pricing
        await redis.delete("admin:strategy_pricing")  # Clear existing
        await redis.hset("admin:strategy_pricing", mapping=request.strategy_pricing)
        
        # Add metadata
        await redis.hset("admin:strategy_pricing_meta", mapping={
            "last_updated": datetime.utcnow().isoformat(),
            "updated_by": str(current_user.id),
            "total_strategies": len(request.strategy_pricing)
        })
        
        # Force reload in services
        from app.services.profit_sharing_service import profit_sharing_service
        from app.services.strategy_marketplace_service import strategy_marketplace_service
        from app.services.strategy_submission_service import strategy_submission_service

        profit_sharing_service.strategy_pricing = await profit_sharing_service._load_dynamic_strategy_pricing()
        strategy_marketplace_service.strategy_pricing = await strategy_marketplace_service._load_dynamic_strategy_pricing()
        
        logger.info(
            "Strategy pricing updated",
            admin_user=str(current_user.id),
            strategies_updated=len(request.strategy_pricing)
        )
        
        return {
            "success": True,
            "message": f"Updated pricing for {len(request.strategy_pricing)} strategies",
            "strategies_updated": list(request.strategy_pricing.keys()),
            "new_pricing": request.strategy_pricing
        }
        
    except HTTPException:
        raise
    except Exception as e:
        logger.exception("Failed to update strategy pricing")
        raise HTTPException(
            status_code=status.HTTP_500_INTERNAL_SERVER_ERROR,
            detail="Failed to update strategy pricing"
        ) from e


@router.get("/users/pending-verification")
async def get_pending_verification_users(
    include_unverified: bool = False,
    current_user: User = Depends(require_role([UserRole.ADMIN])),
    db: AsyncSession = Depends(get_database)
):
    """Get all users pending verification.
    
    Args:
        include_unverified: If True, also include all unverified users regardless of status
    """
    
    await rate_limiter.check_rate_limit(
        key="admin:pending_users",
        limit=100,
        window=60,
        user_id=str(current_user.id)
    )
    
    try:
        # Build base query based on parameters
        if include_unverified:
            # Include all unverified users
            base_conditions = or_(
                User.status == UserStatus.PENDING_VERIFICATION.value,
                ~User.is_verified  # Using NOT operator instead of == False
            )
        else:
            # Only pending verification status (default behavior)
            base_conditions = User.status == UserStatus.PENDING_VERIFICATION.value
        
        # SECURITY: Apply tenant isolation
        # Global admins (tenant_id=None) can see all users
        # Tenant admins can only see their own tenant's users
        if current_user.tenant_id is not None:
            # Tenant admin - restrict to same tenant
            stmt = select(User).where(
                and_(
                    base_conditions,
                    User.tenant_id == current_user.tenant_id
                )
            ).order_by(User.created_at.desc())
            
            logger.debug(
                "Tenant admin viewing pending users",
                admin_user=str(current_user.id),
                admin_tenant=str(current_user.tenant_id)
            )
        else:
            # Global admin - can see all tenants
            stmt = select(User).where(
                base_conditions
            ).order_by(User.created_at.desc())
            
            logger.debug(
                "Global admin viewing all pending users",
                admin_user=str(current_user.id)
            )
        
        result = await db.execute(stmt)
        pending_users = result.scalars().all()
        
        # Format user data
        user_list = []
        for user in pending_users:
            user_data = {
                "id": str(user.id),
                "email": user.email,
                "role": user.role.value,
                "status": user.status.value,
                "is_verified": user.is_verified,
                "created_at": user.created_at.isoformat(),
                "registration_age": str(datetime.utcnow() - user.created_at)
            }
            user_list.append(user_data)
        
        return {
            "status": "success",
            "pending_users": user_list,
            "total_pending": len(user_list),
            "message": f"{len(user_list)} users awaiting verification",
            "include_unverified": include_unverified,
            "timestamp": datetime.utcnow().isoformat()
        }
        
    except Exception as e:
        logger.exception("Failed to get pending users")
        raise HTTPException(
            status_code=status.HTTP_500_INTERNAL_SERVER_ERROR,
            detail="Failed to get pending users"
        )


@router.get("/users", response_model=UserListResponse)
async def list_users(
    skip: int = 0,
    limit: int = 100,
    status_filter: Optional[str] = None,
    role_filter: Optional[str] = None,
    search: Optional[str] = None,
    current_user: User = Depends(require_role([UserRole.ADMIN])),
    db: AsyncSession = Depends(get_database)
):
    """List and filter users."""
    
    await rate_limiter.check_rate_limit(
        key="admin:list_users",
        limit=50,
        window=60,
        user_id=str(current_user.id)
    )
    
    try:
        # Build the base query using select statement for async
        stmt = select(User)
        
        # SECURITY: Apply tenant isolation for user list
        # Global admins (tenant_id=None) can see all users
        # Tenant admins can only see their own tenant's users
        if current_user.tenant_id is not None:
            stmt = stmt.where(User.tenant_id == current_user.tenant_id)
            logger.debug(
                "Tenant admin listing users",
                admin_user=str(current_user.id),
                admin_tenant=str(current_user.tenant_id)
            )
        else:
            logger.debug(
                "Global admin listing all users",
                admin_user=str(current_user.id)
            )
        
        # Apply filters using where clause for async SQLAlchemy
        if status_filter:
            # Convert string to UserStatus enum
            try:
                parsed_status = UserStatus(status_filter)
                stmt = stmt.where(User.status == parsed_status)
            except ValueError:
                logger.warning(f"Invalid status filter: {status_filter}")
                # Skip applying invalid filter
        
        if role_filter:
            # Convert string to UserRole enum
            try:
                parsed_role = UserRole(role_filter)
                stmt = stmt.where(User.role == parsed_role)
            except ValueError:
                logger.warning(f"Invalid role filter: {role_filter}")
                # Skip applying invalid filter
        
        if search:
            # Fix: full_name is a property, not a DB column
            # Use email search only (remove full_name search)
            stmt = stmt.where(
                User.email.ilike(f"%{search}%")
            )
        
        # Get total count using subquery for accurate filtering
        count_stmt = select(func.count()).select_from(stmt.subquery())
        count_result = await db.execute(count_stmt)
        total_count = count_result.scalar_one()
        
        # Add deterministic ordering before pagination
        stmt = stmt.order_by(User.created_at.desc(), User.id)
        
        # Apply pagination
        stmt = stmt.offset(skip).limit(limit)
        
        # Execute query
        result = await db.execute(stmt)
        users = result.scalars().all()
        
        # Count by status using async queries with tenant isolation
        if current_user.tenant_id is not None:
            # Tenant admin - count only within tenant
            active_count_result = await db.execute(
                select(func.count()).select_from(User).where(
                    and_(
                        User.status == UserStatus.ACTIVE.value,
                        User.tenant_id == current_user.tenant_id
                    )
                )
            )
            active_count = active_count_result.scalar_one()
            
            trading_count_result = await db.execute(
                select(func.count()).select_from(User).where(
                    and_(
                        User.status == UserStatus.ACTIVE.value,
                        User.role.in_([UserRole.TRADER, UserRole.ADMIN]),
                        User.tenant_id == current_user.tenant_id
                    )
                )
            )
            trading_count = trading_count_result.scalar_one()
        else:
            # Global admin - count all users
            active_count_result = await db.execute(
                select(func.count()).select_from(User).where(User.status == UserStatus.ACTIVE.value)
            )
            active_count = active_count_result.scalar_one()
            
            trading_count_result = await db.execute(
                select(func.count()).select_from(User).where(
                    and_(
                        User.status == UserStatus.ACTIVE.value,
                        User.role.in_([UserRole.TRADER, UserRole.ADMIN])
                    )
                )
            )
            trading_count = trading_count_result.scalar_one()
        
        # Batch fetch credit accounts for all users to avoid N+1 queries
        user_ids = [user.id for user in users]
        
        # Initialize empty maps
        credit_map = {}
        trade_count_map = {}
        
        # Only query if there are users
        if user_ids:
            # Get all credit accounts in one query
            credit_accounts_result = await db.execute(
                select(CreditAccount).where(CreditAccount.user_id.in_(user_ids))
            )
            credit_accounts = credit_accounts_result.scalars().all()
            credit_map = {ca.user_id: ca.available_credits for ca in credit_accounts}
            
            # Get all trade counts in one aggregated query
            trade_counts_result = await db.execute(
                select(Trade.user_id, func.count(Trade.id).label("count"))
                .where(Trade.user_id.in_(user_ids))
                .group_by(Trade.user_id)
            )
            trade_counts = trade_counts_result.all()
            trade_count_map = {row.user_id: row.count for row in trade_counts}
        
        # Format user data using the pre-fetched maps
        user_list = []
        for user in users:
            user_data = {
                "id": str(user.id),
                "email": user.email,
                "full_name": user.email,  # Using email as full_name doesn't exist
                "role": user.role.value,
                "status": user.status.value,
                "is_verified": user.is_verified,  # Explicitly include is_verified
                "created_at": user.created_at.isoformat(),
                "last_login": user.last_login.isoformat() if user.last_login else None,
                "tenant_id": str(user.tenant_id) if user.tenant_id else None,
                "credits": credit_map.get(user.id, 0),
                "total_trades": trade_count_map.get(user.id, 0)
            }
            user_list.append(user_data)
        
        return UserListResponse(
            users=user_list,
            total_count=total_count,
            active_count=active_count,
            trading_count=trading_count
        )
        
    except Exception as e:
        logger.exception("User listing failed")
        raise HTTPException(
            status_code=status.HTTP_500_INTERNAL_SERVER_ERROR,
            detail="Failed to list users"
        ) from e


@router.post("/users/verify/{user_id}")
async def verify_user(
    user_id: str,
    current_user: User = Depends(require_role([UserRole.ADMIN])),
    db: AsyncSession = Depends(get_database)
):
    """Verify a pending user account to allow login."""
    
    await rate_limiter.check_rate_limit(
        key="admin:verify_user",
        limit=50,
        window=60,
        user_id=str(current_user.id)
    )
    
    logger.info(
        "User verification requested",
        admin_user=str(current_user.id),
        target_user=user_id
    )
    
    try:
        # Get target user
        result = await db.execute(
            select(User).where(User.id == user_id)
        )
        target_user = result.scalar_one_or_none()
        if not target_user:
            raise HTTPException(
                status_code=status.HTTP_404_NOT_FOUND,
                detail="User not found"
            )
        
        # SECURITY: Check tenant isolation - prevent cross-tenant operations
        # Allow global admins (tenant_id=None) to verify any user
        if (current_user.tenant_id is not None and 
            target_user.tenant_id is not None and 
            current_user.tenant_id != target_user.tenant_id):
            logger.warning(
                "Attempted cross-tenant verification blocked",
                admin_user=str(current_user.id),
                admin_tenant=str(current_user.tenant_id),
                target_user=str(target_user.id),
                target_tenant=str(target_user.tenant_id)
            )
            raise HTTPException(
                status_code=status.HTTP_403_FORBIDDEN,
                detail="Cannot verify users from different tenant"
            )
        
        # Check if already verified
        if target_user.status == UserStatus.ACTIVE.value and target_user.is_verified:
            return {
                "status": "already_verified",
                "message": "User is already verified and active",
                "user_email": target_user.email,
                "timestamp": datetime.utcnow().isoformat()
            }
        
        # SECURITY: Only verify users in PENDING_VERIFICATION status
        # Prevent reactivation of suspended/inactive users
        if target_user.status != UserStatus.PENDING_VERIFICATION:
            logger.warning(
                "Attempted to verify user with invalid status",
                admin_user=str(current_user.id),
                target_user=str(target_user.id),
                current_status=target_user.status.value
            )
            raise HTTPException(
                status_code=status.HTTP_400_BAD_REQUEST,
                detail=f"Cannot verify user with status {target_user.status.value}. User must be in PENDING_VERIFICATION status."
            )
        
        # Capture previous status before mutation
        previous_status = str(target_user.status.value) if target_user.status else "PENDING_VERIFICATION"
        previous_verified = target_user.is_verified
        
        # Verify the user
        target_user.status = UserStatus.ACTIVE
        target_user.is_verified = True
        target_user.updated_at = datetime.utcnow()
        
        # Create audit log with captured previous status
        audit_log = AuditLog(
            user_id=current_user.id,
            event_type="user_verification",
            event_data={
                "target_user_id": user_id,
                "target_user_email": target_user.email,
                "action": "verify",
                "previous_status": previous_status,
                "previous_verified": previous_verified,
                "new_status": "ACTIVE",
                "new_verified": True,
                "details": {
                    "target_user_id": user_id,
                    "target_user_email": target_user.email,
                    "verified_by": current_user.email
                },
                "ip_address": "admin_api",
                "user_agent": "system"
            }
        )
        db.add(audit_log)
        
        await db.commit()
        
        logger.info(
            "User verified successfully",
            admin_user=str(current_user.id),
            target_user=user_id,
            target_email=target_user.email
        )
        
        return {
            "status": "verified",
            "message": "User has been verified and can now login",
            "user_email": target_user.email,
            "user_id": str(target_user.id),
            "timestamp": datetime.utcnow().isoformat(),
            "verified_by": current_user.email
        }
        
    except HTTPException:
        raise
    except Exception as e:
        await db.rollback()
        logger.exception("User verification failed")
        raise HTTPException(
            status_code=status.HTTP_500_INTERNAL_SERVER_ERROR,
            detail="User verification failed"
        ) from e


@router.post("/users/verify-batch")
async def verify_users_batch(
    request: BatchVerifyRequest,
    current_user: User = Depends(require_role([UserRole.ADMIN])),
    db: AsyncSession = Depends(get_database)
):
    """Verify multiple pending user accounts at once."""
    
    await rate_limiter.check_rate_limit(
        key="admin:verify_batch",
        limit=10,
        window=60,
        user_id=str(current_user.id)
    )
    
    logger.info(
        "Batch user verification requested",
        admin_user=str(current_user.id),
        user_count=len(request.user_ids)
    )
    
    verified_users = []
    already_verified = []
    not_found = []
    skipped = []
    errors = []
    
    try:
        for user_id in request.user_ids:
            try:
                # Get target user
                result = await db.execute(
                    select(User).where(User.id == user_id)
                )
                target_user = result.scalar_one_or_none()
                
                if not target_user:
                    not_found.append(user_id)
                    continue
                
                # SECURITY: Check tenant isolation - prevent cross-tenant operations
                # Allow global admins (tenant_id=None) to verify any user
                if (current_user.tenant_id is not None and 
                    target_user.tenant_id is not None and 
                    current_user.tenant_id != target_user.tenant_id):
                    skipped.append({
                        "user_id": str(target_user.id),
                        "email": target_user.email,
                        "reason": "cross_tenant",
                        "message": "Cannot verify users from different tenant"
                    })
                    
                    # Log attempted cross-tenant operation for security audit
                    logger.warning(
                        "Attempted cross-tenant verification blocked",
                        admin_user=str(current_user.id),
                        admin_tenant=str(current_user.tenant_id),
                        target_user=str(target_user.id),
                        target_tenant=str(target_user.tenant_id)
                    )
                    continue
                
                # Check if already verified
                if target_user.status == UserStatus.ACTIVE.value and target_user.is_verified:
                    already_verified.append({
                        "user_id": str(target_user.id),
                        "email": target_user.email
                    })
                    continue
                
                # SECURITY: Only verify users in PENDING_VERIFICATION status
                # Prevent reactivation of suspended/inactive users
                if target_user.status != UserStatus.PENDING_VERIFICATION:
                    skipped.append({
                        "user_id": str(target_user.id),
                        "email": target_user.email,
                        "reason": "invalid_status",
                        "message": f"User status is {target_user.status.value}, not PENDING_VERIFICATION",
                        "current_status": target_user.status.value
                    })
                    continue
                
                # Capture previous state for audit
                previous_status = target_user.status.value
                previous_verified = target_user.is_verified
                
                # Verify the user - only if all checks pass
                target_user.status = UserStatus.ACTIVE
                target_user.is_verified = True
                target_user.updated_at = datetime.utcnow()
                
                verified_users.append({
                    "user_id": str(target_user.id),
                    "email": target_user.email
                })
                
                # Create audit log with security context
                audit_log = AuditLog(
                    user_id=current_user.id,
                    event_type="batch_user_verification",
                    event_data={
                        "target_user_id": user_id,
                        "target_user_email": target_user.email,
                        "action": "verify",
                        "batch_operation": True,
                        "previous_status": previous_status,
                        "previous_verified": previous_verified,
                        "new_status": "ACTIVE",
                        "new_verified": True,
                        "tenant_id": str(target_user.tenant_id) if target_user.tenant_id else None,
                        "details": {
                            "target_user_id": user_id,
                            "target_user_email": target_user.email,
                            "verified_by": current_user.email,
                            "reason": request.reason
                        },
                        "ip_address": "admin_api",
                        "user_agent": "system"
                    }
                )
                db.add(audit_log)
                
            except Exception as e:
                # Sanitize error for client response
                errors.append({
                    "user_id": user_id,
                    "error": "verification_failed"  # Generic error for client
                })
                # Log full exception details for debugging
                logger.exception(
                    "Failed to verify user in batch operation",
                    user_id=user_id,
                    admin_user=str(current_user.id),
                    error_type=type(e).__name__
                )
        
        # Commit all changes
        await db.commit()
        
        logger.info(
            "Batch verification completed",
            admin_user=str(current_user.id),
            verified_count=len(verified_users),
            already_verified_count=len(already_verified),
            skipped_count=len(skipped),
            not_found_count=len(not_found),
            error_count=len(errors)
        )
        
        return {
            "status": "batch_verification_completed",
            "summary": {
                "total_requested": len(request.user_ids),
                "successfully_verified": len(verified_users),
                "already_verified": len(already_verified),
                "skipped": len(skipped),
                "not_found": len(not_found),
                "errors": len(errors)
            },
            "verified_users": verified_users,
            "already_verified": already_verified,
            "skipped": skipped,
            "not_found": not_found,
            "errors": errors,
            "timestamp": datetime.utcnow().isoformat(),
            "verified_by": current_user.email
        }
        
    except Exception as e:
        await db.rollback()
        logger.exception("Batch verification failed")
        raise HTTPException(
            status_code=status.HTTP_500_INTERNAL_SERVER_ERROR,
            detail="Batch verification failed"
        ) from e


@router.post("/users/manage")
async def manage_user(
    request: UserManagementRequest,
    current_user: User = Depends(require_role([UserRole.ADMIN])),
    db: AsyncSession = Depends(get_database)
):
    """Manage user accounts (activate, deactivate, etc.)."""
    
    await rate_limiter.check_rate_limit(
        key="admin:manage_user",
        limit=30,
        window=60,
        user_id=str(current_user.id)
    )
    
    logger.info(
        "User management action",
        admin_user=str(current_user.id),
        target_user=request.user_id,
        action=request.action
    )
    
    try:
        # Get target user using async query
        result = await db.execute(
            select(User).where(User.id == request.user_id)
        )
        target_user = result.scalar_one_or_none()
        if not target_user:
            raise HTTPException(
                status_code=status.HTTP_404_NOT_FOUND,
                detail="User not found"
            )
        
        action_taken = None
        
        if request.action == "activate":
            target_user.status = UserStatus.ACTIVE
            action_taken = "User activated"
            
        elif request.action == "deactivate":
            target_user.status = UserStatus.INACTIVE
            # Stop any autonomous trading
            await master_controller.stop_autonomous_mode(request.user_id)
            action_taken = "User deactivated and trading stopped"
            
        elif request.action == "suspend":
            target_user.status = UserStatus.SUSPENDED
            # Emergency stop trading
            await master_controller.emergency_stop(request.user_id)
            action_taken = "User suspended and trading emergency stopped"
            
        elif request.action == "reset_credits":
            if request.credit_amount is None:
                raise HTTPException(
                    status_code=status.HTTP_400_BAD_REQUEST,
                    detail="Credit amount required for reset_credits action"
                )

            # Validate credit amount is non-negative
            if request.credit_amount < 0:
                raise HTTPException(
                    status_code=status.HTTP_400_BAD_REQUEST,
                    detail="Credit amount must be non-negative"
                )

            # Get or create credit account using async query
            credit_result = await db.execute(
                select(CreditAccount).where(
                    CreditAccount.user_id == target_user.id
                )
            )
            credit_account = credit_result.scalar_one_or_none()

            if not credit_account:
                credit_account = CreditAccount(user_id=target_user.id)
                db.add(credit_account)
                await db.flush()

            # Re-query with row lock to serialize concurrent updates
            locked_result = await db.execute(
                select(CreditAccount).where(
                    CreditAccount.user_id == target_user.id
                ).with_for_update()
            )
            credit_account = locked_result.scalar_one()

            current_balance = int(credit_account.available_credits or 0)
            target_balance = int(request.credit_amount)
            delta = target_balance - current_balance

            # Generate reference_id for audit/idempotency
            reference_id = str(uuid.uuid4())

            metadata = {
                "requested_by": current_user.email,
                "reason": request.reason,
                "target_balance": target_balance,
                "reference_id": reference_id,
            }

            if delta > 0:
                await credit_ledger.add_credits(
                    db,
                    credit_account,
                    credits=delta,
                    transaction_type=CreditTransactionType.ADJUSTMENT,
                    description=f"Admin credit reset increase by {current_user.email}",
                    source="admin_console",
                    provider="admin_console",
                    reference_id=reference_id,
                    metadata=metadata,
                    track_lifetime=False,
                )
            elif delta < 0:
                try:
                    await credit_ledger.consume_credits(
                        db,
                        credit_account,
                        credits=abs(delta),
                        description=f"Admin credit reset decrease by {current_user.email}",
                        source="admin_console",
                        transaction_type=CreditTransactionType.ADJUSTMENT,
                        metadata=metadata,
                        track_usage=False,
                    )
                except InsufficientCreditsError as e:
                    raise HTTPException(
                        status_code=status.HTTP_400_BAD_REQUEST,
                        detail="Cannot reduce credits below zero",
                    ) from e

            action_taken = f"Credits set to {target_balance}"
        
        # Create audit log with proper transaction handling
        audit_log = AuditLog(
            user_id=current_user.id,
            event_type=f"user_management_{request.action}",
            event_data={
                "target_user_id": request.user_id,
                "target_user_email": target_user.email,
                "action": request.action,
                "reason": request.reason,
                "credit_amount": request.credit_amount,
                "details": {
                    "target_user_id": request.user_id,
                    "target_user_email": target_user.email,
                    "action": request.action,
                    "reason": request.reason,
                    "credit_amount": request.credit_amount
                },
                "ip_address": "admin_api",
                "user_agent": "system"
            }
        )
        db.add(audit_log)
        
        await db.commit()
        
        return {
            "status": "action_completed",
            "action": request.action,
            "target_user": target_user.email,
            "action_taken": action_taken,
            "reason": request.reason,
            "timestamp": datetime.utcnow().isoformat(),
            "performed_by": current_user.email
        }
        
    except HTTPException:
        # Re-raise HTTP exceptions without rollback
        raise
    except Exception as e:
        # Rollback transaction on any other error
        await db.rollback()
        logger.exception("User management failed")
        raise HTTPException(
            status_code=status.HTTP_500_INTERNAL_SERVER_ERROR,
            detail="User management failed"
        ) from e


@router.get("/metrics", response_model=SystemMetricsResponse)
async def get_detailed_metrics(
    current_user: User = Depends(require_role([UserRole.ADMIN])),
    db: AsyncSession = Depends(get_database)
):
    """Get detailed system metrics."""
    
    await rate_limiter.check_rate_limit(
        key="admin:metrics",
        limit=60,
        window=60,
        user_id=str(current_user.id)
    )
    
    try:
        # Get time ranges
        now = datetime.utcnow()
        today_start = now.replace(hour=0, minute=0, second=0, microsecond=0)
        yesterday_start = today_start - timedelta(days=1)
        
        # Active users (logged in last 24h)
        active_users_result = await db.execute(
            select(func.count()).select_from(User).where(
                User.last_login >= now - timedelta(hours=24)
            )
        )
        active_users = active_users_result.scalar_one()
        
        # Trades today
        trades_today_result = await db.execute(
            select(func.count()).select_from(Trade).where(
                Trade.created_at >= today_start
            )
        )
        trades_today = trades_today_result.scalar_one()
        
        # Volume 24h
        volume_24h_result = await db.execute(
            select(func.sum(Trade.total_value)).where(
                Trade.created_at >= now - timedelta(hours=24)
            )
        )
        volume_24h = volume_24h_result.scalar_one_or_none() or 0
        
        # Get system health from master controller
        system_status = await master_controller.get_global_system_status()
        
        # Autonomous sessions
        autonomous_sessions = system_status.get("active_autonomous_sessions", 0)
        
        # Error rate calculation (from logs or monitoring)
        error_rate = system_status.get("error_rate_percent", 0)
        
        # Response time
        response_time_avg = system_status.get("avg_response_time_ms", 0)
        
        # Uptime percentage
        uptime_percentage = system_status.get("uptime_percentage", 99.9)
        
        return SystemMetricsResponse(
            active_users=active_users,
            total_trades_today=trades_today,
            total_volume_24h=float(volume_24h),
            system_health=system_status.get("health", "normal"),
            autonomous_sessions=autonomous_sessions,
            error_rate=error_rate,
            response_time_avg=response_time_avg,
            uptime_percentage=uptime_percentage
        )
        
    except Exception as e:
        logger.exception("Metrics retrieval failed")
        raise HTTPException(
            status_code=status.HTTP_500_INTERNAL_SERVER_ERROR,
            detail="Failed to get metrics"
        ) from e


@router.get("/audit-logs")
async def get_audit_logs(
    skip: int = 0,
    limit: int = 100,
    user_id: Optional[str] = None,
    action_filter: Optional[str] = None,
    start_date: Optional[str] = None,
    end_date: Optional[str] = None,
    current_user: User = Depends(require_role([UserRole.ADMIN])),
    db: AsyncSession = Depends(get_database)
):
    """Get audit logs for security and compliance."""
    
    await rate_limiter.check_rate_limit(
        key="admin:audit_logs",
        limit=50,
        window=60,
        user_id=str(current_user.id)
    )
    
    try:
        # Build query using select statement for async
        stmt = select(AuditLog)
        
        # Apply filters using where clause
        if user_id:
            stmt = stmt.where(AuditLog.user_id == user_id)
        
        if action_filter:
            stmt = stmt.where(AuditLog.event_type.ilike(f"%{action_filter}%"))
        
        if start_date:
            try:
                start_dt = datetime.fromisoformat(start_date)
                stmt = stmt.where(AuditLog.created_at >= start_dt)
            except ValueError:
                raise HTTPException(
                    status_code=status.HTTP_400_BAD_REQUEST,
                    detail=f"Invalid date format for start_date: {start_date}. Expected ISO format (YYYY-MM-DD or YYYY-MM-DDTHH:MM:SS)"
                )
        
        if end_date:
            try:
                end_dt = datetime.fromisoformat(end_date)
                stmt = stmt.where(AuditLog.created_at <= end_dt)
            except ValueError:
                raise HTTPException(
                    status_code=status.HTTP_400_BAD_REQUEST,
                    detail=f"Invalid date format for end_date: {end_date}. Expected ISO format (YYYY-MM-DD or YYYY-MM-DDTHH:MM:SS)"
                )
        
        # Order by most recent
        stmt = stmt.order_by(AuditLog.created_at.desc())
        
        # Get total count using subquery
        count_stmt = select(func.count()).select_from(stmt.subquery())
        count_result = await db.execute(count_stmt)
        total_count = count_result.scalar_one()
        
        # Apply pagination
        stmt = stmt.offset(skip).limit(limit)
        
        # Get paginated results
        result = await db.execute(stmt)
        audit_logs = result.scalars().all()
        
        # Format results
        log_list = []
        for log in audit_logs:
            # Extract data from event_data JSON field
            event_data = log.event_data or {}
            
            log_data = {
                "id": str(log.id),
                "user_id": str(log.user_id),
                "action": log.event_type,  # Keep "action" key for backward compatibility
                "event_type": log.event_type,
                "event_data": log.event_data,
                "details": log.event_data.get("details", {}),
                "ip_address": log.event_data.get("ip_address", "unknown"),
                "user_agent": log.event_data.get("user_agent", "unknown"),
                "level": log.level.value,
                "created_at": log.created_at.isoformat()
            }
            
            # Get user email using async query
            user_result = await db.execute(
                select(User).where(User.id == log.user_id)
            )
            user = user_result.scalar_one_or_none()
            log_data["user_email"] = user.email if user else "unknown"
            
            log_list.append(log_data)
        
        return {
            "audit_logs": log_list,
            "total_count": total_count,
            "filters_applied": {
                "user_id": user_id,
                "action_filter": action_filter,
                "start_date": start_date,
                "end_date": end_date
            }
        }
        
    except Exception as e:
        logger.exception("Audit logs retrieval failed")
        raise HTTPException(
            status_code=status.HTTP_500_INTERNAL_SERVER_ERROR,
            detail="Failed to get audit logs"
        ) from e


@router.post("/emergency/stop-all")
async def emergency_stop_all_trading(
    reason: str,
    current_user: User = Depends(require_role([UserRole.ADMIN])),
    db: AsyncSession = Depends(get_database)
):
    """Emergency stop all trading across the platform."""
    
    await rate_limiter.check_rate_limit(
        key="admin:emergency_stop",
        limit=3,
        window=300,  # 3 stops per 5 minutes
        user_id=str(current_user.id)
    )
    
    logger.critical(
        "Platform-wide emergency stop requested",
        admin_user=str(current_user.id),
        reason=reason
    )
    
    try:
        # Stop all autonomous trading
        result = await master_controller.emergency_stop_all_users()
        
        # Log audit trail
        audit_log = AuditLog(
            user_id=current_user.id,
            event_type="platform_emergency_stop",
            event_data={
                "reason": reason,
                "affected_users": result.get("affected_users", 0),
                "stopped_sessions": result.get("stopped_sessions", 0),
                "details": {
                    "reason": reason,
                    "affected_users": result.get("affected_users", 0),
                    "stopped_sessions": result.get("stopped_sessions", 0)
                },
                "ip_address": "admin_api",
                "user_agent": "system"
            }
        )
        db.add(audit_log)
        await db.commit()
        
        return {
            "status": "emergency_stop_executed",
            "reason": reason,
            "affected_users": result.get("affected_users", 0),
            "stopped_sessions": result.get("stopped_sessions", 0),
            "timestamp": datetime.utcnow().isoformat(),
            "executed_by": current_user.email,
            "message": "All trading activities have been stopped platform-wide"
        }
        
    except Exception as e:
        logger.exception("Emergency stop failed")
        raise HTTPException(
            status_code=status.HTTP_500_INTERNAL_SERVER_ERROR,
            detail="Emergency stop failed"
        ) from e


# Helper Functions
async def restart_background_services():
    """Restart background services after configuration change."""
    try:
        await background_manager.stop_all()
        await asyncio.sleep(2)
        await background_manager.start_all()
        logger.info("Background services restarted after configuration change")
    except Exception as e:
        logger.error("Background service restart failed", error=str(e))


# Strategy Approval functionality - integrated into main admin router


# Strategy Approval Models
class ReviewStatsResponse(BaseModel):
    total_pending: int
    under_review: int
    approved_today: int
    rejected_today: int
    avg_review_time_hours: int
    my_assigned: int


class StrategyReviewRequest(BaseModel):
    action: str  # "approve", "reject", "request_changes"
    comment: Optional[str] = None

    @field_validator('action')
    @classmethod
    def validate_action(cls, v):
        allowed_actions = ["approve", "reject", "request_changes"]
        if v.lower() not in allowed_actions:
            raise ValueError(f"Action must be one of: {allowed_actions}")
        return v.lower()


class StrategyAssignmentRequest(BaseModel):
    reviewer_id: Optional[str] = None


# Strategy Approval Endpoints
@router.get("/strategies/review-stats")
async def get_strategy_review_stats(
    current_user: User = Depends(require_role([UserRole.ADMIN])),
    db: AsyncSession = Depends(get_database)
):
    """Get strategy review statistics."""

    await rate_limiter.check_rate_limit(
        key="admin:review_stats",
        limit=100,
        window=60,
        user_id=str(current_user.id)
    )

    try:
        stats = await strategy_submission_service.get_review_stats(
            db=db,
            reviewer=current_user
        )

        return ReviewStatsResponse(
            total_pending=stats.total_pending,
            under_review=stats.under_review,
            approved_today=stats.approved_today,
            rejected_today=stats.rejected_today,
            avg_review_time_hours=stats.avg_review_time_hours,
            my_assigned=stats.my_assigned
        )

    except Exception as e:
        logger.exception("Strategy review stats retrieval failed")
        raise HTTPException(
            status_code=status.HTTP_500_INTERNAL_SERVER_ERROR,
            detail="Failed to get strategy review stats"
        ) from e


@router.get("/strategies/pending")
async def get_pending_strategies(
    status_filter: Optional[str] = None,
    current_user: User = Depends(require_role([UserRole.ADMIN])),
    db: AsyncSession = Depends(get_database)
):
    """Get strategies pending approval."""

    await rate_limiter.check_rate_limit(
        key="admin:pending_strategies",
        limit=100,
        window=60,
        user_id=str(current_user.id)
    )

    try:
        pending_strategies = await strategy_submission_service.get_pending_submissions(
            db=db,
            status_filter=status_filter
        )

        return {
            "strategies": pending_strategies,
            "total_count": len(pending_strategies),
            "status": "success"
        }

    except Exception as e:
        logger.exception("Pending strategies retrieval failed")
        raise HTTPException(
            status_code=status.HTTP_500_INTERNAL_SERVER_ERROR,
            detail="Failed to get pending strategies"
        ) from e


@router.post("/strategies/{submission_id}/assign")
async def assign_strategy_submission(
    submission_id: str,
    request: StrategyAssignmentRequest,
    current_user: User = Depends(require_role([UserRole.ADMIN])),
    db: AsyncSession = Depends(get_database)
):
    """Assign a strategy submission to a reviewer."""

    await rate_limiter.check_rate_limit(
        key="admin:assign_strategy",
        limit=50,
        window=60,
        user_id=str(current_user.id)
    )

    try:
        reviewer = current_user
        if request.reviewer_id:
            try:
                reviewer_uuid = UUID(request.reviewer_id)
            except (ValueError, TypeError) as exc:
                raise HTTPException(
                    status_code=status.HTTP_400_BAD_REQUEST,
                    detail="Invalid reviewer_id"
                ) from exc

            reviewer_instance = await db.get(User, reviewer_uuid)
            if not reviewer_instance:
                raise HTTPException(
                    status_code=status.HTTP_404_NOT_FOUND,
                    detail="Reviewer not found"
                )
            reviewer = reviewer_instance

        submission = await strategy_submission_service.assign_submission(
            submission_id=submission_id,
            reviewer=reviewer,
            db=db
        )

        return {
            "status": "success",
            "message": "Strategy submission assigned",
            "submission_id": submission_id,
            "reviewer": reviewer.email,
            "status_value": submission.status.value
        }

    except HTTPException:
        raise
    except ValueError as e:
        raise HTTPException(
            status_code=status.HTTP_400_BAD_REQUEST,
            detail=str(e)
        ) from e
    except Exception as e:
        logger.exception("Strategy assignment failed")
        raise HTTPException(
            status_code=status.HTTP_500_INTERNAL_SERVER_ERROR,
            detail="Failed to assign strategy"
        ) from e


@router.post("/strategies/{strategy_id}/review")
async def review_strategy(
    strategy_id: str,
    request: StrategyReviewRequest,
    current_user: User = Depends(require_role([UserRole.ADMIN])),
    db: AsyncSession = Depends(get_database)
):
    """Review a strategy (approve, reject, or request changes)."""

    await rate_limiter.check_rate_limit(
        key="admin:review_strategy",
        limit=50,
        window=60,
        user_id=str(current_user.id)
    )

    try:
        submission = await strategy_submission_service.review_submission(
            submission_id=strategy_id,
            reviewer=current_user,
            action=request.action,
            comment=request.comment,
            db=db
        )

        logger.info(
            "Strategy submission review processed",
            submission_id=strategy_id,
            reviewer=str(current_user.id),
            action=request.action
        )

        return {
            "status": "success",
            "message": f"Strategy has been {request.action.replace('_', ' ')}d successfully",
            "action": request.action,
            "submission_id": submission.id,
            "reviewer": current_user.email,
            "timestamp": datetime.utcnow().isoformat(),
            "status_value": submission.status.value,
            "published_strategy_id": (submission.strategy_config or {}).get("published_strategy_id")
        }

    except HTTPException:
        raise
    except ValueError as e:
        raise HTTPException(
            status_code=status.HTTP_404_NOT_FOUND,
            detail=str(e)
        ) from e
    except Exception as e:
        logger.exception("Strategy review failed")
        raise HTTPException(
            status_code=status.HTTP_500_INTERNAL_SERVER_ERROR,
            detail="Failed to review strategy"
        ) from e<|MERGE_RESOLUTION|>--- conflicted
+++ resolved
@@ -6,15 +6,10 @@
 """
 
 import asyncio
-<<<<<<< HEAD
-from datetime import datetime, timedelta
-from typing import Dict, List, Optional, Any
-import uuid
-=======
 from datetime import date, datetime, timedelta
 from decimal import Decimal
 from typing import Dict, List, Optional, Any, Iterable
->>>>>>> b243cf7a
+import uuid
 from uuid import UUID
 
 import structlog
@@ -38,11 +33,8 @@
 from app.services.master_controller import MasterSystemController
 from app.services.background import BackgroundServiceManager
 from app.services.rate_limit import rate_limiter
-<<<<<<< HEAD
 from app.services.credit_ledger import credit_ledger, InsufficientCreditsError
-=======
 from app.services.strategy_submission_service import strategy_submission_service
->>>>>>> b243cf7a
 
 settings = get_settings()
 logger = structlog.get_logger(__name__)
