--- conflicted
+++ resolved
@@ -131,11 +131,7 @@
         
         # Calculate volume
         result = await db.execute(
-<<<<<<< HEAD
             select(func.sum(Trade.total_value)).where(
-=======
-            select(func.sum(Trade.quantity)).filter(
->>>>>>> 7049e3ae
                 Trade.created_at >= datetime.utcnow() - timedelta(hours=24)
             )
         )
@@ -475,18 +471,11 @@
         )
     
     try:
-<<<<<<< HEAD
         # Build the base query using select statement for async
         stmt = select(User)
-=======
-        # Build the base query
-        stmt = select(User)
-        filter_conditions = []
->>>>>>> 7049e3ae
         
         # Apply filters using where clause for async SQLAlchemy
         if status_filter:
-<<<<<<< HEAD
             # Convert string to UserStatus enum
             try:
                 parsed_status = UserStatus(status_filter)
@@ -566,81 +555,6 @@
             )
             trade_counts = trade_counts_result.all()
             trade_count_map = {row.user_id: row.count for row in trade_counts}
-=======
-            try:
-                # Convert string to UserStatus enum
-                status_enum = UserStatus(status_filter)
-                condition = User.status == status_enum
-                stmt = stmt.filter(condition)
-                filter_conditions.append(condition)
-            except ValueError:
-                # Invalid status filter, skip it
-                pass
-        
-        if role_filter:
-            try:
-                # Convert string to UserRole enum
-                role_enum = UserRole(role_filter)
-                condition = User.role == role_enum
-                stmt = stmt.filter(condition)
-                filter_conditions.append(condition)
-            except ValueError:
-                # Invalid role filter, skip it
-                pass
-        
-        if search:
-            # Search only by email since User.full_name doesn't exist
-            condition = User.email.ilike(f"%{search}%")
-            stmt = stmt.filter(condition)
-            filter_conditions.append(condition)
-        
-        # Get total count with filters
-        count_stmt = select(func.count()).select_from(User)
-        if filter_conditions:
-            count_stmt = count_stmt.filter(and_(*filter_conditions))
-        
-        total_result = await db.execute(count_stmt)
-        total_count = total_result.scalar() or 0
-        
-        # Get paginated results
-        stmt = stmt.offset(skip).limit(limit)
-        result = await db.execute(stmt)
-        users = result.scalars().all()
-        
-        # Count by status
-        active_count_result = await db.execute(
-            select(func.count()).select_from(User).filter(User.status == UserStatus.ACTIVE)
-        )
-        active_count = active_count_result.scalar() or 0
-        
-        trading_count_result = await db.execute(
-            select(func.count()).select_from(User).filter(
-                and_(
-                    User.status == UserStatus.ACTIVE,
-                    User.role.in_([UserRole.TRADER, UserRole.ADMIN])
-                )
-            )
-        )
-        trading_count = trading_count_result.scalar() or 0
-        
-        # Batch fetch credit accounts and trade counts to avoid N+1 queries
-        user_ids = [user.id for user in users]
-        
-        # Batch fetch credit accounts
-        credit_result = await db.execute(
-            select(CreditAccount.user_id, CreditAccount.available_credits)
-            .filter(CreditAccount.user_id.in_(user_ids))
-        )
-        credit_map = {user_id: credits for user_id, credits in credit_result.fetchall()}
-        
-        # Batch fetch trade counts
-        trade_count_result = await db.execute(
-            select(Trade.user_id, func.count(Trade.id))
-            .filter(Trade.user_id.in_(user_ids))
-            .group_by(Trade.user_id)
-        )
-        trade_count_map = {user_id: count for user_id, count in trade_count_result.fetchall()}
->>>>>>> 7049e3ae
         
         # Format user data using the pre-fetched maps
         user_list = []
@@ -657,16 +571,6 @@
                 "credits": credit_map.get(user.id, 0),
                 "total_trades": trade_count_map.get(user.id, 0)
             }
-<<<<<<< HEAD
-            
-            # Use pre-fetched credit data
-            user_data["credits"] = credit_map.get(user.id, 0)
-            
-            # Use pre-fetched trade count
-            user_data["total_trades"] = trade_count_map.get(user.id, 0)
-            
-=======
->>>>>>> 7049e3ae
             user_list.append(user_data)
         
         return UserListResponse(
@@ -707,19 +611,11 @@
     )
     
     try:
-<<<<<<< HEAD
         # Get target user using async query
         result = await db.execute(
             select(User).where(User.id == request.user_id)
         )
         target_user = result.scalar_one_or_none()
-=======
-        # Get target user
-        user_result = await db.execute(
-            select(User).filter(User.id == request.user_id)
-        )
-        target_user = user_result.scalar_one_or_none()
->>>>>>> 7049e3ae
         if not target_user:
             raise HTTPException(
                 status_code=status.HTTP_404_NOT_FOUND,
@@ -751,17 +647,11 @@
                     detail="Credit amount required for reset_credits action"
                 )
             
-<<<<<<< HEAD
             # Get or create credit account using async query
             credit_result = await db.execute(
                 select(CreditAccount).where(
                     CreditAccount.user_id == target_user.id
                 )
-=======
-            # Get or create credit account
-            credit_result = await db.execute(
-                select(CreditAccount).filter(CreditAccount.user_id == target_user.id)
->>>>>>> 7049e3ae
             )
             credit_account = credit_result.scalar_one_or_none()
             
@@ -796,7 +686,6 @@
                 "action": request.action,
                 "reason": request.reason,
                 "credit_amount": request.credit_amount,
-<<<<<<< HEAD
                 "details": {
                     "target_user_id": request.user_id,
                     "target_user_email": target_user.email,
@@ -804,18 +693,12 @@
                     "reason": request.reason,
                     "credit_amount": request.credit_amount
                 },
-=======
->>>>>>> 7049e3ae
                 "ip_address": "admin_api",
                 "user_agent": "system"
             }
         )
         db.add(audit_log)
         
-<<<<<<< HEAD
-=======
-        # Commit transaction
->>>>>>> 7049e3ae
         await db.commit()
         
         return {
@@ -863,7 +746,6 @@
         
         # Active users (logged in last 24h)
         active_users_result = await db.execute(
-<<<<<<< HEAD
             select(func.count()).select_from(User).where(
                 User.last_login >= now - timedelta(hours=24)
             )
@@ -885,29 +767,6 @@
             )
         )
         volume_24h = volume_24h_result.scalar_one_or_none() or 0
-=======
-            select(func.count(User.id)).filter(
-                User.last_login >= now - timedelta(hours=24)
-            )
-        )
-        active_users = active_users_result.scalar() or 0
-        
-        # Trades today
-        trades_today_result = await db.execute(
-            select(func.count(Trade.id)).filter(
-                Trade.created_at >= today_start
-            )
-        )
-        trades_today = trades_today_result.scalar() or 0
-        
-        # Volume 24h (using total_value instead of quantity)
-        volume_result = await db.execute(
-            select(func.sum(Trade.total_value)).filter(
-                Trade.created_at >= now - timedelta(hours=24)
-            )
-        )
-        volume_24h = volume_result.scalar() or 0
->>>>>>> 7049e3ae
         
         # Get system health from master controller
         system_status = await master_controller.get_global_system_status()
@@ -964,65 +823,38 @@
     )
     
     try:
-<<<<<<< HEAD
         # Build query using select statement for async
-=======
->>>>>>> 7049e3ae
         stmt = select(AuditLog)
         
         # Apply filters using where clause
         if user_id:
-<<<<<<< HEAD
             stmt = stmt.where(AuditLog.user_id == user_id)
         
         if action_filter:
             stmt = stmt.where(AuditLog.event_type.ilike(f"%{action_filter}%"))
-=======
-            stmt = stmt.filter(AuditLog.user_id == user_id)
-        
-        if action_filter:
-            stmt = stmt.filter(AuditLog.event_type.ilike(f"%{action_filter}%"))
->>>>>>> 7049e3ae
         
         if start_date:
             try:
                 start_dt = datetime.fromisoformat(start_date)
-<<<<<<< HEAD
                 stmt = stmt.where(AuditLog.created_at >= start_dt)
             except ValueError:
                 raise HTTPException(
                     status_code=status.HTTP_400_BAD_REQUEST,
                     detail=f"Invalid date format for start_date: {start_date}. Expected ISO format (YYYY-MM-DD or YYYY-MM-DDTHH:MM:SS)"
-=======
-                stmt = stmt.filter(AuditLog.created_at >= start_dt)
-            except ValueError:
-                raise HTTPException(
-                    status_code=400,
-                    detail="Invalid date format for start_date. Use ISO format (YYYY-MM-DDTHH:MM:SS)"
->>>>>>> 7049e3ae
                 )
         
         if end_date:
             try:
                 end_dt = datetime.fromisoformat(end_date)
-<<<<<<< HEAD
                 stmt = stmt.where(AuditLog.created_at <= end_dt)
             except ValueError:
                 raise HTTPException(
                     status_code=status.HTTP_400_BAD_REQUEST,
                     detail=f"Invalid date format for end_date: {end_date}. Expected ISO format (YYYY-MM-DD or YYYY-MM-DDTHH:MM:SS)"
-=======
-                stmt = stmt.filter(AuditLog.created_at <= end_dt)
-            except ValueError:
-                raise HTTPException(
-                    status_code=400,
-                    detail="Invalid date format for end_date. Use ISO format (YYYY-MM-DDTHH:MM:SS)"
->>>>>>> 7049e3ae
                 )
         
         # Order by most recent
         stmt = stmt.order_by(AuditLog.created_at.desc())
-<<<<<<< HEAD
         
         # Get total count using subquery
         count_stmt = select(func.count()).select_from(stmt.subquery())
@@ -1033,40 +865,6 @@
         stmt = stmt.offset(skip).limit(limit)
         
         # Get paginated results
-=======
-        
-        # Get total count
-        count_stmt = select(func.count(AuditLog.id)).select_from(AuditLog)
-        # Apply same filters to count
-        if user_id:
-            count_stmt = count_stmt.filter(AuditLog.user_id == user_id)
-        if action_filter:
-            count_stmt = count_stmt.filter(AuditLog.event_type.ilike(f"%{action_filter}%"))
-        if start_date:
-            try:
-                start_dt = datetime.fromisoformat(start_date)
-                count_stmt = count_stmt.filter(AuditLog.created_at >= start_dt)
-            except ValueError:
-                raise HTTPException(
-                    status_code=400,
-                    detail="Invalid date format for start_date. Use ISO format (YYYY-MM-DDTHH:MM:SS)"
-                )
-        if end_date:
-            try:
-                end_dt = datetime.fromisoformat(end_date)
-                count_stmt = count_stmt.filter(AuditLog.created_at <= end_dt)
-            except ValueError:
-                raise HTTPException(
-                    status_code=400,
-                    detail="Invalid date format for end_date. Use ISO format (YYYY-MM-DDTHH:MM:SS)"
-                )
-        
-        total_result = await db.execute(count_stmt)
-        total_count = total_result.scalar() or 0
-        
-        # Get paginated results
-        stmt = stmt.offset(skip).limit(limit)
->>>>>>> 7049e3ae
         result = await db.execute(stmt)
         audit_logs = result.scalars().all()
         
@@ -1079,32 +877,19 @@
             log_data = {
                 "id": str(log.id),
                 "user_id": str(log.user_id),
-<<<<<<< HEAD
                 "action": log.event_type,  # Keep "action" key for backward compatibility
                 "event_type": log.event_type,
                 "event_data": log.event_data,
                 "details": log.event_data.get("details", {}),
                 "ip_address": log.event_data.get("ip_address", "unknown"),
                 "user_agent": log.event_data.get("user_agent", "unknown"),
+                "level": log.level.value,
                 "created_at": log.created_at.isoformat()
             }
             
             # Get user email using async query
             user_result = await db.execute(
                 select(User).where(User.id == log.user_id)
-=======
-                "action": log.event_type,
-                "details": event_data.get('details', 'No details available'),
-                "ip_address": event_data.get('ip_address', 'Unknown'),
-                "user_agent": event_data.get('user_agent', 'Unknown'),
-                "level": log.level.value,
-                "created_at": log.created_at.isoformat()
-            }
-            
-            # Get user email
-            user_result = await db.execute(
-                select(User).filter(User.id == log.user_id)
->>>>>>> 7049e3ae
             )
             user = user_result.scalar_one_or_none()
             log_data["user_email"] = user.email if user else "unknown"
