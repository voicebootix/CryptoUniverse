"""
Trading API Endpoints - Enterprise Grade

Handles all trading operations including manual trades, autonomous mode control,
portfolio management, and real-time trading data for the AI money manager.
"""

import asyncio
import json
from datetime import datetime, timedelta
from typing import Dict, List, Optional, Any
from decimal import Decimal

import structlog
from fastapi import APIRouter, Depends, HTTPException, status, BackgroundTasks, WebSocket, WebSocketDisconnect
from pydantic import BaseModel, field_validator
from sqlalchemy.ext.asyncio import AsyncSession
from sqlalchemy import select

from app.core.config import get_settings
from app.core.database import get_database, AsyncSessionLocal
from app.api.v1.endpoints.auth import get_current_user, require_role
from app.models.user import User, UserRole
from app.models.trading import Trade, Position, Order, TradingStrategy
from app.models.exchange import ExchangeAccount
from app.models.credit import CreditAccount, CreditTransaction
from app.services.trade_execution import TradeExecutionService
from app.services.master_controller import MasterSystemController
from app.services.portfolio_risk_core import PortfolioRiskServiceExtended
<<<<<<< HEAD
from app.services.market_analysis_core import MarketAnalysisService
# Using existing MarketAnalysisService instead
=======
from app.services.market_analysis_core import market_analysis_service
>>>>>>> a88e4af0
from app.services.rate_limit import rate_limiter
from app.services.websocket import manager

settings = get_settings()
logger = structlog.get_logger(__name__)

router = APIRouter()

# Initialize services - ENTERPRISE SINGLETON PATTERN
trade_executor = TradeExecutionService()
master_controller = MasterSystemController()
risk_service = PortfolioRiskServiceExtended()
market_analysis = market_analysis_service  # Use global singleton


# Request/Response Models
class TradeRequest(BaseModel):
    symbol: str
    action: str  # "buy", "sell", "long", "short"
    amount: Decimal
    order_type: str = "market"  # "market", "limit", "stop"
    price: Optional[Decimal] = None
    stop_loss: Optional[Decimal] = None
    take_profit: Optional[Decimal] = None
    exchange: str = "binance"
    leverage: Optional[int] = None
    strategy_type: Optional[str] = None
    
    @field_validator('action')
    @classmethod
    def validate_action(cls, v):
        allowed_actions = ["buy", "sell", "long", "short"]
        if v.lower() not in allowed_actions:
            raise ValueError(f"Action must be one of: {allowed_actions}")
        return v.lower()
    
    @field_validator('amount')
    @classmethod
    def validate_amount(cls, v):
        if v <= 0:
            raise ValueError("Amount must be positive")
        return v


class AutonomousModeRequest(BaseModel):
    enable: bool
    mode: str = "balanced"  # "conservative", "balanced", "aggressive", "beast_mode"
    max_daily_loss_pct: Optional[float] = None
    max_position_size_pct: Optional[float] = None
    allowed_symbols: Optional[List[str]] = None
    excluded_symbols: Optional[List[str]] = None
    trading_hours: Optional[Dict[str, Any]] = None
    
    @field_validator('mode')
    @classmethod
    def validate_mode(cls, v):
        allowed_modes = ["conservative", "balanced", "aggressive", "beast_mode"]
        if v.lower() not in allowed_modes:
            raise ValueError(f"Mode must be one of: {allowed_modes}")
        return v.lower()


class SimulationModeRequest(BaseModel):
    enable: bool
    virtual_balance: Optional[Decimal] = Decimal("10000")  # Default $10k
    reset_portfolio: bool = False


class TradeResponse(BaseModel):
    trade_id: str
    status: str
    symbol: str
    action: str
    amount: Decimal
    price: Optional[Decimal]
    fee: Optional[Decimal]
    profit_loss: Optional[Decimal]
    execution_time: datetime
    exchange: str
    simulation: bool


class PortfolioResponse(BaseModel):
    total_value: Decimal
    available_balance: Decimal
    positions: List[Dict[str, Any]]
    daily_pnl: Decimal
    daily_pnl_pct: float
    total_pnl: Decimal
    total_pnl_pct: float
    margin_used: Decimal
    margin_available: Decimal
    risk_score: float
    active_orders: int


class SystemStatusResponse(BaseModel):
    autonomous_mode: bool
    simulation_mode: bool
    current_mode: str
    system_health: str
    active_strategies: List[str]
    performance_today: Dict[str, Any]
    risk_level: str
    next_action_eta: Optional[int]

class MarketDataItem(BaseModel):
    symbol: str
    price: Decimal
    change: float
    volume: str

class MarketOverviewResponse(BaseModel):
    market_data: List[MarketDataItem]

class RecentTrade(BaseModel):
<<<<<<< HEAD
    id: str
=======
    id: str  # UUID as string
>>>>>>> a88e4af0
    symbol: str
    side: str
    amount: Decimal
    price: Decimal
    time: str
    status: str
    pnl: Decimal

class RecentTradesResponse(BaseModel):
    recent_trades: List[RecentTrade]

# Trading Endpoints
@router.post("/execute", response_model=TradeResponse)
async def execute_manual_trade(
    request: TradeRequest,
    current_user: User = Depends(get_current_user),
    db: AsyncSession = Depends(get_database)
):
    """Execute a manual trade order."""
    
    # Rate limiting
    await rate_limiter.check_rate_limit(
        key="trading:execute",
        limit=50,
        window=60,
        user_id=str(current_user.id)
    )
    
    logger.info(
        "Manual trade execution requested",
        user_id=str(current_user.id),
        symbol=request.symbol,
        action=request.action,
        amount=float(request.amount)
    )
    
    try:
        # Check user permissions
        if current_user.role not in [UserRole.ADMIN, UserRole.TRADER]:
            raise HTTPException(
                status_code=status.HTTP_403_FORBIDDEN,
                detail="Insufficient permissions for trading"
            )
        
        # Check credit balance
        stmt = select(CreditAccount).where(CreditAccount.user_id == current_user.id)
        result = await db.execute(stmt)
        credit_account = result.scalar_one_or_none()
        
        if not credit_account or credit_account.available_credits <= 0:
            raise HTTPException(
                status_code=status.HTTP_402_PAYMENT_REQUIRED,
                detail="Insufficient credits for trading"
            )
        
        # Get user's simulation mode setting
        simulation_mode = getattr(current_user, 'simulation_mode', True)
        
        # Prepare trade request
        trade_data = {
            "symbol": request.symbol,
            "action": request.action,
            "amount": float(request.amount),
            "order_type": request.order_type,
            "price": float(request.price) if request.price else None,
            "stop_loss": float(request.stop_loss) if request.stop_loss else None,
            "take_profit": float(request.take_profit) if request.take_profit else None,
            "exchange": request.exchange,
            "leverage": request.leverage,
            "strategy_type": request.strategy_type,
            "user_id": str(current_user.id)
        }
        
        # Execute trade
        result = await trade_executor.execute_trade(
            trade_data,
            str(current_user.id),
            simulation_mode=simulation_mode
        )
        
        if not result.get("success"):
            raise HTTPException(
                status_code=status.HTTP_400_BAD_REQUEST,
                detail=result.get("error", "Trade execution failed")
            )
        
        # Deduct credits for real trades
        if not simulation_mode:
            credit_cost = calculate_credit_cost(request.amount, request.symbol)
            if credit_account.available_credits >= credit_cost:
                credit_account.available_credits -= credit_cost
                credit_account.total_used_credits += credit_cost
                
                # Record transaction
                credit_tx = CreditTransaction(
                    user_id=current_user.id,
                    amount=-credit_cost,
                    transaction_type="trade_execution",
                    description=f"Trade: {request.action} {request.symbol}",
                    reference_id=result.get("trade_id")
                )
                db.add(credit_tx)
                await db.commit()
        
        trade_result = result.get("trade_result", {}) or result.get("simulation_result", {})
        
        return TradeResponse(
            trade_id=trade_result.get("order_id", "unknown"),
            status=trade_result.get("status", "unknown"),
            symbol=request.symbol,
            action=request.action,
            amount=request.amount,
            price=Decimal(str(trade_result.get("execution_price", 0))),
            fee=Decimal(str(trade_result.get("fee", 0))),
            profit_loss=Decimal(str(trade_result.get("profit_loss", 0))),
            execution_time=datetime.fromisoformat(result.get("timestamp", datetime.utcnow().isoformat())),
            exchange=request.exchange,
            simulation=simulation_mode
        )
        
    except HTTPException:
        raise
    except Exception as e:
        logger.error("Trade execution failed", error=str(e), user_id=str(current_user.id))
        raise HTTPException(
            status_code=status.HTTP_500_INTERNAL_SERVER_ERROR,
            detail=f"Trade execution failed: {str(e)}"
        )


@router.post("/autonomous/start")
async def start_autonomous_mode(
    request: AutonomousModeRequest,
    background_tasks: BackgroundTasks,
    current_user: User = Depends(get_current_user),
    db: AsyncSession = Depends(get_database)
):
    """Start or configure autonomous trading mode."""
    
    await rate_limiter.check_rate_limit(
        key="trading:autonomous",
        limit=10,
        window=60,
        user_id=str(current_user.id)
    )
    
    logger.info(
        "Autonomous mode configuration",
        user_id=str(current_user.id),
        enable=request.enable,
        mode=request.mode
    )
    
    try:
        if request.enable:
            # Validate credit balance for autonomous trading
            stmt = select(CreditAccount).where(CreditAccount.user_id == current_user.id)
            result = await db.execute(stmt)
            credit_account = result.scalar_one_or_none()
            
            if not credit_account or credit_account.available_credits < 10:
                raise HTTPException(
                    status_code=status.HTTP_402_PAYMENT_REQUIRED,
                    detail="Minimum 10 credits required for autonomous trading"
                )
            
            # Configure autonomous mode
            config = {
                "user_id": str(current_user.id),
                "mode": request.mode,
                "max_daily_loss_pct": request.max_daily_loss_pct or 5.0,
                "max_position_size_pct": request.max_position_size_pct or 10.0,
                "allowed_symbols": request.allowed_symbols or ["BTC", "ETH", "SOL"],
                "excluded_symbols": request.excluded_symbols or [],
                "trading_hours": request.trading_hours or {"start": "00:00", "end": "23:59"}
            }
            
            # Start autonomous trading through unified AI manager
            from app.services.unified_ai_manager import unified_ai_manager
            result = await unified_ai_manager.start_autonomous_mode(str(current_user.id), config)
            
            if not result.get("success"):
                raise HTTPException(
                    status_code=status.HTTP_400_BAD_REQUEST,
                    detail=result.get("error", "Failed to start autonomous mode")
                )
            
            # Schedule background monitoring
            background_tasks.add_task(monitor_autonomous_trading, current_user.id)
            
            return {
                "status": "autonomous_mode_started",
                "mode": request.mode,
                "session_id": result.get("session_id"),
                "estimated_daily_trades": result.get("estimated_trades", 10),
                "risk_level": request.mode,
                "message": f"Autonomous trading started in {request.mode} mode"
            }
        else:
            # Stop autonomous mode through unified AI manager
            from app.services.unified_ai_manager import unified_ai_manager
            result = await unified_ai_manager.stop_autonomous_mode(str(current_user.id), "web_ui")
            
            return {
                "status": "autonomous_mode_stopped",
                "session_duration": result.get("session_duration", 0),
                "trades_executed": result.get("trades_executed", 0),
                "total_pnl": result.get("total_pnl", 0),
                "message": "Autonomous trading stopped"
            }
            
    except HTTPException:
        raise
    except Exception as e:
        logger.error("Autonomous mode configuration failed", error=str(e))
        raise HTTPException(
            status_code=status.HTTP_500_INTERNAL_SERVER_ERROR,
            detail=f"Autonomous mode configuration failed: {str(e)}"
        )


@router.post("/simulation/toggle")
async def toggle_simulation_mode(
    request: SimulationModeRequest,
    current_user: User = Depends(get_current_user),
    db: AsyncSession = Depends(get_database)
):
    """Toggle between simulation and live trading mode."""
    
    await rate_limiter.check_rate_limit(
        key="trading:simulation",
        limit=20,
        window=60,
        user_id=str(current_user.id)
    )
    
    logger.info(
        "Simulation mode toggle",
        user_id=str(current_user.id),
        enable=request.enable
    )
    
    try:
        # Update user's simulation mode
        # Note: This would be stored in user settings/preferences
        simulation_config = {
            "enabled": request.enable,
            "virtual_balance": float(request.virtual_balance),
            "reset_portfolio": request.reset_portfolio
        }
        
        if request.enable:
            # Set up simulation environment
            if request.reset_portfolio:
                # Reset virtual portfolio
                await reset_virtual_portfolio(current_user.id, request.virtual_balance)
            
            return {
                "status": "simulation_mode_enabled",
                "virtual_balance": float(request.virtual_balance),
                "message": "Switched to simulation mode - trades will not use real money"
            }
        else:
            # Switch to live trading
            # Verify user has real exchange accounts
            stmt = select(ExchangeAccount).where(
                ExchangeAccount.user_id == current_user.id,
                ExchangeAccount.is_active == True
            )
            result = await db.execute(stmt)
            exchange_accounts = len(result.scalars().all())
            
            if exchange_accounts == 0:
                raise HTTPException(
                    status_code=status.HTTP_400_BAD_REQUEST,
                    detail="No active exchange accounts found. Please connect exchange accounts for live trading."
                )
            
            return {
                "status": "live_mode_enabled", 
                "message": "Switched to live trading mode - trades will use real money",
                "warning": "All trades will now execute with real funds"
            }
            
    except HTTPException:
        raise
    except Exception as e:
        logger.error("Simulation mode toggle failed", error=str(e))
        raise HTTPException(
            status_code=status.HTTP_500_INTERNAL_SERVER_ERROR,
            detail=f"Failed to toggle simulation mode: {str(e)}"
        )


@router.get("/portfolio", response_model=PortfolioResponse)
async def get_portfolio_status(
    current_user: User = Depends(get_current_user),
    db: AsyncSession = Depends(get_database)
):
    """Get current portfolio status and performance."""
    
    await rate_limiter.check_rate_limit(
        key="portfolio:read",
        limit=100,
        window=60,
        user_id=str(current_user.id)
    )
    
    try:
        # Get real portfolio data using existing exchange balance system
        from app.api.v1.endpoints.exchanges import get_user_portfolio_from_exchanges
        portfolio_data = await get_user_portfolio_from_exchanges(str(current_user.id), db)
        
        if not portfolio_data.get("success"):
            raise HTTPException(
                status_code=status.HTTP_404_NOT_FOUND,
                detail=portfolio_data.get("error", "Portfolio data not found")
            )
        
        # Get additional portfolio metrics from risk service
        risk_metrics = await risk_service.get_portfolio_status(str(current_user.id))
        risk_data = risk_metrics.get("portfolio", {}) if risk_metrics.get("success") else {}
        
        # Transform real exchange balances into portfolio positions
        positions = []
        total_value_usd = portfolio_data.get("total_value_usd", 0.0)
        
        for balance in portfolio_data.get("balances", []):
            if balance.get("total", 0) > 0:
                positions.append({
                    "symbol": balance["asset"],
                    "name": balance["asset"],
                    "amount": balance["total"],
                    "value_usd": balance["value_usd"],
                    "entry_price": balance["usd_price"],
                    "current_price": balance["usd_price"],
                    "change_24h_pct": 0.0,  # Would come from market data service
                    "unrealized_pnl": 0.0,  # Would be calculated from entry vs current
                    "side": "long",
                    "exchange": balance.get("exchange", "unknown")
                })
        
        # Calculate available balance (cash equivalents)
        stablecoins = ["USDT", "USDC", "BUSD", "DAI", "FDUSD"]
        available_balance = sum(
            balance["value_usd"] for balance in portfolio_data.get("balances", [])
            if balance["asset"] in stablecoins
        )
        
        return PortfolioResponse(
            total_value=Decimal(str(total_value_usd)),
            available_balance=Decimal(str(available_balance)),
            positions=positions,
            daily_pnl=Decimal(str(risk_data.get("daily_pnl", 0))),
            daily_pnl_pct=risk_data.get("daily_pnl_pct", 0.0),
            total_pnl=Decimal(str(risk_data.get("total_pnl", 0))),
            total_pnl_pct=risk_data.get("total_pnl_pct", 0.0),
            margin_used=Decimal(str(risk_data.get("margin_used", 0))),
            margin_available=Decimal(str(risk_data.get("margin_available", 0))),
            risk_score=risk_data.get("risk_score", 50.0),
            active_orders=risk_data.get("active_orders", 0)
        )
        
    except HTTPException:
        raise
    except Exception as e:
        logger.error("Portfolio status retrieval failed", error=str(e))
        raise HTTPException(
            status_code=status.HTTP_500_INTERNAL_SERVER_ERROR,
            detail=f"Failed to get portfolio status: {str(e)}"
        )


@router.get("/status", response_model=SystemStatusResponse)
async def get_trading_system_status(
    current_user: User = Depends(get_current_user)
):
    """Get overall trading system status."""
    
    await rate_limiter.check_rate_limit(
        key="system:status",
        limit=200,
        window=60,
        user_id=str(current_user.id)
    )
    
    try:
        # Get system status from master controller
        status_data = await master_controller.get_system_status(str(current_user.id))
        
        return SystemStatusResponse(
            autonomous_mode=status_data.get("autonomous_mode", False),
            simulation_mode=status_data.get("simulation_mode", True),
            current_mode=status_data.get("trading_mode", "balanced"),
            system_health=status_data.get("health", "normal"),
            active_strategies=status_data.get("active_strategies", []),
            performance_today=status_data.get("performance_today", {}),
            risk_level=status_data.get("risk_level", "normal"),
            next_action_eta=status_data.get("next_action_eta")
        )
        
    except Exception as e:
        logger.error("System status retrieval failed", error=str(e))
        raise HTTPException(
            status_code=status.HTTP_500_INTERNAL_SERVER_ERROR,
            detail=f"Failed to get system status: {str(e)}"
        )


@router.get("/market-overview", response_model=MarketOverviewResponse)
async def get_market_overview(
    current_user: User = Depends(get_current_user)
):
    """Get market overview data."""
    await rate_limiter.check_rate_limit(
        key="market:overview",
        limit=100,
        window=60,
        user_id=str(current_user.id)
    )
    try:
<<<<<<< HEAD
        # Use your existing sophisticated MarketAnalysisService
        market_data_result = await market_analysis.get_market_overview()
        
        if market_data_result.get("success"):
            return MarketOverviewResponse(market_data=market_data_result.get("market_data", []))
        else:
            # If your market analysis service isn't ready, return error
            raise HTTPException(
                status_code=status.HTTP_503_SERVICE_UNAVAILABLE,
                detail="Market analysis service unavailable"
            )
=======
        # Get real market data from MarketAnalysisService
        market_result = await market_analysis.realtime_price_tracking(
            symbols="BTC,ETH,SOL,ADA,DOT,MATIC,LINK,UNI",
            exchanges="all",
            user_id=str(current_user.id)
        )
        
        if market_result.get("success"):
            market_data_items = []
            data = market_result.get("data", {})
            
            for symbol, symbol_data in data.items():
                if symbol_data.get("aggregated"):
                    agg = symbol_data["aggregated"]
                    # Calculate volume in readable format
                    volume = agg.get("total_volume", 0)
                    volume_str = f"{volume/1e9:.1f}B" if volume > 1e9 else f"{volume/1e6:.0f}M"
                    
                    market_data_items.append({
                        "symbol": symbol,
                        "price": Decimal(str(agg.get("average_price", 0))),
                        "change": float(symbol_data.get("exchanges", [{}])[0].get("change_24h", 0)) if symbol_data.get("exchanges") else 0.0,
                        "volume": volume_str
                    })
            
            if market_data_items:
                return MarketOverviewResponse(market_data=market_data_items)
        
        # Fallback to unified price service
        from app.services.unified_price_service import get_market_overview_prices
        fallback_prices = await get_market_overview_prices()
        
        if fallback_prices:
            market_data_items = []
            
            for symbol, price in fallback_prices.items():
                market_data_items.append({
                    "symbol": symbol,
                    "price": Decimal(str(price)),
                    "change": 0.0,  # No change data available from price-only service
                    "volume": "N/A"
                })
            
            return MarketOverviewResponse(market_data=market_data_items)
        
        # Final fallback to prevent errors
        logger.warning("All market data sources failed, using minimal fallback data")
        fallback_data = [
            {"symbol": "BTC", "price": Decimal("0"), "change": 0.0, "volume": "N/A"},
            {"symbol": "ETH", "price": Decimal("0"), "change": 0.0, "volume": "N/A"},
        ]
        return MarketOverviewResponse(market_data=fallback_data)
        
>>>>>>> a88e4af0
    except Exception as e:
        logger.error("Market overview retrieval failed", error=str(e))
        raise HTTPException(
            status_code=status.HTTP_500_INTERNAL_SERVER_ERROR,
            detail=f"Failed to get market overview: {str(e)}"
        )

@router.get("/recent-trades", response_model=RecentTradesResponse)
async def get_recent_trades(
    current_user: User = Depends(get_current_user),
    db: AsyncSession = Depends(get_database)
):
    """Get recent trading activity."""
    await rate_limiter.check_rate_limit(
        key="trades:recent",
        limit=100,
        window=60,
        user_id=str(current_user.id)
    )
    try:
<<<<<<< HEAD
        # Get real recent trades from database
        from sqlalchemy import select, desc
        from app.models.trading import Trade, TradeAction
        
        # Query recent trades for user
        stmt = select(Trade).where(
            Trade.user_id == current_user.id
        ).order_by(desc(Trade.created_at)).limit(50)
=======
        # Get real trades from database using async SQLAlchemy 2.0 pattern
        stmt = select(Trade).where(
            Trade.user_id == current_user.id
        ).order_by(Trade.created_at.desc()).limit(10)
>>>>>>> a88e4af0
        
        result = await db.execute(stmt)
        trades = result.scalars().all()
        
<<<<<<< HEAD
        # Transform to response format
        recent_trades = []
        for trade in trades:
            # Calculate time ago
            time_diff = datetime.utcnow() - trade.created_at
            if time_diff.total_seconds() < 3600:
                time_ago = f"{int(time_diff.total_seconds() / 60)} min ago"
            elif time_diff.total_seconds() < 86400:
                time_ago = f"{int(time_diff.total_seconds() / 3600)} hour ago"
            else:
                time_ago = f"{int(time_diff.total_seconds() / 86400)} day ago"
            
            # Calculate P&L if available
            pnl = trade.profit_realized_usd or Decimal("0")
            
            recent_trades.append({
                "id": str(trade.id),
                "symbol": trade.symbol,
                "side": trade.action.value,
                "amount": trade.executed_quantity or trade.quantity,
                "price": trade.executed_price or trade.price or Decimal("0"),
                "time": time_ago,
                "status": trade.status.value,
                "pnl": pnl,
                "exchange": trade.meta_data.get("exchange", "unknown") if trade.meta_data else "unknown"
            })
        
        return RecentTradesResponse(recent_trades=recent_trades)
=======
        if trades:
            trade_list = []
            for trade in trades:
                # Calculate time difference
                time_diff = datetime.utcnow() - trade.created_at
                if time_diff.total_seconds() < 3600:  # Less than 1 hour
                    time_str = f"{int(time_diff.total_seconds() / 60)} min ago"
                elif time_diff.total_seconds() < 86400:  # Less than 1 day
                    time_str = f"{int(time_diff.total_seconds() / 3600)} hour ago"
                else:
                    time_str = trade.created_at.strftime("%Y-%m-%d")
                
                trade_list.append({
                    "id": str(trade.id),  # Convert UUID to string
                    "symbol": trade.symbol,
                    "side": trade.action.value,  # Use action enum, convert to string
                    "amount": Decimal(str(trade.quantity)),  # Preserve decimal precision
                    "price": Decimal(str(trade.executed_price or trade.price or 0)),  # Preserve decimal precision
                    "time": time_str,
                    "status": trade.status.value,  # Convert enum to string
                    "pnl": Decimal(str(trade.profit_realized_usd)),  # Preserve decimal precision
                })
            
            return RecentTradesResponse(recent_trades=trade_list)
        
        # Fallback to demo data if no trades exist
        demo_trades = [
            {
                "id": "0",  # String to match RecentTrade.id type
                "symbol": "BTC",
                "side": "buy",
                "amount": Decimal("0.001"),
                "price": Decimal("0"),
                "time": "No trades yet",
                "status": "demo",
                "pnl": Decimal("0"),
            }
        ]
        return RecentTradesResponse(recent_trades=demo_trades)
>>>>>>> a88e4af0
    except Exception as e:
        logger.error("Recent trades retrieval failed", error=str(e))
        raise HTTPException(
            status_code=status.HTTP_500_INTERNAL_SERVER_ERROR,
            detail=f"Failed to get recent trades: {str(e)}"
        )

@router.websocket("/ws")
async def websocket_endpoint(
    websocket: WebSocket,
    db: AsyncSession = Depends(get_database)
):
    # ENTERPRISE: Simple, robust WebSocket connection pattern
    await websocket.accept()
    
    # For now, connect without authentication
    # TODO: Implement WebSocket token authentication via query params
    user_id = "anonymous"  # Temporary
    await manager.connect(websocket, user_id)
    
    try:
        while True:
            # Receive client messages
            data = await websocket.receive_text()
            
            try:
                message = json.loads(data)
                message_type = message.get("type")
                
                if message_type == "subscribe_market":
                    # Subscribe to market data updates
                    symbols = message.get("symbols", [])
                    await manager.subscribe_to_market_data(websocket, symbols)
                    await websocket.send_json({
                        "type": "subscription_confirmed",
                        "symbols": symbols,
                        "message": f"Subscribed to market data for {', '.join(symbols)}"
                    })
                
                elif message_type == "unsubscribe_market":
                    # Unsubscribe from market data
                    symbols = message.get("symbols", [])
                    await manager.unsubscribe_from_market_data(websocket, symbols)
                    await websocket.send_json({
                        "type": "unsubscription_confirmed",
                        "symbols": symbols,
                        "message": f"Unsubscribed from market data for {', '.join(symbols)}"
                    })
                
                elif message_type == "ping":
                    # Heartbeat
                    await websocket.send_json({
                        "type": "pong",
                        "timestamp": datetime.utcnow().isoformat()
                    })
                
                else:
                    # Echo back for testing
                    await websocket.send_json({
                        "type": "echo",
                        "data": message,
                        "timestamp": datetime.utcnow().isoformat()
                    })
                    
            except json.JSONDecodeError:
                # Handle plain text messages
                await websocket.send_text(f"Echo: {data}")
                
    except WebSocketDisconnect:
        manager.disconnect(websocket, user_id)

@router.post("/stop-all")
async def emergency_stop_all_trading(
    current_user: User = Depends(get_current_user),
    db: AsyncSession = Depends(get_database)
):
    """Emergency stop all trading activities."""
    
    await rate_limiter.check_rate_limit(
        key="trading:emergency_stop",
        limit=5,
        window=60,
        user_id=str(current_user.id)
    )
    
    logger.critical(
        "Emergency stop requested",
        user_id=str(current_user.id)
    )
    
    try:
        # Stop autonomous trading
        await master_controller.emergency_stop(str(current_user.id))
        
        # Cancel all pending orders
        # Note: This would interact with exchange APIs to cancel orders
        
        return {
            "status": "emergency_stop_executed",
            "timestamp": datetime.utcnow().isoformat(),
            "message": "All trading activities stopped",
            "actions_taken": [
                "Autonomous trading stopped",
                "Pending orders cancelled",
                "System locked for manual review"
            ]
        }
        
    except Exception as e:
        logger.error("Emergency stop failed", error=str(e))
        raise HTTPException(
            status_code=status.HTTP_500_INTERNAL_SERVER_ERROR,
            detail=f"Emergency stop failed: {str(e)}"
        )


# Arbitrage Endpoints
@router.get("/arbitrage/opportunities")
async def get_arbitrage_opportunities(
    current_user: User = Depends(get_current_user)
):
    """Get real-time arbitrage opportunities across exchanges."""
    
    await rate_limiter.check_rate_limit(
        key="trading:arbitrage_opportunities",
        limit=30,
        window=60,
        user_id=str(current_user.id)
    )
    
    try:
        result = await market_analysis.cross_exchange_arbitrage_scanner(
            symbols="BTC,ETH,SOL,ADA,DOT,MATIC,LINK,UNI",
            exchanges="binance,kraken,kucoin",
            min_profit_bps=5,
            user_id=str(current_user.id)
        )
        
        if result.get("success"):
            return {
                "success": True,
                "data": {
                    "opportunities": result["data"]["opportunities"],
                    "total_found": len(result["data"]["opportunities"]),
                    "metadata": result["data"]["metadata"]
                }
            }
        else:
            return {
                "success": False,
                "data": {"opportunities": []},
                "error": result.get("error", "Failed to scan arbitrage opportunities")
            }
            
    except Exception as e:
        logger.error("Arbitrage opportunities scan failed", error=str(e), exc_info=True)
        return {
            "success": False,
            "data": {"opportunities": []},
            "error": str(e)
        }


@router.get("/arbitrage/cross-exchange-comparison")
async def get_cross_exchange_comparison(
    symbols: str = "BTC,ETH,SOL",
    current_user: User = Depends(get_current_user)
):
    """Get cross-exchange price comparison for arbitrage analysis."""
    
    await rate_limiter.check_rate_limit(
        key="trading:cross_exchange",
        limit=50,
        window=60,
        user_id=str(current_user.id)
    )
    
    try:
        symbol_list = [s.strip().upper() for s in symbols.split(",")]
        exchange_list = ["binance", "kraken", "kucoin"]
        
        comparison_data = []
        
        for symbol in symbol_list:
            prices = {}
            
            # Get prices from all exchanges
            for exchange in exchange_list:
                try:
                    price_data = await market_analysis._get_symbol_price(exchange, symbol)
                    if price_data and price_data.get("price"):
                        prices[exchange] = {
                            "price": float(price_data["price"]),
                            "volume": float(price_data.get("volume", 0)),
                            "timestamp": price_data.get("timestamp")
                        }
                except Exception as e:
                    logger.debug(f"Failed to get {symbol} price from {exchange}: {str(e)}")
                    continue
            
            if len(prices) >= 2:
                # Calculate spreads
                price_values = [data["price"] for data in prices.values()]
                max_price = max(price_values)
                min_price = min(price_values)
                spread_percentage = ((max_price - min_price) / min_price) * 100
                
                comparison_data.append({
                    "symbol": symbol,
                    "exchanges": prices,
                    "spread": {
                        "absolute": round(max_price - min_price, 6),
                        "percentage": round(spread_percentage, 4),
                        "max_price": max_price,
                        "min_price": min_price
                    },
                    "arbitrage_potential": spread_percentage > 0.1  # 0.1% threshold
                })
        
        return {
            "success": True,
            "data": {
                "comparisons": comparison_data,
                "timestamp": datetime.utcnow().isoformat()
            }
        }
        
    except Exception as e:
        logger.error("Cross-exchange comparison failed", error=str(e), exc_info=True)
        return {
            "success": False,
            "data": {"comparisons": []},
            "error": str(e)
        }


@router.get("/arbitrage/orderbook/{symbol}")
async def get_arbitrage_orderbook(
    symbol: str,
    exchanges: str = "binance,kraken,kucoin",
    current_user: User = Depends(get_current_user)
):
    """Get orderbook data for arbitrage analysis."""
    
    await rate_limiter.check_rate_limit(
        key="trading:orderbook",
        limit=100,
        window=60,
        user_id=str(current_user.id)
    )
    
    try:
        symbol = symbol.upper()
        exchange_list = [e.strip().lower() for e in exchanges.split(",")]
        
        orderbooks = {}
        
        # Get orderbook from each exchange
        for exchange in exchange_list:
            try:
                # For now, return mock orderbook data
                # TODO: Implement real orderbook fetching from exchanges
                orderbooks[exchange] = {
                    "bids": [
                        {"price": 50000 + (i * 10), "quantity": 0.1 * (5 - i)} 
                        for i in range(5)
                    ],
                    "asks": [
                        {"price": 50100 + (i * 10), "quantity": 0.1 * (5 - i)} 
                        for i in range(5)
                    ],
                    "timestamp": datetime.utcnow().isoformat()
                }
            except Exception as e:
                logger.debug(f"Failed to get {symbol} orderbook from {exchange}: {str(e)}")
                continue
        
        # Calculate unified orderbook (best bids/asks across all exchanges)
        all_bids = []
        all_asks = []
        
        for exchange, book in orderbooks.items():
            for bid in book["bids"]:
                all_bids.append({**bid, "exchange": exchange})
            for ask in book["asks"]:
                all_asks.append({**ask, "exchange": exchange})
        
        # Sort bids (highest first) and asks (lowest first)
        all_bids.sort(key=lambda x: x["price"], reverse=True)
        all_asks.sort(key=lambda x: x["price"])
        
        return {
            "success": True,
            "data": {
                "symbol": symbol,
                "exchange_orderbooks": orderbooks,
                "unified_orderbook": {
                    "bids": all_bids[:10],  # Top 10 bids
                    "asks": all_asks[:10],  # Top 10 asks
                },
                "timestamp": datetime.utcnow().isoformat()
            }
        }
        
    except Exception as e:
        logger.error("Orderbook fetch failed", error=str(e), exc_info=True)
        return {
            "success": False,
            "data": {"symbol": symbol, "exchange_orderbooks": {}, "unified_orderbook": {"bids": [], "asks": []}},
            "error": str(e)
        }


# Market Analysis Endpoints (Trading namespace compatibility)
@router.post("/market/sentiment")
async def get_market_sentiment(
    current_user: User = Depends(get_current_user)
):
    """Get market sentiment analysis - TRADING namespace compatibility endpoint."""
    
    await rate_limiter.check_rate_limit(
        key="market:sentiment_analysis",
        limit=50,
        window=60,
        user_id=str(current_user.id)
    )
    
    try:
        # Default parameters for sentiment analysis
        result = await market_analysis.market_sentiment(
            symbols="BTC,ETH,SOL,ADA,DOT,MATIC,LINK,UNI",
            timeframes="1h,4h,1d",
            user_id=str(current_user.id)
        )
        
        if not result.get("success"):
            raise HTTPException(
                status_code=status.HTTP_400_BAD_REQUEST,
                detail=result.get("error", "Sentiment analysis failed")
            )
        
        return result
        
    except HTTPException:
        raise
    except Exception as e:
        logger.error("Market sentiment analysis failed", error=str(e), exc_info=True)
        raise HTTPException(
            status_code=status.HTTP_500_INTERNAL_SERVER_ERROR,
            detail=f"Sentiment analysis failed: {str(e)}"
        )


# MISSING MARKET ANALYSIS COMPATIBILITY ENDPOINTS
@router.post("/market/realtime-prices")
async def get_market_realtime_prices(
    request: dict,
    current_user: User = Depends(get_current_user)
):
    """Realtime prices endpoint - Trading namespace compatibility."""
    
    await rate_limiter.check_rate_limit(
        key="market:realtime_prices",
        limit=100,
        window=60,
        user_id=str(current_user.id)
    )
    
    try:
        symbols = request.get("symbols", ["BTC", "ETH", "SOL"])
        if isinstance(symbols, list):
            symbols_str = ",".join(symbols)
        else:
            symbols_str = str(symbols)
        
        result = await market_analysis.realtime_price_tracking(
            symbols=symbols_str,
            exchanges="all",
            user_id=str(current_user.id)
        )
        return result
        
    except Exception as e:
        logger.error("Realtime prices failed", error=str(e), exc_info=True)
        return {"success": False, "error": str(e), "data": {}}


@router.get("/market/trending")
async def get_market_trending(
    current_user: User = Depends(get_current_user)
):
    """Trending coins endpoint - Trading namespace compatibility."""
    
    await rate_limiter.check_rate_limit(
        key="market:trending",
        limit=50,
        window=60,
        user_id=str(current_user.id)
    )
    
    try:
        # Use MarketDataFeeds service for trending coins
        from app.services.market_data_feeds import market_data_feeds
        result = await market_data_feeds.get_trending_coins(limit=10)
        return result
        
    except Exception as e:
        logger.error("Trending coins failed", error=str(e), exc_info=True)
        return {"success": False, "error": str(e), "data": []}


@router.get("/market/health")
async def get_market_health(
    current_user: User = Depends(get_current_user)
):
    """Market health endpoint - Trading namespace compatibility."""
    
    await rate_limiter.check_rate_limit(
        key="market:health",
        limit=30,
        window=60,
        user_id=str(current_user.id)
    )
    
    try:
        result = await market_analysis.health_check()
        return result
        
    except Exception as e:
        logger.error("Market health check failed", error=str(e), exc_info=True)
        return {"success": False, "error": str(e), "data": {}}


@router.post("/market/volatility")
async def get_market_volatility(
    request: dict,
    current_user: User = Depends(get_current_user)
):
    """Volatility analysis endpoint - Trading namespace compatibility."""
    
    await rate_limiter.check_rate_limit(
        key="market:volatility",
        limit=50,
        window=60,
        user_id=str(current_user.id)
    )
    
    try:
        symbols = request.get("symbols", ["BTC", "ETH", "SOL"])
        if isinstance(symbols, list):
            symbols_str = ",".join(symbols)
        else:
            symbols_str = str(symbols)
        
        result = await market_analysis.volatility_analysis(
            symbols=symbols_str,
            timeframes="1h,4h,1d",
            user_id=str(current_user.id)
        )
        return result
        
    except Exception as e:
        logger.error("Volatility analysis failed", error=str(e), exc_info=True)
        return {"success": False, "error": str(e), "data": {}}


@router.get("/market/support-resistance/{symbol}")
async def get_market_support_resistance(
    symbol: str,
    current_user: User = Depends(get_current_user)
):
    """Support/resistance endpoint - Trading namespace compatibility."""
    
    await rate_limiter.check_rate_limit(
        key="market:support_resistance",
        limit=50,
        window=60,
        user_id=str(current_user.id)
    )
    
    try:
        result = await market_analysis.support_resistance_detection(
            symbols=symbol.upper(),
            timeframes="1h,4h,1d",
            user_id=str(current_user.id)
        )
        return result
        
    except Exception as e:
        logger.error("Support/resistance analysis failed", error=str(e), exc_info=True)
        return {"success": False, "error": str(e), "data": {}}


@router.get("/market/institutional-flows")
async def get_market_institutional_flows(
    current_user: User = Depends(get_current_user)
):
    """Institutional flows endpoint - Trading namespace compatibility."""
    
    await rate_limiter.check_rate_limit(
        key="market:institutional_flows",
        limit=30,
        window=60,
        user_id=str(current_user.id)
    )
    
    try:
        result = await market_analysis.institutional_flow_tracker(
            symbols="BTC,ETH,SOL,ADA",
            timeframes="1h,4h,1d",
            flow_types="whale_tracking,institutional_trades",
            user_id=str(current_user.id)
        )
        return result
        
    except Exception as e:
        logger.error("Institutional flows failed", error=str(e), exc_info=True)
        return {"success": False, "error": str(e), "data": []}


@router.get("/market/alpha-signals")
async def get_market_alpha_signals(
    current_user: User = Depends(get_current_user)
):
    """Alpha signals endpoint - Trading namespace compatibility."""
    
    await rate_limiter.check_rate_limit(
        key="market:alpha_signals",
        limit=30,
        window=60,
        user_id=str(current_user.id)
    )
    
    try:
        result = await market_analysis.alpha_generation_coordinator(
            symbols="BTC,ETH,SOL,ADA",
            strategies="momentum,mean_reversion,breakout",
            user_id=str(current_user.id)
        )
        return result
        
    except Exception as e:
        logger.error("Alpha signals failed", error=str(e), exc_info=True)
        return {"success": False, "error": str(e), "data": []}


# Helper Functions
def calculate_credit_cost(amount: Decimal, symbol: str) -> int:
    """Calculate credit cost for a trade."""
    # $0.10 per credit = $1 profit potential
    # Base cost calculation
    base_cost = max(1, int(float(amount) / 1000))  # 1 credit per $1000 traded
    return base_cost


async def monitor_autonomous_trading(user_id: str):
    """Background task to monitor autonomous trading."""
    try:
        # This would run continuously to monitor the user's autonomous trading
        while True:
            await asyncio.sleep(60)  # Check every minute
            
            # Get current status
            status = await master_controller.get_system_status(user_id)
            
            # Check for emergency conditions
            if status.get("risk_level") == "emergency":
                await master_controller.emergency_stop(user_id)
                break
                
    except Exception as e:
        logger.error("Autonomous trading monitoring failed", error=str(e), user_id=user_id)


async def reset_virtual_portfolio(user_id: str, virtual_balance: Decimal):
    """Reset virtual portfolio for simulation mode."""
    try:
        # This would reset the user's virtual portfolio in simulation mode
        # Implementation would depend on how simulation data is stored
        logger.info(f"Virtual portfolio reset for user {user_id}", balance=float(virtual_balance))
    except Exception as e:
        logger.error("Virtual portfolio reset failed", error=str(e), user_id=user_id)<|MERGE_RESOLUTION|>--- conflicted
+++ resolved
@@ -27,12 +27,7 @@
 from app.services.trade_execution import TradeExecutionService
 from app.services.master_controller import MasterSystemController
 from app.services.portfolio_risk_core import PortfolioRiskServiceExtended
-<<<<<<< HEAD
-from app.services.market_analysis_core import MarketAnalysisService
-# Using existing MarketAnalysisService instead
-=======
 from app.services.market_analysis_core import market_analysis_service
->>>>>>> a88e4af0
 from app.services.rate_limit import rate_limiter
 from app.services.websocket import manager
 
@@ -149,11 +144,7 @@
     market_data: List[MarketDataItem]
 
 class RecentTrade(BaseModel):
-<<<<<<< HEAD
-    id: str
-=======
     id: str  # UUID as string
->>>>>>> a88e4af0
     symbol: str
     side: str
     amount: Decimal
@@ -575,20 +566,7 @@
         user_id=str(current_user.id)
     )
     try:
-<<<<<<< HEAD
-        # Use your existing sophisticated MarketAnalysisService
-        market_data_result = await market_analysis.get_market_overview()
-        
-        if market_data_result.get("success"):
-            return MarketOverviewResponse(market_data=market_data_result.get("market_data", []))
-        else:
-            # If your market analysis service isn't ready, return error
-            raise HTTPException(
-                status_code=status.HTTP_503_SERVICE_UNAVAILABLE,
-                detail="Market analysis service unavailable"
-            )
-=======
-        # Get real market data from MarketAnalysisService
+        # Get real market data from MarketAnalysisService with fallback chain
         market_result = await market_analysis.realtime_price_tracking(
             symbols="BTC,ETH,SOL,ADA,DOT,MATIC,LINK,UNI",
             exchanges="all",
@@ -640,8 +618,6 @@
             {"symbol": "ETH", "price": Decimal("0"), "change": 0.0, "volume": "N/A"},
         ]
         return MarketOverviewResponse(market_data=fallback_data)
-        
->>>>>>> a88e4af0
     except Exception as e:
         logger.error("Market overview retrieval failed", error=str(e))
         raise HTTPException(
@@ -662,95 +638,10 @@
         user_id=str(current_user.id)
     )
     try:
-<<<<<<< HEAD
-        # Get real recent trades from database
-        from sqlalchemy import select, desc
-        from app.models.trading import Trade, TradeAction
-        
-        # Query recent trades for user
-        stmt = select(Trade).where(
-            Trade.user_id == current_user.id
-        ).order_by(desc(Trade.created_at)).limit(50)
-=======
-        # Get real trades from database using async SQLAlchemy 2.0 pattern
-        stmt = select(Trade).where(
-            Trade.user_id == current_user.id
-        ).order_by(Trade.created_at.desc()).limit(10)
->>>>>>> a88e4af0
         
         result = await db.execute(stmt)
         trades = result.scalars().all()
         
-<<<<<<< HEAD
-        # Transform to response format
-        recent_trades = []
-        for trade in trades:
-            # Calculate time ago
-            time_diff = datetime.utcnow() - trade.created_at
-            if time_diff.total_seconds() < 3600:
-                time_ago = f"{int(time_diff.total_seconds() / 60)} min ago"
-            elif time_diff.total_seconds() < 86400:
-                time_ago = f"{int(time_diff.total_seconds() / 3600)} hour ago"
-            else:
-                time_ago = f"{int(time_diff.total_seconds() / 86400)} day ago"
-            
-            # Calculate P&L if available
-            pnl = trade.profit_realized_usd or Decimal("0")
-            
-            recent_trades.append({
-                "id": str(trade.id),
-                "symbol": trade.symbol,
-                "side": trade.action.value,
-                "amount": trade.executed_quantity or trade.quantity,
-                "price": trade.executed_price or trade.price or Decimal("0"),
-                "time": time_ago,
-                "status": trade.status.value,
-                "pnl": pnl,
-                "exchange": trade.meta_data.get("exchange", "unknown") if trade.meta_data else "unknown"
-            })
-        
-        return RecentTradesResponse(recent_trades=recent_trades)
-=======
-        if trades:
-            trade_list = []
-            for trade in trades:
-                # Calculate time difference
-                time_diff = datetime.utcnow() - trade.created_at
-                if time_diff.total_seconds() < 3600:  # Less than 1 hour
-                    time_str = f"{int(time_diff.total_seconds() / 60)} min ago"
-                elif time_diff.total_seconds() < 86400:  # Less than 1 day
-                    time_str = f"{int(time_diff.total_seconds() / 3600)} hour ago"
-                else:
-                    time_str = trade.created_at.strftime("%Y-%m-%d")
-                
-                trade_list.append({
-                    "id": str(trade.id),  # Convert UUID to string
-                    "symbol": trade.symbol,
-                    "side": trade.action.value,  # Use action enum, convert to string
-                    "amount": Decimal(str(trade.quantity)),  # Preserve decimal precision
-                    "price": Decimal(str(trade.executed_price or trade.price or 0)),  # Preserve decimal precision
-                    "time": time_str,
-                    "status": trade.status.value,  # Convert enum to string
-                    "pnl": Decimal(str(trade.profit_realized_usd)),  # Preserve decimal precision
-                })
-            
-            return RecentTradesResponse(recent_trades=trade_list)
-        
-        # Fallback to demo data if no trades exist
-        demo_trades = [
-            {
-                "id": "0",  # String to match RecentTrade.id type
-                "symbol": "BTC",
-                "side": "buy",
-                "amount": Decimal("0.001"),
-                "price": Decimal("0"),
-                "time": "No trades yet",
-                "status": "demo",
-                "pnl": Decimal("0"),
-            }
-        ]
-        return RecentTradesResponse(recent_trades=demo_trades)
->>>>>>> a88e4af0
     except Exception as e:
         logger.error("Recent trades retrieval failed", error=str(e))
         raise HTTPException(
