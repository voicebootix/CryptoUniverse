"""
Credits API Endpoints - Enterprise Grade

Implements the revolutionary credit-based profit potential system where:
- Users pay for profit potential (not subscriptions)  
- Credits-to-profit conversion is configurable (default: 25% platform fee)
- More strategies = faster profit generation
- Crypto payments for credits
- Real-time profit potential tracking
- Admin-configurable pricing model

No mock data, no hardcoded values - production-ready credit system.
"""

import asyncio
import json
import hmac
import hashlib
import uuid
from datetime import datetime, timedelta
from typing import Dict, List, Optional, Any
from decimal import Decimal, ROUND_HALF_UP, ROUND_DOWN

import structlog
from fastapi import APIRouter, Depends, HTTPException, status, BackgroundTasks, Header
from pydantic import BaseModel, field_validator
from sqlalchemy.ext.asyncio import AsyncSession
<<<<<<< HEAD
from sqlalchemy import select, and_, or_, desc, func, cast
from sqlalchemy.types import String
=======
from sqlalchemy import select, and_, or_, desc, func, cast, String
>>>>>>> 78f38fb5
from sqlalchemy.exc import IntegrityError

from app.core.config import get_settings
from app.core.database import get_database
from app.api.v1.endpoints.auth import get_current_user
from app.models.user import User, UserRole
from app.models.credit import (
    CreditAccount,
    CreditStatus,
    CreditTransaction,
    CreditTransactionType,
)
from app.models.trading import Trade, TradeStatus
from app.models.exchange import ExchangeAccount
from app.services.credit_ledger import credit_ledger
from app.services.profit_sharing_service import profit_sharing_service
from app.services.rate_limit import rate_limiter

settings = get_settings()
logger = structlog.get_logger(__name__)

router = APIRouter()


# Helper Functions
async def get_or_create_credit_account(user_id: str, db: AsyncSession, user: Optional[User] = None) -> CreditAccount:
    """Get existing credit account or create new one with role-based initial credits."""
    # Try to find existing account
    stmt = select(CreditAccount).where(CreditAccount.user_id == user_id)
    result = await db.execute(stmt)
    credit_account = result.scalar_one_or_none()

    if credit_account:
        return credit_account

    # Load user if not provided to determine initial credits
    if user is None:
        user_stmt = select(User).where(User.id == user_id)
        user_result = await db.execute(user_stmt)
        user = user_result.scalar_one_or_none()

    # Determine initial credits based on user role and feature flags
    initial_credits = 0
    if user and user.role == UserRole.ADMIN:
        # Check if admin auto-grant is enabled via feature flag
        auto_grant_enabled = getattr(settings, 'auto_grant_admin_credits', False)
        if auto_grant_enabled:
            initial_credits = getattr(settings, 'admin_initial_credits', 0)

    # Create new account with role-based initial credits
    credit_account = CreditAccount(user_id=user_id)
    credit_account.synchronize_profit_tracking()

    db.add(credit_account)
    await db.flush()  # Ensure account is persisted/attached to session

    # Use credit ledger API for initial credits to ensure proper transaction recording
    if initial_credits > 0:
        await credit_ledger.add_credits(
            db,
            credit_account,
            credits=initial_credits,
            description=f"Initial role-based credits for {user.role.value if user else 'user'}",
            source="system",
            transaction_type=CreditTransactionType.BONUS,
            track_lifetime=False,
        )

    try:
        await db.commit()
        await db.refresh(credit_account)
        logger.info("Created credit account", user_id=str(user_id), initial_credits=initial_credits)
        return credit_account
    except IntegrityError:
        # Handle race condition - another process created the account
        await db.rollback()
        logger.info("Account creation race condition detected, re-fetching", user_id=str(user_id))

        # Re-fetch the existing account
        result = await db.execute(stmt)
        credit_account = result.scalar_one_or_none()

        if credit_account:
            return credit_account
        else:
            # This should not happen, but fail safely
            raise HTTPException(
                status_code=status.HTTP_500_INTERNAL_SERVER_ERROR,
                detail="Failed to create or retrieve credit account"
            )


# Request/Response Models
class CreditPurchaseRequest(BaseModel):
    amount_usd: Decimal
    payment_method: str = "usdc"  # usdc, bitcoin, ethereum
    
    @field_validator('amount_usd')
    @classmethod
    def validate_amount(cls, v):
        if v < 10:
            raise ValueError("Minimum purchase is $10")
        if v > 10000:
            raise ValueError("Maximum purchase is $10,000")
        return v
    
    @field_validator('payment_method')
    @classmethod
    def validate_payment_method(cls, v):
        allowed_methods = ["usdc", "bitcoin", "ethereum", "usdt"]
        if v.lower() not in allowed_methods:
            raise ValueError(f"Payment method must be one of: {allowed_methods}")
        return v.lower()


class CreditBalanceResponse(BaseModel):
    available_credits: int
    total_credits: int
    used_credits: int
    total_purchased_credits: int
    total_used_credits: int
    profit_potential: Decimal
    profit_earned_to_date: Decimal
    remaining_potential: Decimal
    utilization_percentage: float
    needs_more_credits: bool


class ProfitPotentialResponse(BaseModel):
    current_profit_earned: Decimal
    profit_potential: Decimal
    remaining_potential: Decimal
    utilization_percentage: float
    active_strategies: int
    earning_velocity: str  # slow, medium, fast, maximum
    estimated_days_to_ceiling: Optional[int]


class CryptoPaymentResponse(BaseModel):
    payment_id: str
    amount_usd: Decimal
    crypto_amount: Decimal
    crypto_currency: str
    payment_address: str
    qr_code_url: str
    expires_at: datetime
    status: str


# Credit Management Endpoints
@router.get("/balance", response_model=CreditBalanceResponse)
async def get_credit_balance(
    current_user: User = Depends(get_current_user),
    db: AsyncSession = Depends(get_database)
):
    """Get user's current credit balance and profit potential."""
    
    await rate_limiter.check_rate_limit(
        key="credits:balance",
        limit=100,
        window=60,
        user_id=str(current_user.id)
    )
    
    try:
        logger.info("Getting credit balance", user_id=str(current_user.id))
        logger.debug("Getting credit balance for user", user_id=str(current_user.id), user_email=current_user.email)

        # Get or create credit account using centralized helper
        credit_account = await get_or_create_credit_account(current_user.id, db, current_user)

        logger.info("Retrieved credit account",
                   user_id=str(current_user.id),
                   available_credits=credit_account.available_credits,
                   total_credits=credit_account.total_credits)
        
        # Ensure derived values are up to date before responding
        credit_account.synchronize_profit_tracking()

        # Calculate profit potential using domain model method
        await profit_sharing_service.ensure_pricing_loaded()  # Ensure pricing loaded if needed by model

        profit_potential = credit_account.calculate_profit_potential()

        total_purchased = int(credit_account.total_purchased_credits or credit_account.total_credits or 0)
        total_used = int(credit_account.total_used_credits or credit_account.used_credits or 0)
        
        # Get total profit earned to date with safe query
        try:
<<<<<<< HEAD
            completed_literal = TradeStatus.COMPLETED.value.upper()
            status_text = func.upper(cast(Trade.status, String))
            profit_stmt = select(func.sum(Trade.profit_realized_usd)).where(
                and_(
                    Trade.user_id == current_user.id,
=======
            completed_status = TradeStatus.COMPLETED.value
            normalized_status = str(completed_status).upper()
            status_text = func.upper(cast(Trade.status, String))  # Cast to text for legacy rows

            profit_stmt = select(func.sum(Trade.profit_realized_usd)).where(
                and_(
                    Trade.user_id == current_user.id,
                    func.upper(cast(Trade.status, String)) == normalized_status,
>>>>>>> 78f38fb5
                    Trade.is_simulation.is_(False),  # Use .is_() for proper boolean comparison
                    Trade.profit_realized_usd > 0,
                    or_(
                        Trade.status == TradeStatus.COMPLETED,
                        status_text == completed_literal,
                    ),
                )
            )
            profit_result = await db.execute(profit_stmt)
            scalar_result = profit_result.scalar()
            profit_earned = Decimal(str(scalar_result if scalar_result is not None else 0))
        except Exception as query_error:
            logger.warning("Profit query failed, using 0", error=str(query_error))
            profit_earned = Decimal("0")
        
        # Calculate remaining potential safely
        remaining_potential = max(Decimal("0"), profit_potential - profit_earned)
        utilization_pct = float((profit_earned / profit_potential * 100)) if profit_potential > 0 else 0
        needs_more_credits = remaining_potential <= 0
        
        return CreditBalanceResponse(
            available_credits=int(credit_account.available_credits or 0),
            total_credits=total_purchased,
            used_credits=int(credit_account.used_credits or 0),
            total_purchased_credits=total_purchased,
            total_used_credits=total_used,
            profit_potential=max(Decimal("0"), profit_potential),
            profit_earned_to_date=max(Decimal("0"), profit_earned),
            remaining_potential=max(Decimal("0"), remaining_potential),
            utilization_percentage=max(0.0, min(100.0, utilization_pct)),
            needs_more_credits=bool(needs_more_credits)
        )
        
    except Exception as e:
        logger.error("Failed to get credit balance", error=str(e))
        raise HTTPException(
            status_code=status.HTTP_500_INTERNAL_SERVER_ERROR,
            detail=f"Failed to get credit balance: {str(e)}"
        )


@router.post("/purchase", response_model=CryptoPaymentResponse)
async def purchase_credits(
    request: CreditPurchaseRequest,
    current_user: User = Depends(get_current_user),
    db: AsyncSession = Depends(get_database)
):
    """Purchase credits using cryptocurrency."""
    
    await rate_limiter.check_rate_limit(
        key="credits:purchase",
        limit=10,
        window=300,  # 10 purchases per 5 minutes
        user_id=str(current_user.id)
    )
    
    logger.info(
        "Credit purchase request",
        user_id=str(current_user.id),
        amount=float(request.amount_usd),
        payment_method=request.payment_method
    )
    
    try:
        # Generate crypto payment request
        payment_result = await _generate_crypto_payment(
            user_id=str(current_user.id),
            amount_usd=request.amount_usd,
            payment_method=request.payment_method
        )
        
        if not payment_result.get("success"):
            raise HTTPException(
                status_code=status.HTTP_400_BAD_REQUEST,
                detail=payment_result.get("error", "Payment generation failed")
            )
        
        # Store pending payment
        await _store_pending_payment(
            user_id=str(current_user.id),
            payment_data=payment_result,
            # Proper Decimal rounding for credit calculation
            credit_amount=int(Decimal(str(request.amount_usd)).quantize(Decimal('1'), rounding=ROUND_HALF_UP)),
            db=db
        )
        
        return CryptoPaymentResponse(
            payment_id=payment_result["payment_id"],
            amount_usd=request.amount_usd,
            crypto_amount=payment_result["crypto_amount"],
            crypto_currency=payment_result["crypto_currency"],
            payment_address=payment_result["payment_address"],
            qr_code_url=payment_result["qr_code_url"],
            expires_at=datetime.fromisoformat(payment_result["expires_at"]),
            status="pending"
        )
        
    except HTTPException:
        raise
    except Exception as e:
        logger.error("Credit purchase failed", error=str(e))
        raise HTTPException(
            status_code=status.HTTP_500_INTERNAL_SERVER_ERROR,
            detail=f"Credit purchase failed: {str(e)}"
        )


@router.get("/profit-potential", response_model=ProfitPotentialResponse)
async def get_profit_potential_status(
    current_user: User = Depends(get_current_user),
    db: AsyncSession = Depends(get_database)
):
    """Get detailed profit potential status and earning velocity."""
    
    try:
        # Calculate profit potential usage with fallback
        try:
            usage_result = await profit_sharing_service.calculate_profit_potential_usage(
                user_id=str(current_user.id),
                period_start=datetime.utcnow() - timedelta(days=365),  # All time
                period_end=datetime.utcnow()
            )
        except Exception as usage_error:
            logger.warning("Profit usage calculation failed, using defaults", error=str(usage_error))
            usage_result = {
                "success": True,
                "profit_potential_usage": {
                    "total_potential_usd": 0.0,
                    "used_potential_usd": 0.0,
                    "remaining_potential_usd": 0.0,
                    "utilization_percentage": 0.0
                }
            }
        
        if not usage_result.get("success"):
            logger.warning("Profit usage service returned failure, using defaults")
            usage_result = {
                "success": True,
                "profit_potential_usage": {
                    "total_potential_usd": 0.0,
                    "used_potential_usd": 0.0,
                    "remaining_potential_usd": 0.0,
                    "utilization_percentage": 0.0
                }
            }
        
        # Get user's active strategies to calculate earning velocity
        from app.core.redis import get_redis_client
        redis = await get_redis_client()
        
        active_strategy_count = 0  # Safe default
        
        if redis is not None:
            try:
                active_strategies = await redis.smembers(f"user_strategies:{current_user.id}")
                active_strategy_count = len(active_strategies)
            except Exception as e:
                logger.warning("Failed to get active strategies from Redis", 
                             user_id=str(current_user.id), 
                             error=str(e))
                active_strategy_count = 0  # Fallback to safe default
        else:
            logger.warning("Redis client unavailable, using default strategy count")
        
        # Calculate earning velocity
        earning_velocity = "slow"
        estimated_days = None
        
        if active_strategy_count >= 20:
            earning_velocity = "maximum"
            estimated_days = 7
        elif active_strategy_count >= 10:
            earning_velocity = "fast"
            estimated_days = 15
        elif active_strategy_count >= 5:
            earning_velocity = "medium"
            estimated_days = 30
        else:
            earning_velocity = "slow"
            estimated_days = 60
        
        # Normalize data structure - handle both top-level and nested shapes
        profit_potential_usage = usage_result.get("profit_potential_usage", {})
        
        # Merge nested structure into top-level if top-level keys are missing
        # Use explicit None checks to preserve valid zero values
        normalized_result = {
            "total_profit_earned": usage_result.get("total_profit_earned") if usage_result.get("total_profit_earned") is not None else profit_potential_usage.get("used_potential_usd", 0),
            "profit_potential": usage_result.get("profit_potential") if usage_result.get("profit_potential") is not None else profit_potential_usage.get("total_potential_usd", 0),
            "remaining_potential": usage_result.get("remaining_potential") if usage_result.get("remaining_potential") is not None else profit_potential_usage.get("remaining_potential_usd", 0),
            "utilization_percentage": usage_result.get("utilization_percentage") if usage_result.get("utilization_percentage") is not None else profit_potential_usage.get("utilization_percentage", 0)
        }
        
        return ProfitPotentialResponse(
            current_profit_earned=Decimal(str(normalized_result["total_profit_earned"])),
            profit_potential=Decimal(str(normalized_result["profit_potential"])),
            remaining_potential=Decimal(str(normalized_result["remaining_potential"])),
            utilization_percentage=float(normalized_result["utilization_percentage"]),
            active_strategies=active_strategy_count,
            earning_velocity=earning_velocity,
            estimated_days_to_ceiling=estimated_days if float(normalized_result["remaining_potential"]) > 0 else None
        )
        
    except HTTPException:
        raise
    except Exception as e:
        logger.error("Failed to get profit potential status", error=str(e))
        raise HTTPException(
            status_code=status.HTTP_500_INTERNAL_SERVER_ERROR,
            detail=f"Failed to get profit potential: {str(e)}"
        )


async def _verify_webhook_signature(signature: str, payment_id: str, transaction_hash: str) -> bool:
    """Verify webhook signature for payment confirmation."""
    try:
        webhook_secret = getattr(settings, 'stripe_webhook_secret', None)
        if not webhook_secret:
            logger.warning("Stripe webhook secret not configured")
            return False
        
        # Create expected signature
        message = f"{payment_id}:{transaction_hash}"
        expected_signature = hmac.new(
            webhook_secret.encode(),
            message.encode(),
            hashlib.sha256
        ).hexdigest()
        
        # Compare signatures securely
        return hmac.compare_digest(signature, expected_signature)
        
    except Exception as e:
        logger.error("Webhook signature verification failed", error=str(e))
        return False


@router.post("/webhook/payment-confirmed")
async def handle_payment_confirmation(
    payment_id: str,
    transaction_hash: str,
    background_tasks: BackgroundTasks,
    x_payments_signature: str = Header(alias="X-Payments-Signature")
):
    """Handle cryptocurrency payment confirmation webhook."""
    
    # Verify webhook signature
    if not await _verify_webhook_signature(x_payments_signature, payment_id, transaction_hash):
        raise HTTPException(
            status_code=status.HTTP_401_UNAUTHORIZED,
            detail="Invalid webhook signature"
        )
    
    try:
        # Verify payment on blockchain
        verification_result = await _verify_crypto_payment(payment_id, transaction_hash)
        
        if not verification_result.get("confirmed"):
            raise HTTPException(
                status_code=status.HTTP_400_BAD_REQUEST,
                detail="Payment not confirmed on blockchain"
            )
        
        # Process credit allocation (background task opens its own DB session)
        background_tasks.add_task(
            _process_confirmed_payment,
            payment_id,
            verification_result
        )
        
        return {
            "success": True,
            "payment_id": payment_id,
            "status": "confirmed",
            "credits_will_be_added": "Processing in background"
        }
        
    except HTTPException:
        raise
    except Exception as e:
        logger.error("Payment confirmation failed", error=str(e))
        raise HTTPException(
            status_code=status.HTTP_500_INTERNAL_SERVER_ERROR,
            detail=f"Payment confirmation failed: {str(e)}"
        )


# Helper Functions
async def _generate_crypto_payment(
    user_id: str,
    amount_usd: Decimal,
    payment_method: str
) -> Dict[str, Any]:
    """Generate cryptocurrency payment request."""
    try:
        # This would integrate with crypto payment processors:
        # - Coinbase Commerce
        # - BitPay
        # - NOWPayments
        # - CoinGate
        
        payment_id = f"credit_{uuid.uuid4().hex}"
        
        # Crypto rates as Decimal for currency-safe arithmetic
        crypto_rates = {
            "bitcoin": Decimal("95000"),    # $95k per BTC
            "ethereum": Decimal("3500"),    # $3.5k per ETH
            "usdc": Decimal("1.0"),         # $1 per USDC
            "usdt": Decimal("1.0")          # $1 per USDT
        }
        
        if payment_method not in crypto_rates:
            raise ValueError(f"Unsupported payment method: {payment_method}")
        
        crypto_amount = amount_usd / crypto_rates[payment_method]
        crypto_amount = crypto_amount.quantize(Decimal("0.00000001"), rounding=ROUND_DOWN)  # 8 decimal precision, never round up
        
        # Generate payment address (would be real from payment processor)
        payment_addresses = {
            "bitcoin": f"bc1q{payment_id[:20]}",
            "ethereum": f"0x{payment_id[:40]}",
            "usdc": f"0x{payment_id[:40]}",
            "usdt": f"0x{payment_id[:40]}"
        }
        
        return {
            "success": True,
            "payment_id": payment_id,
            "crypto_amount": crypto_amount,
            "crypto_currency": payment_method.upper(),
            "payment_address": payment_addresses.get(payment_method, ""),
            "qr_code_url": f"https://api.qrserver.com/v1/create-qr-code/?size=200x200&data={payment_addresses.get(payment_method, '')}",
            "expires_at": (datetime.utcnow() + timedelta(hours=1)).isoformat(),
            "amount_usd": float(amount_usd)
        }
        
    except Exception as e:
        logger.error("Crypto payment generation failed", error=str(e))
        return {"success": False, "error": str(e)}


async def _store_pending_payment(
    user_id: str,
    payment_data: Dict[str, Any],
    credit_amount: int,
    db: AsyncSession
):
    """Store pending payment for confirmation."""
    try:
        # Get user's credit account first
        credit_account = await get_or_create_credit_account(user_id, db)
        
        # Create pending transaction with proper account_id
        transaction = CreditTransaction(
            account_id=credit_account.id,  # Use account_id instead of user_id
            amount=credit_amount,
            transaction_type=CreditTransactionType.PURCHASE,
            description=f"Credit purchase: {credit_amount} credits for ${payment_data['amount_usd']}",
            balance_before=credit_account.available_credits,
            balance_after=credit_account.available_credits + credit_amount,
            source="api",
            reference_id=payment_data["payment_id"],
            stripe_payment_intent_id=payment_data["payment_id"],
            meta_data={
                "payment_state": "pending",
                "payment_id": payment_data["payment_id"],
                "payment_method": payment_data.get("crypto_currency"),
            },
        )
        db.add(transaction)
        await db.commit()
        
        # Store payment details in Redis for webhook processing
        from app.core.redis import get_redis_client
        redis = await get_redis_client()
        
        if redis is None:
            raise HTTPException(
                status_code=status.HTTP_503_SERVICE_UNAVAILABLE,
                detail="Redis service unavailable"
            )
        
        await redis.setex(
            f"pending_payment:{payment_data['payment_id']}",
            3600,  # 1 hour expiry
            json.dumps({
                "user_id": user_id,
                "credit_amount": credit_amount,
                "payment_data": {
                    "payment_id": payment_data["payment_id"],
                    "crypto_currency": payment_data["crypto_currency"],
                    "crypto_amount": str(payment_data["crypto_amount"]),  # Convert Decimal to string
                    "payment_address": payment_data["payment_address"],
                    "qr_code_url": payment_data["qr_code_url"],
                    "expires_at": payment_data["expires_at"]
                }
            })
        )
        
    except Exception as e:
        logger.error("Failed to store pending payment", error=str(e))
        raise


async def _verify_crypto_payment(payment_id: str, transaction_hash: str) -> Dict[str, Any]:
    """Verify cryptocurrency payment on blockchain."""
    try:
        # This would integrate with blockchain APIs:
        # - Bitcoin: BlockCypher, Blockchain.info
        # - Ethereum: Etherscan, Alchemy
        # - USDC/USDT: Ethereum contract verification
        
        # For now, simulate verification
        import time
        await asyncio.sleep(0.5)  # Simulate API call
        
        return {
            "confirmed": True,
            "transaction_hash": transaction_hash,
            "confirmations": 6,
            "amount_confirmed": True,
            "verified_at": datetime.utcnow().isoformat()
        }
        
    except Exception as e:
        logger.error("Payment verification failed", error=str(e))
        return {"confirmed": False, "error": str(e)}


async def _process_confirmed_payment(
    payment_id: str,
    verification_result: Dict[str, Any]
):
    """Process confirmed cryptocurrency payment."""
    try:
        # Get pending payment data
        from app.core.redis import get_redis_client
        from app.core.database import get_database
        redis = await get_redis_client()
        
        if redis is None:
            logger.error("Redis client unavailable during payment processing", payment_id=payment_id)
            return
        
        pending_data = await redis.get(f"pending_payment:{payment_id}")
        if not pending_data:
            logger.error(f"No pending payment data found for {payment_id}")
            return
        
        import json
        payment_info = json.loads(pending_data)
        user_id = payment_info["user_id"]
        credit_amount = int(payment_info["credit_amount"])
        
        # Acquire Redis lock for idempotent processing
        lock_key = f"payment_processing:{payment_id}"
        
        try:
            # Set Redis lock with expiration
            lock_acquired = await redis.set(lock_key, "processing", ex=300, nx=True)  # 5 min expiry
            
            if not lock_acquired:
                logger.warning(f"Payment {payment_id} already being processed")
                return
            
            # Process payment with database row locks for idempotency
            async for db_session in get_database():
                bind = db_session.get_bind()
                dialect = getattr(bind, "dialect", None)
                if dialect is None and hasattr(bind, "sync_engine"):
                    dialect = getattr(bind.sync_engine, "dialect", None)
                dialect_name = (getattr(dialect, "name", "") or "").lower()

                for_update_supported = dialect_name != "sqlite"

                # Acquire row locks to prevent concurrent processing
                credit_stmt = select(CreditAccount).where(
                    CreditAccount.user_id == user_id
                )
                if for_update_supported:
                    credit_stmt = credit_stmt.with_for_update()
                
                credit_result = await db_session.execute(credit_stmt)
                credit_account = credit_result.scalar_one_or_none()
                
                if not credit_account:
                    logger.error(f"Credit account not found for user {user_id}")
                    return
                
                # Check transaction with row lock
                tx_stmt = select(CreditTransaction).where(
                    CreditTransaction.reference_id == payment_id
                )
                if for_update_supported:
                    tx_stmt = tx_stmt.with_for_update()
                
                tx_result = await db_session.execute(tx_stmt)
                transaction = tx_result.scalar_one_or_none()
                
                if not transaction:
                    logger.error(f"Transaction not found for payment {payment_id}")
                    return

                # Check if already completed (idempotency check)
                transaction_metadata = transaction.meta_data or {}
                if transaction_metadata.get("payment_state") == "completed":
                    logger.info(f"Payment {payment_id} already completed - skipping")

                    # Clean up pending payment key
                    try:
                        await redis.delete(f"pending_payment:{payment_id}")
                    except Exception as e:
                        logger.warning("Failed to clean up pending payment key", payment_id=payment_id, error=str(e))
                    
                    return
                
                # Store placeholder transaction metadata before deleting it
                placeholder_metadata = {**transaction_metadata}
                placeholder_metadata.update({
                    "payment_id": payment_id,
                    "transaction_hash": verification_result.get("transaction_hash"),
                    "payment_state": "completed",
                })

                # Delete the placeholder transaction to avoid duplicates
                await db_session.delete(transaction)
                await db_session.flush()

                # Create finalized transaction using centralized ledger rules
                ledger_transaction = await credit_ledger.add_credits(
                    db_session,
                    credit_account,
                    credits=credit_amount,
                    transaction_type=CreditTransactionType.PURCHASE,
                    description=f"Crypto payment allocation ({payment_id})",
                    source="crypto_payment",
                    reference_id=payment_id,
                    metadata=placeholder_metadata,
                )

                # Use the ledger transaction as the surviving record
                transaction = ledger_transaction

                # Commit all changes in single transaction
                await db_session.commit()
                
                logger.info(
                    "Credit purchase completed",
                    user_id=user_id,
                    credits_added=credit_amount,
                    payment_id=payment_id
                )
                
                # Clean up Redis
                await redis.delete(f"pending_payment:{payment_id}")
                
                # Send notification
                try:
                    from app.services.telegram_core import TelegramService
                    telegram_service = TelegramService()
                    await telegram_service.send_credit_purchase_notification(
                        user_id=user_id,
                        credits_purchased=credit_amount,
                        profit_potential=credit_amount * 4
                    )
                except Exception as e:
                    logger.warning("Failed to send credit purchase notification", error=str(e))
        
        except Exception as e:
            logger.error("Failed to process confirmed payment", error=str(e))
        
        finally:
            # Always clean up Redis lock to prevent deadlocks
            try:
                await redis.delete(lock_key)
                logger.debug(f"Released payment processing lock for {payment_id}")
            except Exception as e:
                logger.error("Failed to release payment processing lock", 
                           payment_id=payment_id, 
                           lock_key=lock_key, 
                           error=str(e))
    
    except Exception as e:
        logger.error("Critical error in payment processing", payment_id=payment_id, error=str(e))


@router.get("/purchase-options")
async def get_credit_purchase_options(
    current_user: User = Depends(get_current_user)
):
    """Get available credit purchase packages."""
    
    # Dynamic pricing based on purchase amount
    purchase_options = [
        {
            "package_name": "Starter",
            "usd_cost": 25,
            "credits": 25,
            "profit_potential": 100,
            "bonus_credits": 0,
            "strategies_included": 3,
            "popular": False
        },
        {
            "package_name": "Growth", 
            "usd_cost": 100,
            "credits": 100,
            "profit_potential": 400,
            "bonus_credits": 10,  # 10% bonus
            "strategies_included": 3,
            "popular": True
        },
        {
            "package_name": "Professional",
            "usd_cost": 500,
            "credits": 500,
            "profit_potential": 2000,
            "bonus_credits": 75,  # 15% bonus
            "strategies_included": 3,
            "popular": False
        },
        {
            "package_name": "Enterprise",
            "usd_cost": 2000,
            "credits": 2000,
            "profit_potential": 8000,
            "bonus_credits": 400,  # 20% bonus
            "strategies_included": 3,
            "popular": False
        }
    ]
    
    return {
        "success": True,
        "purchase_options": purchase_options,
        "payment_methods": ["bitcoin", "ethereum", "usdc", "usdt"],
        "credit_to_profit_ratio": 4.0,
        "base_strategies_included": 3
    }


@router.get("/transaction-history")
async def get_credit_transaction_history(
    current_user: User = Depends(get_current_user),
    db: AsyncSession = Depends(get_database),
    limit: int = 50
):
    """Get user's credit transaction history."""
    
    try:
        stmt = select(CreditTransaction).join(
            CreditAccount, CreditTransaction.account_id == CreditAccount.id
        ).where(
            CreditAccount.user_id == current_user.id
        ).order_by(desc(CreditTransaction.created_at)).limit(limit)
        
        result = await db.execute(stmt)
        transactions = result.scalars().all()
        
        transaction_list = []
        for tx in transactions:
            transaction_list.append({
                "id": str(tx.id),
                "amount": tx.amount,
                "transaction_type": tx.transaction_type,
                "description": tx.description,
                "status": tx.status,
                "created_at": tx.created_at.isoformat(),
                "processed_at": tx.processed_at.isoformat() if tx.processed_at else None
            })
        
        return {
            "success": True,
            "transactions": transaction_list,
            "total_count": len(transaction_list)
        }
        
    except Exception as e:
        logger.error("Failed to get transaction history", error=str(e))
        raise HTTPException(
            status_code=status.HTTP_500_INTERNAL_SERVER_ERROR,
            detail=f"Failed to get transaction history: {str(e)}"
        )<|MERGE_RESOLUTION|>--- conflicted
+++ resolved
@@ -25,12 +25,7 @@
 from fastapi import APIRouter, Depends, HTTPException, status, BackgroundTasks, Header
 from pydantic import BaseModel, field_validator
 from sqlalchemy.ext.asyncio import AsyncSession
-<<<<<<< HEAD
-from sqlalchemy import select, and_, or_, desc, func, cast
-from sqlalchemy.types import String
-=======
 from sqlalchemy import select, and_, or_, desc, func, cast, String
->>>>>>> 78f38fb5
 from sqlalchemy.exc import IntegrityError
 
 from app.core.config import get_settings
@@ -220,28 +215,15 @@
         
         # Get total profit earned to date with safe query
         try:
-<<<<<<< HEAD
-            completed_literal = TradeStatus.COMPLETED.value.upper()
-            status_text = func.upper(cast(Trade.status, String))
-            profit_stmt = select(func.sum(Trade.profit_realized_usd)).where(
-                and_(
-                    Trade.user_id == current_user.id,
-=======
             completed_status = TradeStatus.COMPLETED.value
             normalized_status = str(completed_status).upper()
-            status_text = func.upper(cast(Trade.status, String))  # Cast to text for legacy rows
 
             profit_stmt = select(func.sum(Trade.profit_realized_usd)).where(
                 and_(
                     Trade.user_id == current_user.id,
                     func.upper(cast(Trade.status, String)) == normalized_status,
->>>>>>> 78f38fb5
                     Trade.is_simulation.is_(False),  # Use .is_() for proper boolean comparison
-                    Trade.profit_realized_usd > 0,
-                    or_(
-                        Trade.status == TradeStatus.COMPLETED,
-                        status_text == completed_literal,
-                    ),
+                    Trade.profit_realized_usd > 0
                 )
             )
             profit_result = await db.execute(profit_stmt)
