--- conflicted
+++ resolved
@@ -8,11 +8,7 @@
 import structlog
 
 # Import endpoint routers
-<<<<<<< HEAD
-from app.api.v1.endpoints import auth, trading, admin, exchanges, strategies, credits, telegram, paper_trading, chat
-=======
-from app.api.v1.endpoints import auth, trading, admin, exchanges, market_analysis
->>>>>>> a88e4af0
+from app.api.v1.endpoints import auth, trading, admin, exchanges, strategies, credits, telegram, paper_trading, chat, market_analysis
 
 logger = structlog.get_logger(__name__)
 
@@ -23,14 +19,11 @@
 api_router.include_router(auth.router, prefix="/auth", tags=["Authentication"])
 api_router.include_router(trading.router, prefix="/trading", tags=["Trading"])
 api_router.include_router(exchanges.router, prefix="/exchanges", tags=["Exchange Management"])
-<<<<<<< HEAD
 api_router.include_router(strategies.router, prefix="/strategies", tags=["Trading Strategies"])
 api_router.include_router(credits.router, prefix="/credits", tags=["Credit System"])
 api_router.include_router(telegram.router, prefix="/telegram", tags=["Telegram Integration"])
 api_router.include_router(paper_trading.router, prefix="/paper-trading", tags=["Paper Trading"])
-=======
 api_router.include_router(market_analysis.router, prefix="/market", tags=["Market Analysis"])
->>>>>>> a88e4af0
 api_router.include_router(admin.router, prefix="/admin", tags=["Administration"])
 api_router.include_router(chat.router, prefix="/chat", tags=["AI Chat"])
 
@@ -45,15 +38,6 @@
             "authentication": "/api/v1/auth",
             "trading": "/api/v1/trading",
             "exchanges": "/api/v1/exchanges",
-<<<<<<< HEAD
-            "strategies": "/api/v1/strategies",
-            "credits": "/api/v1/credits",
-            "telegram": "/api/v1/telegram",
-            "paper_trading": "/api/v1/paper-trading",
-            "ai_chat": "/api/v1/chat",
-=======
-            "market_analysis": "/api/v1/market",
->>>>>>> a88e4af0
             "administration": "/api/v1/admin"
         },
         "features": [
