"""
Main API router for CryptoUniverse Enterprise v1.

This router includes all API endpoints for the enterprise platform.
"""

import time
import asyncio
from datetime import datetime, timezone
from fastapi import APIRouter, HTTPException, status as http_status
import structlog

# Import endpoint routers
from app.api.v1.endpoints import (
    auth, trading, admin, exchanges, strategies, credits,
<<<<<<< HEAD
    telegram, paper_trading, chat, conversational_chat, market_analysis, api_keys, ai_consensus,
    password_reset, health, opportunity_discovery, admin_testing, ab_testing
=======
    telegram, paper_trading, unified_chat, market_analysis, api_keys, ai_consensus,
    password_reset, health, opportunity_discovery, admin_testing
>>>>>>> bca913e0
)

logger = structlog.get_logger(__name__)

# Create the main API router
api_router = APIRouter()

# Include endpoint routers - keep the comprehensive list from HEAD with cleaner tags from main
api_router.include_router(health.router, prefix="/health", tags=["Health"])  # Add health check endpoints first
api_router.include_router(auth.router, prefix="/auth", tags=["Authentication"])
api_router.include_router(password_reset.router, tags=["Authentication"])  # Add password reset routes
api_router.include_router(api_keys.router, prefix="/api-keys", tags=["API Keys"])
api_router.include_router(trading.router, prefix="/trading", tags=["Trading"])
api_router.include_router(exchanges.router, prefix="/exchanges", tags=["Exchanges"])
api_router.include_router(strategies.router, prefix="/strategies", tags=["Strategies"])
api_router.include_router(credits.router, prefix="/credits", tags=["Credits"])
api_router.include_router(telegram.router, prefix="/telegram", tags=["Telegram"])
api_router.include_router(paper_trading.router, prefix="/paper-trading", tags=["Paper Trading"])
api_router.include_router(market_analysis.router, prefix="/market", tags=["Market Analysis"])
api_router.include_router(admin.router, prefix="/admin", tags=["Admin"])
api_router.include_router(admin_testing.router, tags=["Admin Testing"])  # Admin testing endpoints
# Unified chat - single source of truth
api_router.include_router(unified_chat.router, prefix="/chat", tags=["Unified Chat"])

# Temporary backwards compatibility for /conversational-chat endpoints
# Remove after frontend is updated to use /chat endpoints
api_router.include_router(unified_chat.router, prefix="/conversational-chat", tags=["Unified Chat (Compatibility)"])
api_router.include_router(ai_consensus.router, prefix="/ai-consensus", tags=["AI Consensus"])
api_router.include_router(opportunity_discovery.router, prefix="/opportunities", tags=["Opportunity Discovery"])
api_router.include_router(ab_testing.router, prefix="/ab-testing", tags=["A/B Testing"])

# Add monitoring endpoint that frontend expects
@api_router.get("/monitoring/alerts")
async def get_monitoring_alerts():
    """Get system monitoring alerts."""
    try:
        # Return basic alerts structure that frontend expects
        return {
            "success": True,
            "alerts": [],
            "system_status": "operational",
            "last_updated": datetime.utcnow().isoformat()
        }
    except Exception as e:
        logger.error("Failed to get monitoring alerts", error=str(e), exc_info=True)
        from fastapi import HTTPException, status
        raise HTTPException(
            status_code=status.HTTP_500_INTERNAL_SERVER_ERROR,
            detail=f"Failed to retrieve monitoring alerts: {str(e)}"
        )

@api_router.get("/status")
async def api_status():
    """API status endpoint."""
    return {
        "status": "operational",
        "version": "v1",
        "message": "CryptoUniverse Enterprise API v1 - AI Money Manager",
        "endpoints": {
            "authentication": "/api/v1/auth",
            "api_keys": "/api/v1/api-keys",
            "trading": "/api/v1/trading",
            "exchanges": "/api/v1/exchanges",
            "ai_consensus": "/api/v1/ai-consensus",
            "administration": "/api/v1/admin"
        },
        "features": [
            "JWT Authentication with MFA",
            "API Key Management with Rotation",
            "Manual & Autonomous Trading",
            "AI Consensus Decision Making",
            "Simulation & Live Mode",
            "Rate Limiting & Security",
            "Multi-tenant Support",
            "Enterprise Administration"
        ]
    }


@api_router.get("/health")
async def health_check():
    """ENTERPRISE comprehensive health check endpoint."""
    # Use top-level imports instead of inline imports
    from app.core.redis import redis_manager
    from app.core.database import AsyncSessionLocal
    from sqlalchemy import text
    from app.services.ai_consensus_core import ai_consensus_service
    from app.services.market_data_feeds import market_data_feeds
    
    # Use perf_counter for precise timing
    start_time = time.perf_counter()
    
    health_status = {
        "status": "healthy",
        "timestamp": datetime.now(timezone.utc).isoformat(),
        "version": "v1",
        "checks": {},
        "overall_status": "healthy",
        "response_time_ms": 0
    }
    
    try:
        # 1. Redis Health Check with timeout and per-check timing
        check_start = time.perf_counter()
        try:
            redis_ping = await asyncio.wait_for(redis_manager.ping(), timeout=2.0)
            response_time_ms = round((time.perf_counter() - check_start) * 1000, 2)
            health_status["checks"]["redis"] = {
                "status": "healthy" if redis_ping else "unhealthy",
                "response_time_ms": response_time_ms
            }
        except asyncio.TimeoutError:
            logger.warning("health.redis_timeout", service="redis")
            health_status["checks"]["redis"] = {
                "status": "unhealthy", 
                "error": "timeout",
                "response_time_ms": round((time.perf_counter() - check_start) * 1000, 2)
            }
        except Exception as e:
            logger.warning("health.redis_unhealthy", error=str(e))
            health_status["checks"]["redis"] = {
                "status": "unhealthy", 
                "error": str(e),
                "response_time_ms": round((time.perf_counter() - check_start) * 1000, 2)
            }
        
        # 2. Database Health Check with timeout and per-check timing
        check_start = time.perf_counter()
        try:
            async def db_check():
                async with AsyncSessionLocal() as db:
                    await db.execute(text("SELECT 1"))
            
            await asyncio.wait_for(db_check(), timeout=2.0)
            response_time_ms = round((time.perf_counter() - check_start) * 1000, 2)
            health_status["checks"]["database"] = {
                "status": "healthy",
                "response_time_ms": response_time_ms
            }
        except asyncio.TimeoutError:
            logger.warning("health.database_timeout", service="database")
            health_status["checks"]["database"] = {
                "status": "unhealthy",
                "error": "timeout",
                "response_time_ms": round((time.perf_counter() - check_start) * 1000, 2)
            }
        except Exception as e:
            logger.warning("health.database_unhealthy", error=str(e))
            health_status["checks"]["database"] = {
                "status": "unhealthy",
                "error": str(e),
                "response_time_ms": round((time.perf_counter() - check_start) * 1000, 2)
            }
        
        # 3. AI Consensus Service Health with timeout and per-check timing
        check_start = time.perf_counter()
        try:
            ai_health = await asyncio.wait_for(ai_consensus_service.health_check(), timeout=2.0)
            response_time_ms = round((time.perf_counter() - check_start) * 1000, 2)
            health_status["checks"]["ai_consensus"] = {
                "status": "healthy" if ai_health.get("status") == "HEALTHY" else "degraded",
                "response_time_ms": response_time_ms
            }
        except asyncio.TimeoutError:
            logger.warning("health.ai_consensus_timeout", service="ai_consensus")
            health_status["checks"]["ai_consensus"] = {
                "status": "unhealthy",
                "error": "timeout",
                "response_time_ms": round((time.perf_counter() - check_start) * 1000, 2)
            }
        except Exception as e:
            logger.warning("health.ai_consensus_unhealthy", error=str(e))
            health_status["checks"]["ai_consensus"] = {
                "status": "unhealthy",
                "error": str(e),
                "response_time_ms": round((time.perf_counter() - check_start) * 1000, 2)
            }
        
        # 4. Market Data Service Health with timeout and per-check timing
        check_start = time.perf_counter()
        try:
            ping_result = await asyncio.wait_for(
                market_data_feeds.get_real_time_price("BTC"), 
                timeout=2.0
            )
            response_time_ms = round((time.perf_counter() - check_start) * 1000, 2)
            health_status["checks"]["market_data"] = {
                "status": "healthy" if ping_result.get("success") else "degraded",
                "response_time_ms": response_time_ms
            }
        except asyncio.TimeoutError:
            logger.warning("health.market_data_timeout", service="market_data")
            health_status["checks"]["market_data"] = {
                "status": "unhealthy",
                "error": "timeout",
                "response_time_ms": round((time.perf_counter() - check_start) * 1000, 2)
            }
        except Exception as e:
            logger.warning("health.market_data_unhealthy", error=str(e))
            health_status["checks"]["market_data"] = {
                "status": "unhealthy",
                "error": str(e),
                "response_time_ms": round((time.perf_counter() - check_start) * 1000, 2)
            }
        
        # Determine overall status
        unhealthy_services = [k for k, v in health_status["checks"].items() if v.get("status") == "unhealthy"]
        if unhealthy_services:
            health_status["overall_status"] = "unhealthy"
            health_status["status"] = "unhealthy"
        elif any(v.get("status") == "degraded" for v in health_status["checks"].values()):
            health_status["overall_status"] = "degraded" 
            health_status["status"] = "degraded"
        
        health_status["response_time_ms"] = round((time.perf_counter() - start_time) * 1000, 2)
        
        # Return HTTP 503 when overall status is degraded or unhealthy
        if health_status["overall_status"] in ["degraded", "unhealthy"]:
            logger.info("Health check returned degraded/unhealthy status", status=health_status["overall_status"])
            from fastapi.responses import JSONResponse
            return JSONResponse(
                content=health_status,
                status_code=503
            )
        
        return health_status
        
    except Exception as e:
        logger.error("Health check failed", error=str(e), exc_info=True)
        error_response = {
            "status": "error",
            "error": str(e),
            "timestamp": datetime.now(timezone.utc).isoformat(),
            "response_time_ms": round((time.perf_counter() - start_time) * 1000, 2)
        }
        from fastapi.responses import JSONResponse
        return JSONResponse(
            content=error_response,
            status_code=503
        )<|MERGE_RESOLUTION|>--- conflicted
+++ resolved
@@ -13,13 +13,8 @@
 # Import endpoint routers
 from app.api.v1.endpoints import (
     auth, trading, admin, exchanges, strategies, credits,
-<<<<<<< HEAD
-    telegram, paper_trading, chat, conversational_chat, market_analysis, api_keys, ai_consensus,
+    telegram, paper_trading, unified_chat, market_analysis, api_keys, ai_consensus,
     password_reset, health, opportunity_discovery, admin_testing, ab_testing
-=======
-    telegram, paper_trading, unified_chat, market_analysis, api_keys, ai_consensus,
-    password_reset, health, opportunity_discovery, admin_testing
->>>>>>> bca913e0
 )
 
 logger = structlog.get_logger(__name__)
