--- conflicted
+++ resolved
@@ -15,12 +15,7 @@
     auth, trading, admin, exchanges, strategies, credits,
     telegram, paper_trading, unified_chat, market_analysis, api_keys, ai_consensus,
     password_reset, health, opportunity_discovery, admin_testing, ab_testing, admin_strategy_access,
-<<<<<<< HEAD
-    signals,
-    unified_strategies
-=======
-    unified_strategies, risk
->>>>>>> 73c50867
+    signals, unified_strategies, risk
 )
 
 logger = structlog.get_logger(__name__)
