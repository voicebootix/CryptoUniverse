"""
Main API router for CryptoUniverse Enterprise v1.

This router includes all API endpoints for the enterprise platform.
"""

from fastapi import APIRouter
import structlog

# Import endpoint routers
<<<<<<< HEAD
from app.api.v1.endpoints import auth, trading, admin, exchanges, strategies, credits, telegram, paper_trading
=======
from app.api.v1.endpoints import auth, trading, admin, exchanges, chat
>>>>>>> 5a1f14be

logger = structlog.get_logger(__name__)

# Create the main API router
api_router = APIRouter()

# Include endpoint routers
api_router.include_router(auth.router, prefix="/auth", tags=["Authentication"])
api_router.include_router(trading.router, prefix="/trading", tags=["Trading"])
api_router.include_router(exchanges.router, prefix="/exchanges", tags=["Exchange Management"])
api_router.include_router(strategies.router, prefix="/strategies", tags=["Trading Strategies"])
api_router.include_router(credits.router, prefix="/credits", tags=["Credit System"])
api_router.include_router(telegram.router, prefix="/telegram", tags=["Telegram Integration"])
api_router.include_router(paper_trading.router, prefix="/paper-trading", tags=["Paper Trading"])
api_router.include_router(admin.router, prefix="/admin", tags=["Administration"])
api_router.include_router(chat.router, prefix="/chat", tags=["AI Chat"])

@api_router.get("/status")
async def api_status():
    """API status endpoint."""
    return {
        "status": "operational",
        "version": "v1",
        "message": "CryptoUniverse Enterprise API v1 - AI Money Manager",
        "endpoints": {
            "authentication": "/api/v1/auth",
            "trading": "/api/v1/trading",
<<<<<<< HEAD
            "exchanges": "/api/v1/exchanges",
            "strategies": "/api/v1/strategies",
            "credits": "/api/v1/credits",
            "telegram": "/api/v1/telegram",
            "paper_trading": "/api/v1/paper-trading",
            "administration": "/api/v1/admin"
=======
            "exchanges": "/api/v1/exchanges", 
            "administration": "/api/v1/admin",
            "ai_chat": "/api/v1/chat"
>>>>>>> 5a1f14be
        },
        "features": [
            "JWT Authentication with MFA",
            "Manual & Autonomous Trading",
            "Simulation & Live Mode",
            "Rate Limiting & Security",
            "Multi-tenant Support",
            "Enterprise Administration"
        ]
    }<|MERGE_RESOLUTION|>--- conflicted
+++ resolved
@@ -8,11 +8,7 @@
 import structlog
 
 # Import endpoint routers
-<<<<<<< HEAD
-from app.api.v1.endpoints import auth, trading, admin, exchanges, strategies, credits, telegram, paper_trading
-=======
-from app.api.v1.endpoints import auth, trading, admin, exchanges, chat
->>>>>>> 5a1f14be
+from app.api.v1.endpoints import auth, trading, admin, exchanges, strategies, credits, telegram, paper_trading, chat
 
 logger = structlog.get_logger(__name__)
 
@@ -40,18 +36,13 @@
         "endpoints": {
             "authentication": "/api/v1/auth",
             "trading": "/api/v1/trading",
-<<<<<<< HEAD
             "exchanges": "/api/v1/exchanges",
             "strategies": "/api/v1/strategies",
             "credits": "/api/v1/credits",
             "telegram": "/api/v1/telegram",
             "paper_trading": "/api/v1/paper-trading",
+            "ai_chat": "/api/v1/chat",
             "administration": "/api/v1/admin"
-=======
-            "exchanges": "/api/v1/exchanges", 
-            "administration": "/api/v1/admin",
-            "ai_chat": "/api/v1/chat"
->>>>>>> 5a1f14be
         },
         "features": [
             "JWT Authentication with MFA",
