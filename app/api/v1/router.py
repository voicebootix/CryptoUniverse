"""
Main API router for CryptoUniverse Enterprise v1.

This router includes all API endpoints for the enterprise platform.
"""

import time
from datetime import datetime
from fastapi import APIRouter
import structlog

# Import endpoint routers
from app.api.v1.endpoints import (
    auth, trading, admin, exchanges, strategies, credits,
<<<<<<< HEAD
    telegram, paper_trading, chat, market_analysis, api_keys, ai_consensus
=======
    telegram, paper_trading, chat, market_analysis, api_keys, ai_consensus,
    password_reset  # Add the new password reset endpoints
>>>>>>> a77ff092
)

logger = structlog.get_logger(__name__)

# Create the main API router
api_router = APIRouter()

# Include endpoint routers
api_router.include_router(auth.router, prefix="/auth", tags=["Authentication"])
api_router.include_router(password_reset.router, tags=["Authentication"])  # Add password reset routes
api_router.include_router(api_keys.router, prefix="/api-keys", tags=["API Keys"])
api_router.include_router(trading.router, prefix="/trading", tags=["Trading"])
api_router.include_router(exchanges.router, prefix="/exchanges", tags=["Exchange Management"])
api_router.include_router(strategies.router, prefix="/strategies", tags=["Trading Strategies"])
api_router.include_router(credits.router, prefix="/credits", tags=["Credit System"])
api_router.include_router(telegram.router, prefix="/telegram", tags=["Telegram Integration"])
api_router.include_router(paper_trading.router, prefix="/paper-trading", tags=["Paper Trading"])
api_router.include_router(market_analysis.router, prefix="/market", tags=["Market Analysis"])
api_router.include_router(admin.router, prefix="/admin", tags=["Administration"])
api_router.include_router(chat.router, prefix="/chat", tags=["AI Chat"])
api_router.include_router(ai_consensus.router, prefix="/ai-consensus", tags=["AI Consensus"])

# Add monitoring endpoint that frontend expects
@api_router.get("/monitoring/alerts")
async def get_monitoring_alerts(
    current_user: dict = None  # Make optional for now
):
    """Get system monitoring alerts."""
    try:
        # Return basic alerts structure that frontend expects
        return {
            "success": True,
            "alerts": [],
            "system_status": "operational",
            "last_updated": datetime.utcnow().isoformat()
        }
    except Exception as e:
        return {
            "success": False,
            "error": str(e),
            "alerts": [],
            "system_status": "unknown",
            "last_updated": datetime.utcnow().isoformat()
        }

@api_router.get("/status")
async def api_status():
    """API status endpoint."""
    return {
        "status": "operational",
        "version": "v1",
        "message": "CryptoUniverse Enterprise API v1 - AI Money Manager",
        "endpoints": {
            "authentication": "/api/v1/auth",
            "api_keys": "/api/v1/api-keys",
            "trading": "/api/v1/trading",
            "exchanges": "/api/v1/exchanges",
            "ai_consensus": "/api/v1/ai-consensus",
            "administration": "/api/v1/admin"
        },
        "features": [
            "JWT Authentication with MFA",
            "API Key Management with Rotation",
            "Manual & Autonomous Trading",
            "AI Consensus Decision Making",
            "Simulation & Live Mode",
            "Rate Limiting & Security",
            "Multi-tenant Support",
            "Enterprise Administration"
        ]
    }


@api_router.get("/health")
async def health_check():
    """ENTERPRISE comprehensive health check endpoint."""
    import time
    from datetime import datetime
    
    health_status = {
        "status": "healthy",
        "timestamp": datetime.utcnow().isoformat(),
        "version": "v1",
        "checks": {},
        "overall_status": "healthy",
        "response_time_ms": 0
    }
    
    start_time = time.time()
    
    try:
        # 1. Redis Health Check
        try:
            from app.core.redis import redis_manager
            redis_ping = await redis_manager.ping()
            health_status["checks"]["redis"] = {
                "status": "healthy" if redis_ping else "unhealthy",
                "response_time_ms": round((time.time() - start_time) * 1000, 2)
            }
        except Exception as e:
            health_status["checks"]["redis"] = {
                "status": "unhealthy", 
                "error": str(e),
                "response_time_ms": round((time.time() - start_time) * 1000, 2)
            }
        
        # 2. Database Health Check
        try:
            from app.core.database import AsyncSessionLocal
            from sqlalchemy import text
            async with AsyncSessionLocal() as db:
                await db.execute(text("SELECT 1"))
            health_status["checks"]["database"] = {
                "status": "healthy",
                "response_time_ms": round((time.time() - start_time) * 1000, 2)
            }
        except Exception as e:
            health_status["checks"]["database"] = {
                "status": "unhealthy",
                "error": str(e),
                "response_time_ms": round((time.time() - start_time) * 1000, 2)
            }
        
        # 3. AI Consensus Service Health
        try:
            from app.services.ai_consensus_core import ai_consensus_service
            ai_health = await ai_consensus_service.health_check()
            health_status["checks"]["ai_consensus"] = {
                "status": "healthy" if ai_health.get("status") == "HEALTHY" else "degraded",
                "response_time_ms": round((time.time() - start_time) * 1000, 2)
            }
        except Exception as e:
            health_status["checks"]["ai_consensus"] = {
                "status": "unhealthy",
                "error": str(e),
                "response_time_ms": round((time.time() - start_time) * 1000, 2)
            }
        
        # 4. Market Data Service Health
        try:
            from app.services.market_data_feeds import market_data_feeds
            ping_result = await market_data_feeds.get_real_time_price("BTC")
            health_status["checks"]["market_data"] = {
                "status": "healthy" if ping_result.get("success") else "degraded",
                "response_time_ms": round((time.time() - start_time) * 1000, 2)
            }
        except Exception as e:
            health_status["checks"]["market_data"] = {
                "status": "unhealthy",
                "error": str(e),
                "response_time_ms": round((time.time() - start_time) * 1000, 2)
            }
        
        # Determine overall status
        unhealthy_services = [k for k, v in health_status["checks"].items() if v.get("status") == "unhealthy"]
        if unhealthy_services:
            health_status["overall_status"] = "unhealthy"
            health_status["status"] = "unhealthy"
        elif any(v.get("status") == "degraded" for v in health_status["checks"].values()):
            health_status["overall_status"] = "degraded" 
            health_status["status"] = "degraded"
        
        health_status["response_time_ms"] = round((time.time() - start_time) * 1000, 2)
        return health_status
        
    except Exception as e:
        return {
            "status": "error",
            "error": str(e),
            "timestamp": datetime.utcnow().isoformat(),
            "response_time_ms": round((time.time() - start_time) * 1000, 2)
        }<|MERGE_RESOLUTION|>--- conflicted
+++ resolved
@@ -12,12 +12,8 @@
 # Import endpoint routers
 from app.api.v1.endpoints import (
     auth, trading, admin, exchanges, strategies, credits,
-<<<<<<< HEAD
-    telegram, paper_trading, chat, market_analysis, api_keys, ai_consensus
-=======
     telegram, paper_trading, chat, market_analysis, api_keys, ai_consensus,
     password_reset  # Add the new password reset endpoints
->>>>>>> a77ff092
 )
 
 logger = structlog.get_logger(__name__)
