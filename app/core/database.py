--- conflicted
+++ resolved
@@ -86,48 +86,23 @@
     execution_options["isolation_level"] = "READ_COMMITTED"
 
 engine = create_async_engine(
-<<<<<<< HEAD
-    get_async_database_url(),
-    poolclass=QueuePool,   # Use QueuePool for better connection management
-    pool_size=5,           # Small pool for local development
-    max_overflow=10,       # Allow some overflow connections
-    pool_timeout=30,       # Wait time for connection from pool
-    pool_pre_ping=True,    # ENTERPRISE: Health check connections
-    pool_recycle=3600,     # Longer recycle time (60 min)
-=======
     async_db_url,
     poolclass=NullPool,   # ASYNC COMPATIBLE: Required for async engines
     # NullPool doesn't support pool_size, max_overflow, pool_timeout parameters
     pool_pre_ping=True,   # ENTERPRISE: Health check connections
     pool_recycle=1800,    # PRODUCTION: Faster recycle for cloud (30 min)
->>>>>>> 355f5705
     echo=getattr(settings, 'DATABASE_ECHO', False),
     future=True,
     # ENTERPRISE: Production performance settings
     execution_options=execution_options,
     # PRODUCTION: Optimized settings for asyncpg driver
     connect_args={
-<<<<<<< HEAD
-        "command_timeout": 30,  # Increased for network issues
-        "timeout": 30,  # Increased connection timeout
-        "ssl": "require" if "supabase" in get_async_database_url().lower() else None,  # SSL for Supabase
-        # Server settings for asyncpg - more lenient for network issues
-        "server_settings": {
-            "application_name": "cryptouniverse_enterprise",
-            "jit": "off",
-            "statement_timeout": "30s",  # Longer timeout for statements
-            "lock_timeout": "10s",  # Longer timeout for locks
-            "tcp_keepalives_idle": "300",  # More frequent keepalives
-            "tcp_keepalives_interval": "60",
-            "tcp_keepalives_count": "9"
-=======
         "command_timeout": 30,  # Command timeout in seconds
         "timeout": 60,  # Connection timeout in seconds
         **({"ssl": create_ssl_context()} if ("supabase" in get_async_database_url().lower() or getattr(settings, 'DATABASE_SSL_REQUIRE', False) or getattr(settings, 'DATABASE_SSL_ROOT_CERT', None)) else {}),
         # Server settings for asyncpg (keeping only safe settings)
         "server_settings": {
             "application_name": "cryptouniverse_production"
->>>>>>> 355f5705
         }
     } if "postgresql" in async_db_url else {}
 )
