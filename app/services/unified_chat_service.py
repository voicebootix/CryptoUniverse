--- conflicted
+++ resolved
@@ -1104,27 +1104,18 @@
         Execute trade with FULL 5-phase validation.
         PRESERVED from original implementation with simulation-aware routing.
         """
-<<<<<<< HEAD
-        trade_payload = dict(trade_params)
+        # Merge both approaches for robust trade execution
+        trade_payload = dict(trade_params or {})
 
         if modifications:
             trade_payload.update(modifications)
-
-        phases_completed = []
-
-        # Determine simulation mode for execution (defaults to True)
-        simulation_mode = self._coerce_to_bool(trade_payload.get("simulation_mode"), True)
-        
-=======
-        trade_params = dict(trade_params or {})
-        if modifications:
-            trade_params.update(modifications)
 
         phases_completed: List[str] = []
         context_data = context_data or {}
         market_data = context_data.get("market_data", {})
 
->>>>>>> 430fdef2
+        # Determine simulation mode for execution (defaults to True)
+        simulation_mode = self._coerce_to_bool(trade_payload.get("simulation_mode"), True)
         try:
             missing_fields = [
                 field for field in ("symbol", "action") if not trade_params.get(field)
@@ -1183,12 +1174,9 @@
                     "phases_completed": phases_completed
                 }
 
-<<<<<<< HEAD
             trade_request = validation.get("trade_request", trade_request)
             trade_request.setdefault("side", trade_request.get("action", "BUY").lower())
 
-=======
->>>>>>> 430fdef2
             # Phase 4: Execution
             self.logger.info("Phase 4: Trade Execution")
 
