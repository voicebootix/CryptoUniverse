--- conflicted
+++ resolved
@@ -1703,15 +1703,6 @@
                                     f"     Allocation Target: {formatted_allocation} of portfolio"
                                 )
 
-<<<<<<< HEAD
-                        trade_value = metadata.get("trade_value_usd")
-                        if trade_value is None:
-                            trade_value = opportunity.get("required_capital_usd")
-                        trade_value_numeric = _safe_float(trade_value, None)
-                        if trade_value_numeric is not None and trade_value_numeric > 0:
-                            prompt_parts.append(
-                                f"     Trade Size: ${trade_value_numeric:,.0f}"
-=======
                         if weight_change_fraction is not None:
                             weight_change_text = _format_percentage(weight_change_fraction)
                             if weight_change_text:
@@ -1728,7 +1719,6 @@
                         if trade_value_numeric is not None and trade_value_numeric != 0:
                             prompt_parts.append(
                                 f"     Trade Size: ≈ ${abs(trade_value_numeric):,.2f}"
->>>>>>> 99e8f8fb
                             )
 
                     elif "risk" in strategy_name_lower:
