"""
Unified Chat Service - The Single Brain for All Chat Operations

This service consolidates:
1. Enhanced AI Chat Engine - Intent detection, 5-phase execution
2. Chat Integration Service - Real data integration
3. Conversational AI Orchestrator - Streaming, personalities

PRESERVES ALL FEATURES - Credit checks, strategies, paper trading, everything.
NO MOCKS, NO PLACEHOLDERS - Only real data and services.
"""

import asyncio
import json
import uuid
from datetime import datetime, timedelta
from decimal import Decimal
from typing import Dict, List, Optional, Any, AsyncGenerator, Union
from dataclasses import dataclass
from enum import Enum

import structlog
from sqlalchemy import select

from app.core.config import get_settings
from app.core.logging import LoggerMixin
from app.core.database import AsyncSessionLocal, get_database_session
from app.core.redis import get_redis_client

# Import the new ChatAI service for conversations
from app.services.chat_ai_service import chat_ai_service

# Import ALL existing services - PRESERVE EVERYTHING
from app.services.master_controller import MasterSystemController, TradingMode
from app.services.ai_consensus_core import AIConsensusService
from app.services.trade_execution import TradeExecutionService
# Removed chat_service_adapters - unified_chat_service uses direct integrations
from app.services.telegram_core import TelegramCommanderService
from app.services.websocket import manager as websocket_manager
from app.services.chat_memory import ChatMemoryService

# Import all service engines
from app.services.market_analysis_core import MarketAnalysisService
from app.services.portfolio_risk_core import PortfolioRiskService
from app.services.trading_strategies import TradingStrategiesService
from app.services.strategy_marketplace_service import strategy_marketplace_service
from app.services.paper_trading_engine import paper_trading_engine
from app.services.user_opportunity_discovery import user_opportunity_discovery
from app.services.user_onboarding_service import user_onboarding_service

# Models
from app.models.user import User
from app.models.trading import TradingStrategy, Trade, Position
from app.models.credit import CreditAccount
from app.models.analytics import PerformanceMetric, MetricType

settings = get_settings()
logger = structlog.get_logger(__name__)


# Preserve all enums from original services
class ChatMessageType(str, Enum):
    """Message types in chat conversation."""
    USER = "user"
    ASSISTANT = "assistant"
    SYSTEM = "system"
    ERROR = "error"


class ChatIntent(str, Enum):
    """All supported chat intents - ENTERPRISE GRADE with proper classification."""
    GREETING = "greeting"
    PORTFOLIO_ANALYSIS = "portfolio_analysis"
    TRADE_EXECUTION = "trade_execution"
    MARKET_ANALYSIS = "market_analysis"
    RISK_ASSESSMENT = "risk_assessment"
    STRATEGY_RECOMMENDATION = "strategy_recommendation"
    STRATEGY_MANAGEMENT = "strategy_management"      # NEW: Managing user's active strategies
    CREDIT_INQUIRY = "credit_inquiry"                # NEW: Credit balance, profit potential queries
    CREDIT_MANAGEMENT = "credit_management"          # NEW: Credit purchase, usage tracking
    REBALANCING = "rebalancing"
    PERFORMANCE_REVIEW = "performance_review"
    POSITION_MANAGEMENT = "position_management"
    OPPORTUNITY_DISCOVERY = "opportunity_discovery"
    HELP = "help"
    UNKNOWN = "unknown"


class ConversationMode(str, Enum):
    """Conversation modes for different user contexts."""
    LIVE_TRADING = "live_trading"
    PAPER_TRADING = "paper_trading"
    STRATEGY_EXPLORATION = "strategy_exploration"
    LEARNING = "learning"
    ANALYSIS = "analysis"


class OperationMode(str, Enum):
    """Operation modes for the unified AI manager."""
    MANUAL = "manual"
    ASSISTED = "assisted"
    AUTONOMOUS = "autonomous"
    EMERGENCY = "emergency"


class InterfaceType(str, Enum):
    """Interface types for user interaction."""
    WEB_UI = "web_ui"
    WEB_CHAT = "web_chat"
    TELEGRAM = "telegram"
    API = "api"
    AUTONOMOUS = "autonomous"


@dataclass
class ChatSession:
    """Enhanced chat session with all features preserved."""
    session_id: str
    user_id: str
    interface: InterfaceType
    conversation_mode: ConversationMode
    trading_mode: TradingMode
    created_at: datetime
    last_activity: datetime
    context: Dict[str, Any]
    messages: List[Dict[str, Any]]


class UnifiedChatService(LoggerMixin):
    """
    UNIFIED CHAT SERVICE - Single brain for all chat operations.
    
    Consolidates all 3 chat layers while preserving EVERY feature:
    - Credit validation
    - Strategy checks
    - Paper trading (NO CREDITS)
    - 5-phase execution
    - Real data integration
    - All service connections
    """
    
    def __init__(self):
        """Initialize with ALL services preserved."""
        # Core AI Services
        self.chat_ai = chat_ai_service  # NEW: For natural conversation
        self.ai_consensus = AIConsensusService()  # KEPT: Only for trade validation
        
        # Memory and session management
        self.memory_service = ChatMemoryService()
        self.sessions: Dict[str, ChatSession] = {}
        
        # ALL service connections preserved
        self.master_controller = MasterSystemController()
        self.trade_executor = TradeExecutionService()
# Direct service integrations - no adapters needed
        self.telegram_core = TelegramCommanderService()
        self.market_analysis = MarketAnalysisService()
        self.portfolio_risk = PortfolioRiskService()
        self.trading_strategies = TradingStrategiesService()
        self.strategy_marketplace = strategy_marketplace_service
        self.paper_trading = paper_trading_engine

        # Enterprise configuration
        self.live_trading_credit_requirement = 10  # Credits required for live trading operations
        self.opportunity_discovery = user_opportunity_discovery
        self.onboarding_service = user_onboarding_service
        
        # Redis for state management
        self.redis = None
        self._redis_initialized = False

        # Personality system from conversational AI
        self.personalities = self._initialize_personalities()

        # Intent patterns from original chat engine
        self.intent_patterns = self._initialize_intent_patterns()

        self.logger.info("🧠 UNIFIED CHAT SERVICE INITIALIZED - All features preserved")

    @staticmethod
    def _coerce_to_bool(value: Any, default: bool = True) -> bool:
        """Convert a potentially string-based flag into a boolean."""
        if value is None:
            return default

        if isinstance(value, bool):
            return value

        if isinstance(value, str):
            normalized = value.strip().lower()
            return normalized not in {"false", "0", "no", "off"}

        return bool(value)

    @staticmethod
<<<<<<< HEAD
    def _coerce_to_float(value: Any, default: float = 0.0) -> float:
        """Safely convert values to floats, handling Decimal and string inputs."""
        if value is None:
            return default
        if isinstance(value, float):
            return value
        if isinstance(value, Decimal):
            return float(value)
        if isinstance(value, int):
            return float(value)
        try:
            return float(str(value))
        except (TypeError, ValueError):
            return default

    def _infer_overall_risk_level(self, risk_metrics: Dict[str, Any]) -> str:
        """Derive a qualitative risk level from quantitative metrics."""

        if not risk_metrics:
            return "Unknown"

        var_95 = abs(self._coerce_to_float(risk_metrics.get("var_95")))
        max_drawdown = abs(self._coerce_to_float(risk_metrics.get("maximum_drawdown")))
        sharpe_ratio = self._coerce_to_float(risk_metrics.get("sharpe_ratio"))
        volatility = abs(self._coerce_to_float(risk_metrics.get("volatility_annual")))

        if var_95 >= 0.20 or max_drawdown >= 0.45 or volatility >= 0.85:
            return "High"
        if var_95 <= 0.07 and max_drawdown <= 0.25 and sharpe_ratio >= 1.0:
            return "Low"
        return "Medium"
=======
    def _safe_float(value: Any, default: Optional[float] = None) -> Optional[float]:
        """Safely convert common numeric representations into floats."""
        if value is None:
            return default

        if isinstance(value, bool):
            return float(value)

        if isinstance(value, (int, float)):
            return float(value)

        if isinstance(value, Decimal):
            return float(value)

        if isinstance(value, str):
            stripped = value.strip()
            if not stripped:
                return default

            if stripped.endswith("%"):
                stripped = stripped[:-1].strip()

            try:
                return float(stripped.replace(",", ""))
            except ValueError:
                return default

        try:
            return float(value)
        except (TypeError, ValueError):
            return default

    @staticmethod
    def _extract_trade_notional(trade: Dict[str, Any]) -> Optional[float]:
        """Derive the USD notional requested for a rebalancing trade."""
        for key in (
            "position_size_usd",
            "notional_usd",
            "trade_value",
            "value_change",
            "amount",
            "value_usd",
        ):
            raw_value = trade.get(key)
            value = UnifiedChatService._safe_float(raw_value)
            if value is None:
                continue
            if key == "value_change":
                value = abs(value)
            if value != 0:
                return abs(value)

        return None

    @staticmethod
    def _extract_trade_quantity(trade: Dict[str, Any]) -> Optional[float]:
        """Derive the requested quantity (if any) for a rebalancing trade."""
        for key in ("quantity", "quantity_change"):
            value = UnifiedChatService._safe_float(trade.get(key))
            if value is not None and value != 0:
                return abs(value)

        return None

    @staticmethod
    def _extract_price_hint(trade: Dict[str, Any]) -> Optional[float]:
        """Extract an indicative price from the trade payload if provided."""
        for key in ("reference_price", "price", "current_price", "average_price"):
            value = UnifiedChatService._safe_float(trade.get(key))
            if value is not None and value > 0:
                return value

        return None

    async def _resolve_rebalance_price(
        self,
        symbol: Optional[str],
        exchange: Optional[str]
    ) -> Optional[float]:
        """Resolve a live price for rebalancing conversions when none supplied."""
        if not symbol:
            return None

        try:
            price = await self.trade_executor._get_current_price(
                symbol.upper(),
                (exchange or "auto")
            )
            return price or None
        except Exception as price_error:
            self.logger.warning(
                "Failed to resolve price for rebalancing trade",
                symbol=symbol,
                exchange=exchange,
                error=str(price_error)
            )
            return None
>>>>>>> b243cf7a

    def _determine_trading_mode(self, user_config: Dict[str, Any]) -> TradingMode:
        """Resolve the user's configured trading mode with a safe fallback."""
        trading_mode_value = user_config.get("trading_mode", TradingMode.BALANCED.value)

        if isinstance(trading_mode_value, str):
            normalized_value = trading_mode_value.lower()
        else:
            normalized_value = TradingMode.BALANCED.value

        try:
            return TradingMode(normalized_value)
        except ValueError:
            return TradingMode.BALANCED

    def _json_default(self, obj):
        """Default JSON serializer for complex types."""
        from decimal import Decimal

        if isinstance(obj, datetime):
            return obj.isoformat()
        elif isinstance(obj, Decimal):
            return float(obj)
        elif isinstance(obj, uuid.UUID):
            return str(obj)
        else:
            raise TypeError(f"Object of type {type(obj)} is not JSON serializable")

    async def _ensure_redis(self):
        """Ensure Redis connection for caching."""
        if not self._redis_initialized:
            try:
                self.redis = await get_redis_client()
            except Exception as e:
                self.logger.warning("Redis not available, using in-memory fallback", error=str(e))
                self.redis = None
            self._redis_initialized = True
        return self.redis
    
    def _initialize_personalities(self) -> Dict[TradingMode, Dict[str, Any]]:
        """Initialize AI personalities - PRESERVED from conversational AI."""
        return {
            TradingMode.CONSERVATIVE: {
                "name": "Warren - Conservative Financial Advisor",
                "style": "cautious, analytical, risk-averse, thorough",
                "greeting": "I'm Warren, your conservative financial advisor. I prioritize capital preservation and steady, sustainable growth.",
                "approach": "detailed analysis, multiple confirmations, risk-first mindset",
                "vocabulary": ["carefully", "prudent", "conservative", "steady", "secure", "protected"],
                "risk_tolerance": "low",
                "decision_speed": "deliberate"
            },
            TradingMode.BALANCED: {
                "name": "Alex - Strategic Portfolio Manager",
                "style": "balanced, strategic, measured, professional",
                "greeting": "I'm Alex, your balanced portfolio strategist. I optimize for growth while managing risk intelligently.",
                "approach": "balanced analysis, calculated risks, strategic thinking",
                "vocabulary": ["strategic", "balanced", "optimized", "measured", "calculated", "intelligent"],
                "risk_tolerance": "medium",
                "decision_speed": "measured"
            },
            TradingMode.AGGRESSIVE: {
                "name": "Hunter - Aggressive Growth Manager",
                "style": "opportunistic, fast-moving, growth-focused, dynamic",
                "greeting": "I'm Hunter, your aggressive growth specialist. I hunt for high-potential opportunities and maximize returns.",
                "approach": "opportunity-focused, quick decisions, growth-oriented",
                "vocabulary": ["aggressive", "opportunity", "maximize", "dynamic", "capitalize", "accelerate"],
                "risk_tolerance": "high",
                "decision_speed": "fast"
            },
            TradingMode.BEAST_MODE: {
                "name": "Apex - Ultimate Performance Manager",
                "style": "ultra-aggressive, maximum opportunity seeker, performance-driven",
                "greeting": "I'm Apex, your beast mode money manager. Maximum risk, maximum reward, maximum performance.",
                "approach": "maximum opportunity, rapid execution, performance-first",
                "vocabulary": ["beast", "maximum", "ultimate", "dominate", "unleash", "explosive"],
                "risk_tolerance": "maximum",
                "decision_speed": "instant"
            }
        }
    
    def _initialize_intent_patterns(self) -> Dict[str, List[str]]:
        """Initialize intent patterns - PRESERVED from chat engine."""
        return {
            ChatIntent.GREETING: [
                "hello", "hi", "hey", "good morning", "good evening", 
                "how are you", "what's up", "greetings"
            ],
            ChatIntent.PORTFOLIO_ANALYSIS: [
                "portfolio", "holdings", "positions", "worth", "assets",
                "how much", "value", "total", "summary", "overview",
                "portfolio balance", "my portfolio", "portfolio value"
            ],
            ChatIntent.TRADE_EXECUTION: [
                "buy", "sell", "trade", "exchange", "swap", "convert",
                "purchase", "order", "execute", "place order"
            ],
            ChatIntent.MARKET_ANALYSIS: [
                "market", "price", "chart", "trend", "analysis", "bitcoin",
                "ethereum", "crypto", "movement", "forecast", "prediction"
            ],
            ChatIntent.RISK_ASSESSMENT: [
                "risk", "exposure", "safety", "volatility", "drawdown",
                "var", "sharpe", "protection", "hedge", "safe"
            ],
            ChatIntent.STRATEGY_RECOMMENDATION: [
                "recommend strategy", "suggest strategy", "best strategy", "strategy advice",
                "what strategy", "which strategy", "strategy recommendation",
                "best approach", "recommended plan", "tactics", "methodology"
            ],
            ChatIntent.STRATEGY_MANAGEMENT: [
                "my strategies", "strategies do I have", "how many strategies",
                "count strategies", "strategy portfolio", "active strategies",
                "purchased strategies", "strategy list", "strategy status",
                "strategy subscription", "strategy access", "available strategies"
            ],
            ChatIntent.CREDIT_INQUIRY: [
                "credit balance", "credits", "credit status", "how many credits",
                "credits do I have", "available credits", "credit remaining",
                "profit potential", "credit account", "credit summary"
            ],
            ChatIntent.CREDIT_MANAGEMENT: [
                "buy credits", "purchase credits", "credit purchase", "add credits",
                "credit payment", "credit transaction", "credit history",
                "credit usage", "spend credits", "credit cost"
            ],
            ChatIntent.REBALANCING: [
                "rebalance", "redistribute", "adjust", "optimize portfolio",
                "allocation", "weight", "reweight", "restructure"
            ],
            ChatIntent.PERFORMANCE_REVIEW: [
                "performance", "returns", "profit", "loss", "pnl", "gains",
                "how am i doing", "results", "track record", "history"
            ],
            ChatIntent.POSITION_MANAGEMENT: [
                "position", "stop loss", "take profit", "limit", "manage",
                "modify", "update", "change order", "cancel"
            ],
            ChatIntent.OPPORTUNITY_DISCOVERY: [
                "opportunity", "opportunities", "find", "discover", "search",
                "good trades", "recommendations", "what to buy", "suggestions"
            ],
            ChatIntent.HELP: [
                "help", "how to", "guide", "tutorial", "explain",
                "what is", "how does", "assistance", "support"
            ]
        }
    
    async def process_message(
        self,
        message: str,
        user_id: str,
        session_id: Optional[str] = None,
        interface: InterfaceType = InterfaceType.WEB_CHAT,
        conversation_mode: ConversationMode = ConversationMode.LIVE_TRADING,
        stream: bool = False
    ) -> Union[Dict[str, Any], AsyncGenerator[Dict[str, Any], None]]:
        """
        UNIFIED message processing - Single entry point for ALL chat operations.
        
        Preserves ALL features:
        - Credit validation
        - Strategy checks
        - Paper trading (NO CREDITS)
        - 5-phase execution
        - Real data only
        """
        start_time = datetime.utcnow()
        
        # Get or create session
        if not session_id:
            session_id = await self.start_chat_session(
                user_id=user_id,
                interface=interface,
                conversation_mode=conversation_mode,
            )

        session = await self._get_or_create_session(
            session_id, user_id, interface, conversation_mode
        )
        
        # Log the request
        self.logger.info(
            "Processing unified chat message",
            user_id=user_id,
            session_id=session_id,
            interface=interface.value,
            mode=conversation_mode.value,
            stream=stream,
            message_length=len(message)
        )
        
        try:
            # Step 1: Analyze intent using ChatAI (fast)
            intent_analysis = await self._analyze_intent_unified(message, session.context)
            
            # Step 2: Check requirements (credits, strategies, etc.)
            requirements_check = await self._check_requirements(
                intent_analysis, user_id, conversation_mode
            )
            
            if not requirements_check["allowed"]:
                # Return requirement failure message
                response = {
                    "success": False,
                    "session_id": session_id,
                    "message_id": str(uuid.uuid4()),
                    "content": requirements_check["message"],
                    "intent": intent_analysis["intent"],
                    "requires_action": requirements_check.get("requires_action", False),
                    "action_data": requirements_check.get("action_data"),
                    "timestamp": datetime.utcnow()
                }
                
                if stream:
                    async def single_response():
                        yield response
                    return single_response()
                else:
                    return response
            
            # Step 3: Gather required data
            prefetched_user_strategies = requirements_check.get("user_strategies")
            prefetched_marketplace = requirements_check.get("marketplace_strategies")

            context_data = await self._gather_context_data(
                intent_analysis,
                user_id,
                session,
                user_strategies=prefetched_user_strategies,
                marketplace_strategies=prefetched_marketplace
            )
            
            # Step 4: Generate response
            if stream:
                return self._generate_streaming_response(
                    message, intent_analysis, session, context_data
                )
            else:
                return await self._generate_complete_response(
                    message, intent_analysis, session, context_data
                )
                
        except Exception as e:
            self.logger.exception("Error processing message", error=str(e))
            error_response = {
                "success": False,
                "error": str(e),
                "session_id": session_id,
                "timestamp": datetime.utcnow()
            }
            
            if stream:
                async def error_stream():
                    yield error_response
                return error_stream()
            else:
                return error_response

    async def start_chat_session(
        self,
        user_id: str,
        session_type: str = "general",
        interface: InterfaceType = InterfaceType.WEB_CHAT,
        conversation_mode: ConversationMode = ConversationMode.LIVE_TRADING,
        session_id: Optional[str] = None,
        context: Optional[Dict[str, Any]] = None,
    ) -> str:
        """Create a persistent chat session and hydrate in-memory state."""

        session_context = dict(context or {})
        session_context.setdefault("interface", interface.value)
        session_context.setdefault("conversation_mode", conversation_mode.value)
        session_context.setdefault("session_type", session_type)

        user_config = await self._get_user_config(user_id)
        trading_mode = self._determine_trading_mode(user_config)
        session_context.setdefault("trading_mode", trading_mode.value)

        created_session_id = await self.memory_service.create_session(
            user_id=user_id,
            session_type=session_type,
            context=session_context,
            session_id=session_id,
        )

        now = datetime.utcnow()
        self.sessions[created_session_id] = ChatSession(
            session_id=created_session_id,
            user_id=user_id,
            interface=interface,
            conversation_mode=conversation_mode,
            trading_mode=trading_mode,
            created_at=now,
            last_activity=now,
            context=dict(session_context),
            messages=[],
        )

        self.logger.info(
            "Unified chat session created",
            session_id=created_session_id,
            user_id=user_id,
            session_type=session_type,
            interface=interface.value,
            mode=conversation_mode.value,
        )

        return created_session_id

    async def _get_or_create_session(
        self,
        session_id: str,
        user_id: str,
        interface: InterfaceType,
        conversation_mode: ConversationMode
    ) -> ChatSession:
        """Get existing session or create new one."""
        if session_id not in self.sessions:
            user_config = await self._get_user_config(user_id)
            trading_mode = self._determine_trading_mode(user_config)

            session_context: Dict[str, Any] = {}
            try:
                persisted_context = await self.memory_service.get_conversation_context(session_id)
            except Exception as exc:
                persisted_context = {}
                self.logger.debug(
                    "Failed to load persisted session context",
                    session_id=session_id,
                    error=str(exc),
                )

            if persisted_context:
                session_context = persisted_context.get("session_context", {}) or {}

            if not session_context:
                session_context = {
                    "interface": interface.value,
                    "conversation_mode": conversation_mode.value,
                    "session_type": "general",
                    "trading_mode": trading_mode.value,
                }

            now = datetime.utcnow()
            self.sessions[session_id] = ChatSession(
                session_id=session_id,
                user_id=user_id,
                interface=interface,
                conversation_mode=conversation_mode,
                trading_mode=trading_mode,
                created_at=now,
                last_activity=now,
                context=session_context,
                messages=[],
            )
        else:
            self.sessions[session_id].last_activity = datetime.utcnow()

        return self.sessions[session_id]
    
    async def _analyze_intent_unified(
        self,
        message: str,
        context: Dict[str, Any]
    ) -> Dict[str, Any]:
        """
        Unified intent analysis using ChatAI for speed.
        Combines logic from all 3 layers.
        """
        # First try pattern matching for speed
        detected_intent = ChatIntent.UNKNOWN
        confidence = 0.0
        
        message_lower = message.lower()
        for intent, patterns in self.intent_patterns.items():
            for pattern in patterns:
                if pattern in message_lower:
                    detected_intent = intent
                    confidence = 0.8
                    break
            if detected_intent != ChatIntent.UNKNOWN:
                break
        
        # If pattern matching isn't confident, use ChatAI
        if confidence < 0.8:
            ai_analysis = await self.chat_ai.analyze_intent(message, context)
            if ai_analysis["success"]:
                intent_data = ai_analysis["intent_data"]
                # Map AI intent to our enum
                ai_intent = intent_data.get("primary_intent", "").lower()
                intent_mapping = {
                    "portfolio": ChatIntent.PORTFOLIO_ANALYSIS,
                    "trading": ChatIntent.TRADE_EXECUTION,
                    "trade": ChatIntent.TRADE_EXECUTION,
                    "market": ChatIntent.MARKET_ANALYSIS,
                    "risk": ChatIntent.RISK_ASSESSMENT,
                    "strategy": ChatIntent.STRATEGY_RECOMMENDATION,
                    "strategies": ChatIntent.STRATEGY_MANAGEMENT,
                    "credits": ChatIntent.CREDIT_INQUIRY,
                    "credit": ChatIntent.CREDIT_INQUIRY,
                    "rebalance": ChatIntent.REBALANCING,
                    "performance": ChatIntent.PERFORMANCE_REVIEW,
                    "opportunity": ChatIntent.OPPORTUNITY_DISCOVERY,
                    "help": ChatIntent.HELP
                }
                detected_intent = intent_mapping.get(ai_intent, ChatIntent.UNKNOWN)
                confidence = intent_data.get("confidence", 0.7)
        
        return {
            "intent": detected_intent,
            "confidence": confidence,
            "requires_action": detected_intent in [
                ChatIntent.TRADE_EXECUTION,
                ChatIntent.REBALANCING,
                ChatIntent.POSITION_MANAGEMENT
            ],
            "entities": self._extract_entities(message)
        }
    
    async def _check_requirements(
        self,
        intent_analysis: Dict[str, Any],
        user_id: str,
        conversation_mode: ConversationMode
    ) -> Dict[str, Any]:
        """
        Check ALL requirements - credits, strategies, limits, etc.
        PRESERVES all validation from original system.
        """
        intent = intent_analysis["intent"]
        
        # Paper trading mode - NO CREDIT CHECKS
        if conversation_mode == ConversationMode.PAPER_TRADING:
            return {"allowed": True, "message": "Paper trading mode active"}
        
        requirements_result: Dict[str, Any] = {"allowed": True, "message": "All checks passed"}

        # Check credit requirements for paid operations
        if intent in [ChatIntent.TRADE_EXECUTION, ChatIntent.STRATEGY_RECOMMENDATION, ChatIntent.STRATEGY_MANAGEMENT]:
            if conversation_mode == ConversationMode.LIVE_TRADING:
                # Real credit check - NO MOCKS
                credit_check = await self._check_user_credits(user_id)

                # Debug logging to understand the credit check results
                self.logger.info("Credit check result for chat",
                               user_id=user_id,
                               intent=intent,
                               available_credits=credit_check.get('available_credits', 0),
                               required_credits=credit_check.get('required_credits', 0),
                               has_credits=credit_check.get('has_credits', False),
                               account_status=credit_check.get('account_status', 'unknown'))

                if not credit_check["has_credits"]:
                    return {
                        "allowed": False,
                        "message": f"Insufficient credits. You have {credit_check['available_credits']} credits. "
                                  f"This operation requires {credit_check['required_credits']} credits. "
                                  f"Switch to paper trading mode or purchase more credits.",
                        "requires_action": True,
                        "action_data": {
                            "type": "credit_purchase",
                            "current_credits": credit_check['available_credits'],
                            "required_credits": credit_check['required_credits']
                        }
                    }

        # Check strategy access for strategy-related operations
        if intent in [ChatIntent.STRATEGY_RECOMMENDATION, ChatIntent.STRATEGY_MANAGEMENT]:
            strategy_check = await self._check_strategy_access(user_id)
            requirements_result["strategy_access"] = strategy_check
            requirements_result["user_strategies"] = strategy_check.get("portfolio_data")
            requirements_result["marketplace_strategies"] = strategy_check.get("marketplace_data")
            if not strategy_check["has_access"] and intent == ChatIntent.STRATEGY_RECOMMENDATION:
                requirements_result.update({
                    "allowed": False,
                    "message": f"You need to purchase strategy access. "
                              f"Available strategies: {strategy_check['available_count']}. "
                              f"Would you like to explore the strategy marketplace?",
                    "requires_action": True,
                    "action_data": {
                        "type": "strategy_purchase",
                        "available_strategies": strategy_check['available_strategies']
                    }
                })
                return requirements_result
            # For STRATEGY_MANAGEMENT, we allow access even without purchased strategies (show what they can buy)

        # Check trading limits
        if intent == ChatIntent.TRADE_EXECUTION:
            limit_check = await self._check_trading_limits(user_id)
            if not limit_check["within_limits"]:
                return {
                    "allowed": False,
                    "message": limit_check["message"],
                    "requires_action": False
                }

        return requirements_result
    
    async def _check_user_credits(self, user_id: str) -> Dict[str, Any]:
        """
        Check user's credit balance for live trading requirements.
        Uses the same credit lookup logic as the API endpoint.
        """
        try:
            from app.models.credit import CreditAccount
            from sqlalchemy import select
            import uuid

            async with get_database_session() as db:
                # Try multiple lookup methods to find existing account
                credit_account = None

                # First try: search by string user_id
                stmt = select(CreditAccount).where(CreditAccount.user_id == user_id)
                result = await db.execute(stmt)
                credit_account = result.scalar_one_or_none()

                # Second try: convert to UUID if string didn't work
                if not credit_account and isinstance(user_id, str) and len(user_id) == 36:
                    try:
                        user_uuid = uuid.UUID(user_id)
                        stmt = select(CreditAccount).where(CreditAccount.user_id == user_uuid)
                        result = await db.execute(stmt)
                        credit_account = result.scalar_one_or_none()
                    except ValueError:
                        pass

                if not credit_account:
                    return {
                        "has_credits": False,
                        "available_credits": 0,
                        "required_credits": self.live_trading_credit_requirement,
                        "credit_tier": "none",
                        "account_status": "no_account"
                    }

                # Found existing account - use it
                available_credits = max(0, credit_account.available_credits or 0)
                required_credits = self.live_trading_credit_requirement

                return {
                    "has_credits": available_credits >= required_credits,
                    "available_credits": available_credits,
                    "required_credits": required_credits,
                    "total_credits": credit_account.total_credits,
                    "credit_tier": "premium" if available_credits > 100 else "standard",
                    "account_status": "active"
                }

        except Exception as e:
            self.logger.error("Credit check failed", error=str(e), user_id=user_id)
            return {
                "has_credits": False,
                "available_credits": 0,
                "required_credits": self.live_trading_credit_requirement,
                "error": str(e),
                "account_status": "error"
            }
    
    async def _check_strategy_access(self, user_id: str) -> Dict[str, Any]:
        """Check user's strategy access - REAL check with admin support."""
        try:
            portfolio = await self.strategy_marketplace.get_user_strategy_portfolio(user_id)
            available = await self.strategy_marketplace.get_marketplace_strategies(user_id)

            # Debug logging
            self.logger.info("Strategy access check",
                           user_id=user_id,
                           portfolio_success=portfolio.get("success", False),
                           active_strategies_count=len(portfolio.get("active_strategies", [])),
                           available_count=len(available.get("strategies", [])))

            # Check if portfolio fetch was successful (handles admin fast path and regular users)
            portfolio_success = portfolio.get("success", True)  # Default to True for backward compatibility
            active_strategies = portfolio.get("active_strategies", [])

            # For admin users or successful portfolio fetch with strategies, grant access
            has_access = portfolio_success and len(active_strategies) > 0

            return {
                "has_access": has_access,
                "active_strategies": active_strategies,
                "available_count": len(available.get("strategies", [])),
                "available_strategies": available.get("strategies", [])[:5],  # Top 5
                "portfolio_success": portfolio_success,
                "portfolio_data": portfolio,
                "marketplace_data": available
            }
        except Exception as e:
            self.logger.error("Strategy check failed", error=str(e))
            return {
                "has_access": False,
                "active_strategies": [],
                "available_count": 0,
                "error": str(e),
                "portfolio_success": False,
                "portfolio_data": None,
                "marketplace_data": None
            }
    
    async def _check_trading_limits(self, user_id: str) -> Dict[str, Any]:
        """Check trading limits - REAL validation."""
        try:
            # Get user's current positions and limits
            # Get portfolio via existing service - will be implemented when needed
            portfolio = {"total_value": 0, "positions": []}
            risk_limits = await self.portfolio_risk.calculate_position_limits(user_id)
            
            return {
                "within_limits": True,  # Real calculation needed
                "message": "Trading limits OK",
                "current_exposure": portfolio.get("total_value", 0),
                "max_position_size": risk_limits.get("max_position_size", 10000)
            }
        except Exception as e:
            self.logger.error("Limit check failed", error=str(e))
            return {
                "within_limits": False,
                "message": f"Unable to verify trading limits: {str(e)}"
            }
    
    async def _transform_portfolio_for_chat(self, user_id: str) -> Dict[str, Any]:
        """
        Transform raw exchange portfolio data to chat-friendly format.
        This replaces the chat adapter's transformation logic.
        """
        try:
            # Use EXACT same code path as working trading API endpoint
            import asyncio
            from app.api.v1.endpoints.exchanges import get_user_portfolio_from_exchanges

            # Fix: Apply timeout at the correct level to avoid async context conflicts
            async def _fetch_portfolio():
                async with get_database_session() as db:
                    return await get_user_portfolio_from_exchanges(str(user_id), db)

            portfolio_data = await asyncio.wait_for(_fetch_portfolio(), timeout=15.0)

            # Debug log
            self.logger.info(
                "Chat portfolio fetch result",
                user_id=user_id,
                success=portfolio_data.get("success"),
                total_value_usd=portfolio_data.get("total_value_usd"),
                balance_count=len(portfolio_data.get("balances", [])),
                position_count=len(portfolio_data.get("positions", []))
            )

            # Transform EXACTLY like trading endpoint (lines 514-544)
            positions = portfolio_data.get("positions", [])
            total_value_usd = portfolio_data.get("total_value", portfolio_data.get("total_value_usd", 0.0))

            # If positions aren't directly available, transform from balances (real data format)
            if not positions and portfolio_data.get("balances"):
                positions = []
                for balance in portfolio_data.get("balances", []):
                    if balance.get("total", 0) > 0:
                        positions.append({
                            "symbol": balance["asset"],
                            "name": balance["asset"],
                            "amount": balance["total"],
                            "value_usd": balance["value_usd"],
                            "entry_price": (balance["value_usd"] / balance["total"]) if balance.get("total") else 0.0,
                            "current_price": (balance["value_usd"] / balance["total"]) if balance.get("total") else 0.0,
                            "change_24h_pct": 0.0,
                            "unrealized_pnl": 0.0,
                            "side": "long",
                            "exchange": balance.get("exchange", "unknown")
                        })

            # Format for chat
            chat_positions = []
            for pos in positions:
                if pos.get("value_usd", 0) > 0:
                    chat_positions.append({
                        "symbol": pos.get("symbol"),
                        "value_usd": pos.get("value_usd", 0),
                        "quantity": pos.get("amount", 0),
                        "exchange": pos.get("exchange", "unknown")
                    })

            # Sort positions by value
            chat_positions.sort(key=lambda x: x.get("value_usd", 0), reverse=True)

            return {
                "total_value": float(total_value_usd),
                "daily_pnl": float(portfolio_data.get("daily_pnl", 0)),
                "daily_pnl_pct": float(portfolio_data.get("daily_pnl_pct", 0)),
                "positions": chat_positions
            }

        except asyncio.TimeoutError:
            self.logger.error("Portfolio fetch timeout in chat")
            return {
                "total_value": 0,
                "daily_pnl": 0,
                "daily_pnl_pct": 0,
                "positions": [],
                "error": "Portfolio service timeout"
            }
        except Exception as e:
            self.logger.error(f"Portfolio transformation failed: {e}", exc_info=True)
            # Return the actual error message so we can see what's failing
            return {
                "total_value": -999,  # Clear indicator of error
                "daily_pnl": 0,
                "daily_pnl_pct": 0,
                "positions": [],
                "error": f"ACTUAL ERROR: {str(e)}"
            }

    async def _gather_context_data(
        self,
        intent_analysis: Dict[str, Any],
        user_id: str,
        session: ChatSession,
        user_strategies: Optional[Dict[str, Any]] = None,
        marketplace_strategies: Optional[Dict[str, Any]] = None
    ) -> Dict[str, Any]:
        """
        Gather ALL required data based on intent.
        ONLY REAL DATA - No mocks, no placeholders.
        """
        intent = intent_analysis["intent"]
        context_data = {}
        user_config = await self._get_user_config(user_id)

        # Always get basic portfolio data with error handling
        try:
            # For general queries, use placeholder to avoid expensive calls
            context_data["portfolio"] = {"total_value": 0, "positions": [], "note": "Use PORTFOLIO_ANALYSIS intent for real data"}
        except Exception as e:
            self.logger.error("Failed to get portfolio summary", error=str(e), user_id=user_id)
            context_data["portfolio"] = {"error": "Portfolio data unavailable"}

        # Intent-specific data gathering
        if intent == ChatIntent.PORTFOLIO_ANALYSIS:
            # Get REAL portfolio data from exchanges
            context_data["portfolio"] = await self._transform_portfolio_for_chat(user_id)

            try:
                risk_result = await self.portfolio_risk.risk_analysis(user_id)
                if risk_result.get("success"):
                    risk_metrics = risk_result.get("risk_metrics", {}) or {}
                    overall_risk = self._infer_overall_risk_level(risk_metrics)
                    context_data["risk_analysis"] = {
                        "overall_risk": overall_risk,
                        "risk_metrics": risk_metrics,
                        "risk_alerts": risk_result.get("risk_alerts", []),
                        "portfolio_value": risk_result.get("portfolio_value"),
                        "analysis_parameters": risk_result.get("analysis_parameters", {}),
                    }
                else:
                    context_data["risk_analysis"] = {
                        "overall_risk": "Unknown",
                        "error": risk_result.get("error", "Risk analysis unavailable"),
                    }
            except Exception as e:
                self.logger.error("Failed to gather risk analysis", error=str(e), user_id=user_id)
                context_data["risk_analysis"] = {
                    "overall_risk": "Unknown",
                    "error": "Risk analysis temporarily unavailable",
                }

            context_data["performance"] = await self._get_performance_metrics(user_id)
            
        elif intent == ChatIntent.TRADE_EXECUTION:
            # Get market data for trade analysis
            entities = intent_analysis.get("entities", {})
            # Market data integration pending
            context_data["market_data"] = {"current_price": 0, "error": "Market data integration pending"}
            context_data["trade_validation"] = await self._prepare_trade_validation(entities, user_id)
            
        elif intent == ChatIntent.MARKET_ANALYSIS:
            # Get comprehensive market analysis
            context_data["market_overview"] = await self.market_analysis.get_market_overview()
            # Technical analysis integration pending
            context_data["technical_analysis"] = {"signals": [], "error": "Technical analysis integration pending"}
            
        elif intent == ChatIntent.OPPORTUNITY_DISCOVERY:
            # Get real opportunities with error handling
            try:
                context_data["opportunities"] = await self.opportunity_discovery.discover_opportunities_for_user(
                    user_id=user_id,
                    force_refresh=False,
                    include_strategy_recommendations=True
                )
            except Exception as e:
                self.logger.error("Failed to discover opportunities", error=str(e), user_id=user_id)
                context_data["opportunities"] = {
                    "success": False,
                    "error": "Opportunity discovery temporarily unavailable",
                    "opportunities": []
                }
            
        elif intent == ChatIntent.RISK_ASSESSMENT:
            # Get comprehensive risk metrics
            context_data["risk_metrics"] = await self.portfolio_risk.risk_analysis(user_id)
            # Market risk integration pending
            context_data["market_risk"] = {"factors": [], "error": "Market risk integration pending"}
            
        elif intent == ChatIntent.STRATEGY_RECOMMENDATION:
            # Get strategy recommendations with error handling
            try:
                context_data["active_strategy"] = await self.trading_strategies.get_active_strategy(user_id)
            except Exception as e:
                self.logger.error("Failed to get active strategy", error=str(e), user_id=user_id)
                context_data["active_strategy"] = None

            if user_strategies is not None:
                context_data["user_strategies"] = user_strategies

            if marketplace_strategies is not None:
                context_data["available_strategies"] = marketplace_strategies
            else:
                try:
                    context_data["available_strategies"] = await self.strategy_marketplace.get_marketplace_strategies(user_id)
                except Exception as e:
                    self.logger.error("Failed to get marketplace strategies", error=str(e), user_id=user_id)
                    context_data["available_strategies"] = {"strategies": []}

        elif intent == ChatIntent.STRATEGY_MANAGEMENT:
            # Get user's purchased/active strategies
            if user_strategies is not None:
                context_data["user_strategies"] = user_strategies
            else:
                try:
                    context_data["user_strategies"] = await self.strategy_marketplace.get_user_strategy_portfolio(user_id)
                except Exception as e:
                    self.logger.error("Failed to get user strategy portfolio", error=str(e), user_id=user_id)
                    context_data["user_strategies"] = {
                        "success": False,
                        "active_strategies": [],
                        "total_strategies": 0,
                        "error": str(e)
                    }

            if marketplace_strategies is not None:
                context_data["marketplace_strategies"] = marketplace_strategies
            else:
                try:
                    context_data["marketplace_strategies"] = await self.strategy_marketplace.get_marketplace_strategies(user_id)
                except Exception as e:
                    self.logger.error("Failed to get marketplace strategies", error=str(e), user_id=user_id)
                    context_data["marketplace_strategies"] = {"strategies": []}

        elif intent in [ChatIntent.CREDIT_INQUIRY, ChatIntent.CREDIT_MANAGEMENT]:
            # Get credit account information using same logic as _check_user_credits
            try:
                credit_check_result = await self._check_user_credits(user_id)

                # Debug logging to see what we get
                self.logger.info("Credit inquiry context gathering",
                                user_id=user_id,
                                account_status=credit_check_result.get("account_status"),
                                available_credits=credit_check_result.get("available_credits", 0),
                                credit_check_keys=list(credit_check_result.keys()))

                # Use the credit check results regardless of status (as long as we got credits)
                available_credits = float(credit_check_result.get("available_credits", 0))
                total_credits = float(credit_check_result.get("total_credits", available_credits))
                context_data["credit_account"] = {
                    "available_credits": available_credits,
                    "total_credits": total_credits,  # Use actual total from credit check
                    "profit_potential": total_credits * 4,  # 1 credit = $4 profit potential
                    "account_tier": credit_check_result.get("credit_tier", "standard"),
                    "account_status": credit_check_result.get("account_status", "unknown")
                }

                # Add error info if present but don't let it override the credits
                if credit_check_result.get("error"):
                    context_data["credit_account"]["error"] = credit_check_result["error"]

            except Exception as e:
                self.logger.error("Failed to get credit account via credit check", error=str(e), user_id=user_id)
                context_data["credit_account"] = {
                    "available_credits": 0,
                    "total_credits": 0,
                    "profit_potential": 0,
                    "account_tier": "standard",
                    "error": str(e)
                }

        elif intent == ChatIntent.REBALANCING:
            # Get rebalancing analysis
            try:
                rebalance_data = await self._get_rebalancing_analysis(user_id, user_config=user_config)
                context_data["rebalance_analysis"] = rebalance_data
            except Exception as e:
                self.logger.error("Failed to get rebalancing analysis", error=str(e), user_id=user_id)
                context_data["rebalance_analysis"] = {"needs_rebalancing": False, "error": f"Rebalancing analysis unavailable: {str(e)}"}
        # Add user context
        context_data["user_config"] = user_config
        context_data["session_context"] = session.context

        return context_data
    
    async def _generate_complete_response(
        self,
        message: str,
        intent_analysis: Dict[str, Any],
        session: ChatSession,
        context_data: Dict[str, Any]
    ) -> Dict[str, Any]:
        """
        Generate complete response using ChatAI with personality.
        """
        intent = intent_analysis["intent"]

        # Get personality for response style with fallback
        try:
            personality = self.personalities[session.trading_mode]
        except KeyError:
            self.logger.warning(f"Unknown trading mode: {session.trading_mode}, using default")
            personality = self.personalities.get("balanced", {
            "name": "Balanced Assistant",
            "style": "professional",
            "greeting": "I'm here to help with your cryptocurrency trading.",
            "approach": "Data-driven analysis with clear explanations",
            "vocabulary": ["analysis", "recommend", "consider"]
            })

        # Build system message with personality
        system_message = f"""You are {personality['name']}, a {personality['style']} cryptocurrency trading AI assistant.
        
Personality: {personality['greeting']}
Approach: {personality['approach']}
Communication style: Use vocabulary like {', '.join(personality['vocabulary'])}

User's current context:
- Trading Mode: {session.trading_mode.value}
- Conversation Mode: {session.conversation_mode.value}
- Portfolio Value: ${context_data.get('portfolio', {}).get('total_value', 0):,.2f}

Respond naturally to their {intent.value} request using the provided real data.
IMPORTANT: Use only the real data provided. Never make up numbers or placeholder data."""

        # Build the prompt with real data
        prompt = self._build_response_prompt(message, intent, context_data)
        
        # Generate response using ChatAI
        response = await self.chat_ai.generate_response(
            prompt=prompt,
            system_message=system_message,
            temperature=0.7
        )
        
        if response["success"]:
            content = response["content"]
            
            # Handle action requirements
            requires_approval = False
            decision_id = None
            
            if intent in [ChatIntent.TRADE_EXECUTION, ChatIntent.REBALANCING]:
                requires_approval = True
                decision_id = str(uuid.uuid4())
                # Store decision for later execution
                await self._store_pending_decision(
                    decision_id,
                    intent_analysis,
                    context_data,
                    session.user_id,
                    session.conversation_mode
                )
            
            # Save to memory
            await self._save_conversation(
                session.session_id,
                session.user_id,
                message,
                content,
                intent,
                intent_analysis["confidence"]
            )

            return {
                "success": True,
                "session_id": session.session_id,
                "message_id": str(uuid.uuid4()),
                "content": content,
                "intent": intent.value,
                "confidence": intent_analysis["confidence"],
                "requires_approval": requires_approval,
                "decision_id": decision_id,
                "metadata": {
                    "personality": personality["name"],
                    "response_time": response["elapsed_time"],
                    "context_data_keys": list(context_data.keys())
                },
                "timestamp": datetime.utcnow()
            }
        else:
            return {
                "success": False,
                "error": response["error"],
                "session_id": session.session_id,
                "timestamp": datetime.utcnow()
            }
    
    async def _generate_streaming_response(
        self,
        message: str,
        intent_analysis: Dict[str, Any],
        session: ChatSession,
        context_data: Dict[str, Any]
    ) -> AsyncGenerator[Dict[str, Any], None]:
        """
        Generate streaming response for real-time conversation feel.
        """
        # Yield initial processing messages
        yield {
            "type": "processing",
            "content": "Analyzing your request...",
            "timestamp": datetime.utcnow().isoformat()
        }
        
        intent = intent_analysis["intent"]
        personality = self.personalities[session.trading_mode]
        
        # Build system message
        system_message = f"""You are {personality['name']}, a {personality['style']} cryptocurrency trading AI assistant.

Use the personality traits: {personality['approach']}
Communication style: {', '.join(personality['vocabulary'])}

Respond naturally using ONLY the real data provided."""

        # Build prompt
        prompt = self._build_response_prompt(message, intent, context_data)
        
        # Stream the response
        full_response = ""
        async for chunk in self.chat_ai.stream_response(prompt, system_message):
            full_response += chunk
            yield {
            "type": "response",
            "content": chunk,
            "timestamp": datetime.utcnow().isoformat(),
            "personality": personality["name"]
            }
        
        # Handle action requirements
        if intent in [ChatIntent.TRADE_EXECUTION, ChatIntent.REBALANCING]:
            decision_id = str(uuid.uuid4())
            await self._store_pending_decision(
            decision_id,
            intent_analysis,
            context_data,
            session.user_id,
            session.conversation_mode
            )
            
            yield {
            "type": "action_required",
            "content": "This action requires your confirmation. Would you like to proceed?",
            "action": "confirm_action",
            "decision_id": decision_id,
            "timestamp": datetime.utcnow().isoformat()
            }
        
        # Save conversation
        await self._save_conversation(
            session.session_id,
            session.user_id,
            message,
            full_response,
            intent,
            intent_analysis["confidence"]
        )
        
        yield {
            "type": "complete",
            "timestamp": datetime.utcnow().isoformat()
        }
    
    def _build_response_prompt(
        self,
        message: str,
        intent: ChatIntent,
        context_data: Dict[str, Any]
    ) -> str:
        """
        Build specific prompts for each intent with REAL DATA.
        """
        def _safe_int(value: Any, default: int = 0) -> int:
            try:
                if isinstance(value, str):
                    value = value.strip()
                    if not value:
                        return default
                return int(float(value))
            except (TypeError, ValueError):
                return default

        def _safe_float(value: Any, default: Optional[float] = 0.0) -> Optional[float]:
            try:
                if isinstance(value, str):
                    stripped = value.strip()
                    if not stripped:
                        return default
                    if stripped.endswith("%"):
                        stripped = stripped[:-1].strip()
                    value = float(stripped)
                return float(value)
            except (TypeError, ValueError):
                return default


        def _safe_percentage(value: Any) -> Optional[float]:
            fraction_value = _fraction_from(value, allow_percent_conversion=True)
            if fraction_value is None:
                return None
            return fraction_value * 100

        def _format_percentage(value: Any) -> Optional[str]:
            fraction_value = _fraction_from(value, allow_percent_conversion=True)
            if fraction_value is None:
                return None
            return f"{fraction_value * 100:.1f}%"

        def _fraction_from(value: Any, *, allow_percent_conversion: bool = True) -> Optional[float]:
            if isinstance(value, str):
                stripped = value.strip()
                if not stripped:
                    return None
                if allow_percent_conversion and "%" in stripped:
                    try:
                        numeric_part = float(stripped.replace("%", "").strip())
                    except ValueError:
                        return None
                    return numeric_part / 100

            numeric = _safe_float(value, None)
            if numeric is None:
                return None
            if abs(numeric) <= 1:
                return numeric
            if allow_percent_conversion and abs(numeric) <= 100:
                return numeric / 100
            return None

        if intent == ChatIntent.PORTFOLIO_ANALYSIS:
            portfolio = context_data.get("portfolio", {})
            risk = context_data.get("risk_analysis", {})

            # Check for error condition
            if portfolio.get('total_value', 0) == -999:
                error_msg = portfolio.get('error', 'Unknown error')
                return f"""User asked: "{message}"

PORTFOLIO ERROR DETECTED:
Error Message: {error_msg}

Please inform the user there is a technical issue with portfolio data retrieval. The actual error is: {error_msg}

Tell them the development team needs to investigate this specific error."""

            return f"""User asked: "{message}"

Portfolio Data (REAL):
- Total Value: ${portfolio.get('total_value', 0):,.2f}
- Daily P&L: ${portfolio.get('daily_pnl', 0):,.2f} ({_safe_float(portfolio.get('daily_pnl_pct', 0), 0.0):.2f}%)
- Positions: {len(portfolio.get('positions', []))}
- Risk Level: {risk.get('overall_risk', 'Unknown')}
- Top Holdings: {', '.join([f"{p['symbol']} (${p['value_usd']:,.2f})" for p in portfolio.get('positions', [])[:3]])}

Provide a comprehensive portfolio analysis using this real data."""
        
        elif intent == ChatIntent.TRADE_EXECUTION:
            market = context_data.get("market_data", {})
            portfolio = context_data.get("portfolio", {})

            return f"""User wants to execute a trade: "{message}"

Market Data (REAL):
- Current Price: ${market.get('current_price', 0):,.2f}
- 24h Change: {_safe_float(market.get('change_24h', 0), 0.0):.2f}%
- Volume: ${market.get('volume_24h', 0):,.0f}
- Trend: {market.get('trend', 'Unknown')}

Portfolio:
- Available Balance: ${portfolio.get('available_balance', 0):,.2f}
- Current Positions: {len(portfolio.get('positions', []))}

Analyze this trade request and provide recommendations. If viable, explain the 5-phase execution process."""
        
        elif intent == ChatIntent.REBALANCING:
            rebalance = context_data.get("rebalance_analysis", {})
            portfolio = context_data.get("portfolio", {})

            if not rebalance:
                return f"""User asked: "{message}"

REBALANCING ANALYSIS UNAVAILABLE:
- We could not retrieve the portfolio optimization snapshot.
- Let the user know we cannot run rebalancing right now and to try again shortly."""

            if rebalance.get("error") and not rebalance.get("recommended_trades"):
                return f"""User asked: "{message}"

REBALANCING ANALYSIS ERROR:
- Error: {rebalance.get('error')}
- Communicate the failure, offer to rerun later, and escalate if it persists."""

            strategy = rebalance.get("recommended_strategy", "unknown")
            needs_rebalancing = bool(rebalance.get("needs_rebalancing"))
            execution_plan = rebalance.get("execution_plan", {})
            strategy_rankings = rebalance.get("strategy_rankings", [])
            recommended_trades = rebalance.get("recommended_trades", [])
            metrics = rebalance.get("analysis_metrics", {})
            portfolio_value_raw = rebalance.get("portfolio_value") or portfolio.get("total_value", 0)
            try:
                portfolio_value = float(portfolio_value_raw)
            except (TypeError, ValueError):
                portfolio_value = 0.0
            risk_profile = rebalance.get("user_risk_profile", "medium")

            def _pct(value: Any) -> Optional[str]:
                fraction_value = _fraction_from(value, allow_percent_conversion=True)
                if fraction_value is None:
                    return None
                return f"{fraction_value:.2%}"

            plan_status = "REBALANCE REQUIRED" if needs_rebalancing else "PORTFOLIO WITHIN THRESHOLD"
            execution_ready = execution_plan.get("execution_ready", False)
            trade_volume_pct_raw = metrics.get("trade_volume_pct", 0.0)
            trade_volume_pct = _fraction_from(trade_volume_pct_raw, allow_percent_conversion=True)
            if trade_volume_pct is None:
                trade_volume_pct = 0.0
            total_notional_raw = execution_plan.get("total_notional")
            total_notional = _safe_float(total_notional_raw, None)
            if total_notional is None:
                total_notional = trade_volume_pct * portfolio_value

            trade_lines: List[str] = []
            for idx, trade in enumerate(recommended_trades[:5], 1):
                symbol = trade.get("symbol", "?")
                action = trade.get("action", trade.get("side", "HOLD")).upper()
                raw_notional = (
                    trade.get("notional_usd")
                    or trade.get("amount")
                    or trade.get("value_change")
                    or trade.get("position_size_usd")
                    or 0
                )
                try:
                    notional = float(raw_notional)
                except (TypeError, ValueError):
                    notional = 0.0
                exchange = trade.get("exchange") or "multi-exchange"
                price = trade.get("reference_price") or trade.get("price")

                weight_details: List[str] = []
                weight_delta = _safe_float(trade.get("weight_change"), None)
                if weight_delta is not None:
                    weight_details.append(f"Δ {weight_delta:+.2%}")

                target_weight = _format_percentage(trade.get("target_weight"))
                if target_weight:
                    weight_details.append(f"target {target_weight}")

                current_weight = _format_percentage(trade.get("current_weight"))
                if current_weight:
                    weight_details.append(f"current {current_weight}")

                weight_text = f" ({'; '.join(weight_details)})" if weight_details else ""

                try:
                    price_value = float(price)
                except (TypeError, ValueError):
                    price_value = None
                price_text = f" @ ${price_value:,.2f}" if price_value is not None else ""
                trade_lines.append(
                    f"  {idx}. {action} {symbol} ≈ ${notional:,.2f}{price_text} on {exchange}{weight_text}"
                )

            if not trade_lines:
                trade_lines.append("  • No trades generated — explain why the allocation stays put.")

            ranking_lines: List[str] = []
            for rank_idx, ranking in enumerate(strategy_rankings[:6], 1):
                ranking_lines.append(
                    "  {}. {} | score {:.3f} | trade volume {} | Sharpe {} | exp. return {}".format(
                        rank_idx,
                        ranking.get("strategy", "unknown"),
                        _safe_float(ranking.get("score", 0.0), 0.0) or 0.0,
                        _format_percentage(ranking.get("trade_volume_pct", 0.0)) or "N/A",
                        f"{_safe_float(ranking.get('sharpe_ratio', 0.0), 0.0):.2f}" if _safe_float(ranking.get('sharpe_ratio', 0.0)) is not None else "N/A",
                        _format_percentage(ranking.get("expected_return", 0.0)) or "N/A",
                    )
                )

            if not ranking_lines:
                ranking_lines.append("  • Strategy ranking data unavailable")

            baseline_return = _pct(metrics.get("baseline_expected_return"))
            improvement = _pct(metrics.get("expected_return_improvement"))
            risk_reduction = _pct(metrics.get("risk_reduction"))
            diversification_gain = _pct(metrics.get("diversification_gain"))

            instructions = [
                f"User asked: \"{message}\"",
                "",
                "PORTFOLIO CONTEXT:",
                f"- Total Value: ${portfolio_value:,.2f}",
                f"- Risk Profile: {risk_profile}",
                f"- Current Stance: {plan_status}",
                "",
                "REBALANCING SUMMARY:",
                f"- Recommended Strategy: {strategy}",
                f"- Execution Ready: {'YES' if execution_ready else 'NO'}",
                f"- Trade Count: {len(recommended_trades)}",
                f"- Total Trade Notional: ${float(total_notional or 0):,.2f}",
            ]

            if baseline_return is not None:
                instructions.append(f"- Baseline Expected Return: {baseline_return}")
            if improvement is not None:
                instructions.append(f"- Expected Return Improvement: {improvement}")
            if risk_reduction is not None:
                instructions.append(f"- Risk Reduction (volatility): {risk_reduction}")
            if diversification_gain is not None:
                instructions.append(f"- Diversification Gain: {diversification_gain}")

            instructions.extend([
                "",
                "TOP TRADE INSTRUCTIONS:",
                *trade_lines,
                "",
                "STRATEGY COMPARISON (all six strategies evaluated):",
                *ranking_lines,
                "",
                "GUIDANCE:",
                "1. Explain why the recommended strategy wins compared to the others using the scores and metrics.",
                "2. Summarize how the trades realign the portfolio and highlight any major sells/buys.",
                "3. Respect the user's risk profile and mention how the plan adheres to it.",
                "4. If execution_ready is false, explain the gating factor (e.g., insufficient deviation) and next review timing.",
                "5. Conclude with clear next steps (execute now vs. monitor) and offer autonomous scheduling if applicable.",
            ])

            return "\n".join(instructions)

        elif intent == ChatIntent.OPPORTUNITY_DISCOVERY:
            # Use uz53pl's enhanced data flow structure for better chat logic
            opportunities_data = context_data.get("opportunities", {})
            opportunities = opportunities_data.get("opportunities", [])
            strategy_performance = opportunities_data.get("strategy_performance", {})
            user_profile = opportunities_data.get("user_profile", {})

            # Group opportunities by strategy with deterministic naming
            opportunities_by_strategy: Dict[str, List[Dict[str, Any]]] = {}
            for opportunity in opportunities:
                strategy_name = (
                    opportunity.get("strategy_name")
                    or opportunity.get("strategy_id")
                    or "Unknown"
                )
                normalized_strategy = strategy_name.replace("_", " ").title()
                opportunities_by_strategy.setdefault(normalized_strategy, []).append(opportunity)

            # uz53pl approach: cleaner data extraction without duplication
            # Build comprehensive prompt
            prompt_parts = [f'User asked: "{message}"']
            prompt_parts.append(f"\nTotal opportunities found: {len(opportunities)}")
            prompt_parts.append(f"User risk profile: {user_profile.get('risk_profile', 'balanced')}")
            # Use robust data coercion for better chat logic (enhanced from uz53pl intent)
            active_strategies_raw = user_profile.get("active_strategies")
            if isinstance(active_strategies_raw, (list, tuple, set)):
                active_strategies_total = len(active_strategies_raw)
            elif isinstance(active_strategies_raw, int):
                active_strategies_total = active_strategies_raw
            elif isinstance(active_strategies_raw, str) and active_strategies_raw.isdigit():
                active_strategies_total = int(active_strategies_raw)
            else:
                active_strategies_total = user_profile.get("active_strategy_count", 0)
            prompt_parts.append(
                f"Active strategies: {active_strategies_total}"
            )
            if user_profile.get("strategy_fingerprint"):
                prompt_parts.append(
                    f"Strategy portfolio fingerprint: {user_profile['strategy_fingerprint']}"
                )

            # Strategy performance summary with uz53pl's enhanced chat data flow

            if strategy_performance:
                prompt_parts.append("\n📊 STRATEGY PERFORMANCE:")
                for strat, performance in strategy_performance.items():
                    if isinstance(performance, dict):
                        opportunity_count = _safe_int(performance.get("count", 0))
                        total_potential = _safe_float(performance.get("total_potential", 0.0))
                        average_confidence = _safe_percentage(performance.get("avg_confidence"))
                    else:
                        opportunity_count = _safe_int(performance)
                        total_potential = 0.0
                        average_confidence = None

                    summary_line = f"- {strat}: {opportunity_count} opportunities"
                    if total_potential:
                        summary_line += f" • ${total_potential:,.0f} potential"
                    if average_confidence is not None:
                        summary_line += f" • {_safe_float(average_confidence, 0.0):.1f}% avg confidence"
                    prompt_parts.append(summary_line)

            # Detailed opportunities by strategy
            prompt_parts.append("\n🎯 OPPORTUNITIES BY STRATEGY:")
            for strategy_name, strategy_opps in opportunities_by_strategy.items():
                prompt_parts.append(f"\n{strategy_name} ({len(strategy_opps)} opportunities):")

                for index, opportunity in enumerate(strategy_opps[:3], start=1):
                    symbol = opportunity.get("symbol", "N/A")
                    # uz53pl's enhanced opportunity data processing
                    confidence_raw = opportunity.get("confidence_score", 0.0)
                    profit_usd_raw = opportunity.get("profit_potential_usd", 0.0)
                    metadata = opportunity.get("metadata", {}) or {}

                    confidence_value = _safe_float(confidence_raw, 0.0)
                    if confidence_value <= 1.0:
                        confidence_value *= 100
                    confidence_value = max(0.0, min(100.0, confidence_value))

                    profit_usd_value = _safe_float(profit_usd_raw, 0.0)

                    prompt_parts.append(f"  {index}. {symbol}")
                    prompt_parts.append(f"     Confidence: {_safe_float(confidence_value, 0.0):.1f}%")
                    prompt_parts.append(f"     Profit Potential: ${profit_usd_value:,.0f}")

                    action = metadata.get("signal_action") or opportunity.get("action")
                    if action:
                        prompt_parts.append(f"     Action: {action}")

                    strategy_name_lower = strategy_name.lower()
                    if "portfolio" in strategy_name_lower:
                        strategy_variant = metadata.get("strategy")
                        if strategy_variant:
                            # uz53pl's clean approach with safe string handling
                            prompt_parts.append(
                                f"     Strategy: {strategy_variant.replace('_', ' ').title()}"
                            )

                        expected_return = metadata.get("expected_annual_return")
                        if expected_return is not None:
                            formatted_expected = _format_percentage(expected_return)
                            if formatted_expected:
                                prompt_parts.append(
                                    f"     Expected Return: {formatted_expected}"
                                )

                        sharpe_ratio_raw = metadata.get("sharpe_ratio")
                        sharpe_ratio_value = _safe_float(sharpe_ratio_raw, None)
                        if sharpe_ratio_value is not None:
                            prompt_parts.append(
                                f"     Sharpe Ratio: {_safe_float(sharpe_ratio_value, 0.0):.2f}"
                            )

                        risk_level = metadata.get("risk_level")
                        if risk_level is not None:
                            if isinstance(risk_level, str):
                                prompt_parts.append(f"     Risk Level: {risk_level}")
                            else:
                                risk_fraction = _fraction_from(
                                    risk_level, allow_percent_conversion=True
                                )
                                if risk_fraction is not None:
                                    prompt_parts.append(
                                        f"     Risk Level: {risk_fraction * 100:.1f}%"
                                    )

                        target_fraction = (
                            _fraction_from(metadata.get("target_weight"))
                            or _fraction_from(metadata.get("target_percentage"))
                        )
                        allocation_fraction = _fraction_from(
                            metadata.get("amount"),
                            allow_percent_conversion=False,
                        )
                        weight_change_fraction = _fraction_from(metadata.get("weight_change"))

                        display_fraction = target_fraction or allocation_fraction
                        if display_fraction is not None:
                            formatted_allocation = _format_percentage(display_fraction)
                            if formatted_allocation:
                                prompt_parts.append(
                                    f"     Allocation Target: {formatted_allocation} of portfolio"
                                )

                        if weight_change_fraction is not None:
                            weight_change_text = _format_percentage(weight_change_fraction)
                            if weight_change_text:
                                prompt_parts.append(
                                    f"     Weight Change: {weight_change_text}"
                                )

                        trade_value = (
                            metadata.get("trade_value_usd")
                            or metadata.get("value_change")
                            or opportunity.get("required_capital_usd")
                        )
                        trade_value_numeric = _safe_float(trade_value, None)
                        if trade_value_numeric is not None and trade_value_numeric != 0:
                            prompt_parts.append(
                                f"     Trade Size: ≈ ${abs(trade_value_numeric):,.2f}"
                            )

                    elif "risk" in strategy_name_lower:
                        prompt_parts.append(
                            f"     Risk Type: {metadata.get('risk_type', 'Risk Alert')}"
                        )
                        prompt_parts.append(
                            f"     Recommendation: {metadata.get('strategy', 'Mitigation required')}"
                        )
                        urgency = metadata.get("urgency")
                        if urgency is not None:
                            prompt_parts.append(f"     Urgency: {urgency}")

            prompt_parts.append(f"""

INSTRUCTIONS FOR AI MONEY MANAGER:
1. Present opportunities grouped by strategy type
2. For portfolio optimization, explain each of the 6 strategies and their expected returns
3. Highlight the best opportunities based on the user's risk profile ({user_profile.get('risk_profile', 'balanced')})
4. Provide specific, actionable recommendations
5. Use actual symbols and values from the data, not generic examples
6. If portfolio optimization shows multiple strategies, compare them clearly
7. End with a clear recommendation based on user's profile

Remember: You are the AI Money Manager providing personalized advice based on real analysis.""")

            return "\n".join(prompt_parts)

        elif intent == ChatIntent.STRATEGY_MANAGEMENT:
            user_strategies = context_data.get("user_strategies", {})
            marketplace_strategies = context_data.get("marketplace_strategies", {})

            if user_strategies.get("success", False):
                active_strategies = user_strategies.get("active_strategies", [])
                total_strategies = user_strategies.get("total_strategies", 0)
                total_monthly_cost = user_strategies.get("total_monthly_cost", 0)

                return f"""User asked: "{message}"

CURRENT STRATEGY PORTFOLIO:
- Total Active Strategies: {total_strategies}
- Monthly Cost: {total_monthly_cost} credits
- Active Strategies: {[s.get('name', 'Unknown') for s in active_strategies[:10]]}

STRATEGY DETAILS:
{chr(10).join([f"• {s.get('name', 'Unknown')} - {s.get('category', 'Unknown')} - {s.get('credit_cost_monthly', 0)} credits/month" for s in active_strategies[:10]])}

MARKETPLACE SUMMARY:
- Available Strategies: {len(marketplace_strategies.get('strategies', []))} total strategies

Provide a comprehensive overview of the user's strategy portfolio, subscription status, and actionable recommendations for strategy management."""
            else:
                error = user_strategies.get("error", "Unknown error")
                return f"""User asked: "{message}"

STRATEGY ACCESS STATUS:
- Current Access: Limited or None
- Error: {error}
- Available Marketplace Strategies: {len(marketplace_strategies.get('strategies', []))}

Explain that strategy access requires subscription/purchase and guide the user on how to get started with strategies."""

        elif intent == ChatIntent.STRATEGY_RECOMMENDATION:
            active_strategy = context_data.get("active_strategy", {})
            available_strategies = context_data.get("available_strategies", {})

            return f"""User asked: "{message}"

CURRENT STRATEGY STATUS:
- Active Strategy: {active_strategy.get('name', 'None') if active_strategy else 'None'}
- Risk Level: {active_strategy.get('risk_level', 'Unknown') if active_strategy else 'Not Set'}
- Strategy Active: {'Yes' if active_strategy and active_strategy.get('active') else 'No'}

AVAILABLE STRATEGIES:
- Total Strategies in Marketplace: {len(available_strategies.get('strategies', []))}
- Strategy Categories: {list(set([s.get('category', 'Unknown') for s in available_strategies.get('strategies', [])]))}

Top Recommended Strategies:
{chr(10).join([f"• {s.get('name', 'Unknown')} - {s.get('category', 'Unknown')} - Expected Return: {(_fraction_from(s.get('expected_return', 0), allow_percent_conversion=True) or 0.0) * 100:.1f}%" for s in available_strategies.get('strategies', [])[:5]])}

Provide personalized strategy recommendations based on the user's current setup and available strategies."""

        elif intent == ChatIntent.CREDIT_INQUIRY:
            credit_account = context_data.get("credit_account", {})

            return f"""User asked: "{message}"

CREDIT ACCOUNT SUMMARY:
- Available Credits: {credit_account.get('available_credits', 0):,.0f} credits
- Total Credits Purchased: {credit_account.get('total_credits', 0):,.0f} credits
- Profit Potential: ${credit_account.get('profit_potential', 0):,.2f}
- Account Tier: {credit_account.get('account_tier', 'standard').title()}

CREDIT CONVERSION RATE:
- Platform converts credits to trading capital based on performance
- Higher tier accounts get better conversion rates
- Credits unlock profit potential in live trading mode

Provide a clear explanation of the user's credit balance, what it means for their profit potential, and how they can use or purchase more credits."""

        elif intent == ChatIntent.CREDIT_MANAGEMENT:
            credit_account = context_data.get("credit_account", {})

            return f"""User asked: "{message}"

CREDIT MANAGEMENT OVERVIEW:
- Current Balance: {credit_account.get('available_credits', 0):,.0f} credits
- Account Tier: {credit_account.get('account_tier', 'standard').title()}
- Profit Potential: ${credit_account.get('profit_potential', 0):,.2f}

CREDIT OPTIONS:
- Purchase additional credits for more profit potential
- Credits are used for strategy subscriptions and live trading
- Different tiers offer different conversion rates
- Credits enable access to premium AI strategies

Guide the user on credit purchase options, usage optimization, and tier benefits."""

        # Default prompt for other intents
        return f"""User asked: "{message}"

Intent: {intent.value}
Available Data: {list(context_data.keys())}

Provide a helpful response using the real data available. Never use placeholder data."""
    
    async def _get_user_config(self, user_id: str) -> Dict[str, Any]:
        """Get user configuration - REAL data only."""
        try:
            # This would connect to your actual user service
            # For now, returning structure that matches your system
            return {
            "trading_mode": "balanced",
            "operation_mode": "assisted",
            "risk_tolerance": "medium",
            "notification_preferences": {}
            }
        except Exception as e:
            self.logger.error("Failed to get user config", error=str(e))
            return {"trading_mode": "balanced", "operation_mode": "assisted"}
    
    async def _get_performance_metrics(self, user_id: str) -> Dict[str, Any]:
        """Get performance metrics - REAL data."""
        try:
            try:
                user_uuid = uuid.UUID(str(user_id))
            except (ValueError, TypeError):
                user_uuid = user_id

            metrics_map = {
                MetricType.RETURN: "total_return",
                MetricType.WIN_RATE: "win_rate",
                MetricType.SHARPE_RATIO: "sharpe_ratio",
                MetricType.MAX_DRAWDOWN: "max_drawdown",
            }

            metric_values: Dict[str, float] = {}
            latest_period: Optional[datetime] = None

            async with get_database_session() as db:
                for metric_type, key in metrics_map.items():
                    stmt = (
                        select(PerformanceMetric.value, PerformanceMetric.period_end)
                        .where(
                            PerformanceMetric.user_id == user_uuid,
                            PerformanceMetric.metric_type == metric_type,
                        )
                        .order_by(PerformanceMetric.period_end.desc())
                        .limit(1)
                    )
                    result = await db.execute(stmt)
                    row = result.first()
                    if not row:
                        continue

                    value, period_end = row
                    metric_values[key] = self._coerce_to_float(value)
                    if period_end and (
                        latest_period is None or period_end > latest_period
                    ):
                        latest_period = period_end

            performance = {
                "total_return": metric_values.get("total_return", 0.0),
                "win_rate": metric_values.get("win_rate", 0.0),
                "sharpe_ratio": metric_values.get("sharpe_ratio", 0.0),
                "max_drawdown": metric_values.get("max_drawdown", 0.0),
            }

            performance["data_available"] = any(
                abs(value) > 0 for value in performance.values()
            )

            if latest_period:
                performance["last_updated"] = latest_period.isoformat()

            return performance
        except Exception as e:
            self.logger.error("Failed to get performance metrics", error=str(e))
            return {}
    
    async def _prepare_trade_validation(
        self,
        entities: Dict[str, Any],
        user_id: str
    ) -> Dict[str, Any]:
        """Prepare trade for 5-phase validation."""
        return {
            "symbol": entities.get("symbol", "BTC"),
            "action": entities.get("action", "buy"),
            "amount": entities.get("amount", 0),
            "user_id": user_id,
            "validation_required": True
        }
    
    async def _store_pending_decision(
        self,
        decision_id: str,
        intent_analysis: Dict[str, Any],
        context_data: Dict[str, Any],
        user_id: str,
        conversation_mode: ConversationMode
    ):
        """Store pending decision for later execution."""
        try:
            redis = await self._ensure_redis()
            if redis:
                decision_data = {
                    "decision_id": decision_id,
                    "user_id": user_id,
                    "intent": intent_analysis["intent"].value,
                    "context_data": context_data,
                    "conversation_mode": conversation_mode.value,
                    "created_at": datetime.utcnow().isoformat(),
                    "expires_at": (datetime.utcnow() + timedelta(minutes=5)).isoformat()
                }
                await redis.setex(
                    f"pending_decision:{decision_id}",
                    300,  # 5 minute expiry
                    json.dumps(decision_data, default=self._json_default)
                )
        except Exception as e:
            self.logger.error("Failed to store pending decision", error=str(e))
    
    async def execute_decision(
        self,
        decision_id: str,
        user_id: str,
        approved: bool,
        modifications: Optional[Dict[str, Any]] = None
    ) -> Dict[str, Any]:
        """
        Execute a pending decision with 5-phase validation.
        PRESERVES all safety checks and validations.
        """
        try:
            # Retrieve pending decision
            redis = await self._ensure_redis()
            if not redis:
                return {"success": False, "error": "Decision storage not available"}
            
            decision_data = await redis.get(f"pending_decision:{decision_id}", deserialize=False)
            if not decision_data:
                return {"success": False, "error": "Decision not found or expired"}

            decision = json.loads(decision_data)

            conversation_mode = None
            conversation_mode_value = decision.get("conversation_mode")
            if conversation_mode_value:
                try:
                    conversation_mode = ConversationMode(conversation_mode_value)
                except ValueError:
                    conversation_mode = None

            # Verify user
            if decision["user_id"] != user_id:
                return {"success": False, "error": "Unauthorized"}
            
            if not approved:
                return {"success": True, "message": "Decision rejected by user"}
            
            # Execute based on intent
            intent = ChatIntent(decision["intent"])
            context_data = decision["context_data"]
            
            if intent == ChatIntent.TRADE_EXECUTION:
                # 5-PHASE EXECUTION PRESERVED
                return await self._execute_trade_with_validation(
                    context_data.get("trade_validation", {}),
                    user_id,
                    modifications,
                    conversation_mode=conversation_mode,
                    context_data=context_data
                )

            elif intent == ChatIntent.REBALANCING:
                # Execute rebalancing
                return await self._execute_rebalancing(
                    context_data.get("rebalance_analysis", {}),
                    user_id,
                    modifications
                )

            else:
                return {"success": False, "error": f"Unknown decision type: {intent}"}
        except Exception as e:
            self.logger.exception("Decision execution failed", error=str(e))
            return {"success": False, "error": str(e)}
    
    async def _execute_trade_with_validation(
        self,
        trade_params: Dict[str, Any],
        user_id: str,
        modifications: Optional[Dict[str, Any]] = None,
        conversation_mode: Optional[ConversationMode] = None,
        context_data: Optional[Dict[str, Any]] = None
    ) -> Dict[str, Any]:
        """
        Execute trade with FULL 5-phase validation.
        PRESERVED from original implementation with simulation-aware routing.
        """
        # Merge both approaches for robust trade execution
        trade_payload = dict(trade_params or {})

        if modifications:
            trade_payload.update(modifications)

        phases_completed: List[str] = []
        context_data = context_data or {}
        market_data = context_data.get("market_data", {})

        # Determine simulation mode for execution (defaults to True)
        simulation_mode = self._coerce_to_bool(trade_payload.get("simulation_mode"), True)
        try:
            missing_fields = [
                field for field in ("symbol", "action") if not trade_payload.get(field)
            ]
            if missing_fields:
                return {
                    "success": False,
                    "message": f"Missing required trade parameters: {', '.join(missing_fields)}",
                    "phases_completed": phases_completed
                }

            # Phase 1: Analysis
            self.logger.info("Phase 1: Trade Analysis", trade=trade_payload)
            analysis = await self.market_analysis.analyze_trade_opportunity(trade_payload)
            phases_completed.append("analysis")

            # Phase 2: AI Consensus (ONLY for trade validation)
            self.logger.info("Phase 2: AI Consensus Validation")
            consensus = await self.ai_consensus.validate_trade_decision(
                trade_params=trade_payload,
                market_analysis=analysis,
                confidence_threshold=85.0,
                user_id=user_id
            )
            phases_completed.append("consensus")

            if not consensus.get("approved", False):
                return {
                    "success": False,
                    "message": "Trade rejected by AI consensus",
                    "reason": consensus.get("reason", "Risk threshold exceeded"),
                    "phases_completed": phases_completed
                }

            # Phase 3: Validation
            self.logger.info("Phase 3: Trade Validation")
            trade_request = dict(trade_payload)
            trade_request.pop("user_id", None)
            trade_request.pop("validation_required", None)
            trade_request.pop("simulation_mode", None)

            trade_request = {k: v for k, v in trade_request.items() if v is not None}

            # Ensure basic action mapping for validator
            if "action" not in trade_request and "side" in trade_request:
                trade_request["action"] = trade_request["side"]

            validation = await self.trade_executor.validate_trade(trade_request, user_id)
            phases_completed.append("validation")

            if not validation.get("valid", False):
                return {
                    "success": False,
                    "message": "Trade validation failed",
                    "reason": validation.get("reason", "Invalid parameters"),
                    "phases_completed": phases_completed
                }

            trade_request = validation.get("trade_request", trade_request)
            trade_request.setdefault("side", trade_request.get("action", "BUY").lower())

            # Phase 4: Execution
            self.logger.info("Phase 4: Trade Execution")

            if conversation_mode == ConversationMode.PAPER_TRADING:
                # Use validated trade_payload (or trade_request) instead of raw trade_params
                # This ensures decision-time edits merged into trade_payload are used
                quantity = trade_payload.get("quantity")
                notional_amount = trade_payload.get("amount") or trade_payload.get("position_size_usd")

                if not quantity and notional_amount and market_data.get("current_price"):
                    try:
                        quantity = float(notional_amount) / float(market_data["current_price"])
                    except (TypeError, ZeroDivisionError):
                        quantity = None

                if quantity is None:
                    return {
                        "success": False,
                        "message": "Unable to determine trade quantity for paper trading",
                        "phases_completed": phases_completed
                    }

                paper_result = await self.paper_trading.execute_paper_trade(
                    user_id=user_id,
                    symbol=trade_payload["symbol"],
                    side=trade_payload["action"],
                    quantity=quantity,
                    strategy_used=trade_payload.get("strategy", "chat_trade"),
                    order_type=trade_payload.get("order_type", "market")
                )
                phases_completed.append("execution")

                if not paper_result.get("success", False):
                    return {
                        "success": False,
                        "message": paper_result.get("error", "Paper trade execution failed"),
                        "phases_completed": phases_completed,
                        "execution_details": paper_result
                    }

                monitoring = {"monitoring_active": False, "paper_trading": True}
                phases_completed.append("monitoring")
                return {
                    "success": True,
                    "message": paper_result.get("message", "Paper trade executed successfully"),
                    "trade_id": paper_result.get("paper_trade", {}).get("trade_id"),
                    "phases_completed": phases_completed,
                    "execution_details": paper_result,
                    "monitoring_details": monitoring
                }

            # Use validated trade_payload as the source of truth
            # Only apply simulation mode if not explicitly set in the request
            if "simulation_mode" not in trade_payload:
                simulation_mode = await self._get_user_simulation_mode(user_id)
                if simulation_mode is None:
                    simulation_mode = True
            else:
                simulation_mode = trade_payload.get("simulation_mode", True)

            # Verify essential fields are present in validated trade_payload
            if not trade_payload.get("symbol") or not trade_payload.get("action"):
                return {
                    "success": False,
                    "message": "Trade payload missing essential fields after validation",
                    "phases_completed": phases_completed
                }

            execution = await self.trade_executor.execute_trade(
                trade_payload,
                user_id,
                simulation_mode
            )
            phases_completed.append("execution")

            if not execution.get("success", False):
                return {
                    "success": False,
                    "message": "Trade execution failed",
                    "reason": execution.get("error", "Unknown error"),
                    "phases_completed": phases_completed
                }

            trade_id = execution.get("trade_id")
            simulation_identifier = execution.get("simulation_result", {}).get("order_id")
            derived_trade_id = trade_id or simulation_identifier

            if trade_id:
                # Phase 5: Monitoring
                self.logger.info("Phase 5: Trade Monitoring")
                monitoring = await self._initiate_trade_monitoring(
                    trade_id,
                    user_id
                )
                phases_completed.append("monitoring")
            else:
                monitoring = {
                    "monitoring_active": False,
                    "reason": "Trade monitoring skipped - no trade ID available",
                    "simulation": simulation_identifier is not None
                }

            return {
                "success": True,
                "message": execution.get("message", "Trade executed successfully"),
                "trade_id": derived_trade_id,
                "phases_completed": phases_completed,
                "execution_details": execution,
                "monitoring_details": monitoring
            }

        except Exception as e:
            self.logger.exception("Trade execution error", error=str(e))
            return {
                "success": False,
                "error": str(e),
                "phases_completed": phases_completed
            }

    async def _get_user_simulation_mode(self, user_id: str) -> Optional[bool]:
        """Fetch the user's simulation mode preference from the database."""
        try:
            user_identifier: Any = user_id
            try:
                user_identifier = uuid.UUID(str(user_id))
            except (ValueError, TypeError):
                user_identifier = user_id

            async with AsyncSessionLocal() as session:
                result = await session.execute(
                    select(User.simulation_mode).where(User.id == user_identifier)
                )
                value = result.scalar_one_or_none()
                if value is None:
                    return None
                return bool(value)
        except Exception as exc:
            self.logger.warning(
                "Failed to fetch user simulation mode",
                error=str(exc),
                user_id=str(user_id)
            )
            return None

    def _build_trade_request_for_execution(
        self,
        trade_params: Dict[str, Any],
        market_data: Optional[Dict[str, Any]] = None
    ) -> Dict[str, Any]:
        """Build a trade request payload compatible with the trade executor."""
        market_data = market_data or {}
        trade_request: Dict[str, Any] = {}

        symbol = trade_params.get("symbol")
        if symbol:
            trade_request["symbol"] = symbol

        action = trade_params.get("action") or trade_params.get("side")
        if action:
            normalized_action = action.upper() if isinstance(action, str) else action
            trade_request["action"] = normalized_action
            trade_request["side"] = normalized_action

        order_type = trade_params.get("order_type")
        if isinstance(order_type, str):
            trade_request["order_type"] = order_type.upper()
        else:
            trade_request["order_type"] = order_type or "MARKET"

        if trade_params.get("quantity"):
            trade_request["quantity"] = trade_params["quantity"]

        amount = trade_params.get("amount") or trade_params.get("position_size_usd")
        if amount:
            trade_request["position_size_usd"] = amount
            price = market_data.get("current_price")
            if price:
                try:
                    quantity = float(amount) / float(price)
                    if quantity > 0:
                        trade_request.setdefault("quantity", quantity)
                except (TypeError, ZeroDivisionError):
                    pass

        for optional_key in [
            "price",
            "take_profit",
            "stop_loss",
            "exchange",
            "time_in_force",
            "opportunity_data",
            "strategy"
        ]:
            if optional_key in trade_params and trade_params[optional_key] is not None:
                trade_request[optional_key] = trade_params[optional_key]

        action_value = trade_request.get("action")
        if isinstance(action_value, str) and action_value:
            trade_request.setdefault("side", action_value.lower())

        return trade_request

    async def _execute_rebalancing(
        self,
        rebalance_analysis: Dict[str, Any],
        user_id: str,
        modifications: Optional[Dict[str, Any]] = None
    ) -> Dict[str, Any]:
        """Execute portfolio rebalancing."""
        try:
            trades = rebalance_analysis.get("recommended_trades", [])
            if modifications:
                # Apply any user modifications to trades
                pass

            results: List[Dict[str, Any]] = []
            default_simulation_mode: Optional[bool] = None

            for trade in trades:
                action_value = trade.get("action") or trade.get("side")
                symbol_value = trade.get("symbol")
                order_type_raw = trade.get("order_type", "market")
                order_type_value = (
                    order_type_raw.upper()
                    if isinstance(order_type_raw, str)
                    else "MARKET"
                )

                usd_notional = self._extract_trade_notional(trade)
                quantity_value = self._extract_trade_quantity(trade)
                price_hint = self._extract_price_hint(trade)

                base_request: Dict[str, Any] = {
                    "symbol": symbol_value,
                    "action": action_value,
                    "order_type": order_type_value,
                    "exchange": trade.get("exchange"),
                    "time_in_force": trade.get("time_in_force"),
                    "take_profit": trade.get("take_profit"),
                    "stop_loss": trade.get("stop_loss"),
                    "opportunity_data": trade.get("opportunity_data"),
                    "strategy": trade.get("strategy"),
                }

                if usd_notional is not None:
                    base_request["position_size_usd"] = usd_notional
                    base_request["amount"] = usd_notional

                if quantity_value is not None:
                    base_request["quantity"] = quantity_value

                if price_hint is None and symbol_value:
                    price_hint = await self._resolve_rebalance_price(
                        symbol_value,
                        trade.get("exchange")
                    )

                if (
                    quantity_value is None
                    and usd_notional is not None
                    and price_hint
                    and price_hint > 0
                ):
                    try:
                        quantity_value = round(usd_notional / price_hint, 8)
                        if quantity_value > 0:
                            base_request["quantity"] = quantity_value
                    except ZeroDivisionError:
                        pass

                if price_hint is not None and price_hint > 0:
                    base_request["reference_price"] = price_hint
                    if order_type_value == "LIMIT":
                        base_request.setdefault("price", price_hint)

                base_request = {k: v for k, v in base_request.items() if v is not None}

                if "action" not in base_request and "side" in base_request:
                    base_request["action"] = base_request["side"]

                rebalance_metadata = {
                    "symbol": symbol_value,
                    "action": action_value.upper() if isinstance(action_value, str) else action_value,
                    "requested_notional_usd": usd_notional,
                    "requested_quantity": base_request.get("quantity"),
                    "reference_price": price_hint,
                    "exchange": base_request.get("exchange"),
                }

                try:
                    validation = await self.trade_executor.validate_trade(
                        dict(base_request),
                        user_id
                    )
                except Exception as validation_error:
                    self.logger.exception(
                        "Rebalancing trade validation crashed",
                        error=str(validation_error),
                        trade=base_request
                    )
                    results.append({
                        "success": False,
                        "error": str(validation_error),
                        "trade_request": base_request,
                        "rebalance_execution": rebalance_metadata,
                    })
                    continue

                if not validation.get("valid", False):
                    results.append({
                        "success": False,
                        "error": validation.get("reason", "Invalid parameters"),
                        "trade_request": validation.get("trade_request", base_request),
                        "rebalance_execution": rebalance_metadata,
                    })
                    continue

                normalized_request = validation.get("trade_request", base_request)
                normalized_request.setdefault(
                    "side",
                    normalized_request.get("action", "BUY").lower(),
                )

                if usd_notional is not None:
                    normalized_request.setdefault("position_size_usd", usd_notional)

                if price_hint is not None and price_hint > 0:
                    normalized_request.setdefault("reference_price", price_hint)
                    if (
                        normalized_request.get("order_type") == "LIMIT"
                        and "price" not in normalized_request
                    ):
                        normalized_request["price"] = price_hint

                if quantity_value is not None:
                    normalized_request.setdefault("quantity", quantity_value)

                simulation_flag = trade.get("simulation_mode")
                if simulation_flag is None:
                    if default_simulation_mode is None:
                        default_simulation_mode = await self._get_user_simulation_mode(user_id)
                        if default_simulation_mode is None:
                            default_simulation_mode = True
                    simulation_mode = default_simulation_mode
                else:
                    simulation_mode = self._coerce_to_bool(simulation_flag, True)

                rebalance_metadata.update({
                    "requested_quantity": normalized_request.get("quantity"),
                    "requested_notional_usd": normalized_request.get("position_size_usd", usd_notional),
                    "simulation_mode": simulation_mode,
                })

                execution_result = await self.trade_executor.execute_trade(
                    normalized_request,
                    user_id,
                    simulation_mode,
                )

                filled_quantity = None
                fill_price = None
                filled_value = None

                simulation_payload = execution_result.get("simulation_result")
                execution_payload = execution_result.get("execution_result")

                if isinstance(simulation_payload, dict):
                    filled_quantity = self._safe_float(simulation_payload.get("quantity"))
                    fill_price = self._safe_float(simulation_payload.get("execution_price"))
                    if filled_quantity is not None and fill_price is not None:
                        filled_value = filled_quantity * fill_price
                elif isinstance(execution_payload, dict):
                    filled_quantity = self._safe_float(execution_payload.get("executed_quantity"))
                    fill_price = self._safe_float(execution_payload.get("execution_price"))
                    if filled_quantity is not None and fill_price is not None:
                        filled_value = filled_quantity * fill_price
                    else:
                        filled_value = self._safe_float(
                            execution_result.get("position_value_usd")
                        )
                else:
                    filled_value = self._safe_float(execution_result.get("position_value_usd"))

                if filled_quantity is not None:
                    rebalance_metadata["filled_quantity"] = filled_quantity
                if fill_price is not None:
                    rebalance_metadata["fill_price"] = fill_price
                if filled_value is not None:
                    rebalance_metadata["filled_value_usd"] = filled_value

                execution_snapshot = dict(execution_result)
                execution_snapshot["rebalance_execution"] = rebalance_metadata

                results.append(execution_snapshot)

            return {
                "success": True,
                "message": "Rebalancing executed successfully",
                "trades_executed": len([r for r in results if r.get("success")]),
                "trades_failed": len([r for r in results if not r.get("success")]),
                "results": results,
            }

        except Exception as e:
            self.logger.exception("Rebalancing execution error", error=str(e))
            return {
                "success": False,
                "error": str(e),
            }
    
    async def _initiate_trade_monitoring(
        self,
        trade_id: str,
        user_id: str
    ) -> Dict[str, Any]:
        """Initiate post-trade monitoring."""
        try:
            # Set up monitoring alerts, stop losses, etc.
            return {
                "monitoring_active": True,
                "trade_id": trade_id,
                "alerts_configured": True
            }
        except Exception as e:
            self.logger.error("Failed to initiate monitoring", error=str(e))
            return {
                "monitoring_active": False,
                "error": str(e)
            }
    
    async def _save_conversation(
        self,
        session_id: str,
        user_id: str,
        user_message: str,
        assistant_message: str,
        intent: ChatIntent,
        confidence: float
    ):
        """Save conversation to memory service."""
        try:
            # Save user message
            await self.memory_service.add_message(
            session_id=session_id,
            user_id=user_id,
            message_type=ChatMessageType.USER,
            content=user_message,
            metadata={"intent": intent.value, "confidence": confidence}
            )
            
            # Save assistant response
            await self.memory_service.add_message(
            session_id=session_id,
            user_id=user_id,
            message_type=ChatMessageType.ASSISTANT,
            content=assistant_message,
            metadata={"intent": intent.value}
            )
        except Exception as e:
            self.logger.error("Failed to save conversation", error=str(e))
    
    def _extract_entities(self, message: str) -> Dict[str, Any]:
        """Extract entities from message - symbols, amounts, etc."""
        entities = {}
        
        # Extract cryptocurrency symbols
        import re
        crypto_pattern = r'\b(BTC|ETH|BNB|ADA|SOL|DOT|DOGE|MATIC|LTC|AVAX|ATOM|LINK|UNI|XRP)\b'
        symbols = re.findall(crypto_pattern, message.upper())
        if symbols:
            entities["symbol"] = symbols[0]
        
        # Extract amounts
        amount_pattern = r'\$?(\d+(?:,\d{3})*(?:\.\d+)?)\s*(?:USD|USDT|dollars?)?'
        amounts = re.findall(amount_pattern, message, re.IGNORECASE)
        if amounts:
            entities["amount"] = float(amounts[0].replace(',', ''))
        
        # Extract actions
        if any(word in message.lower() for word in ["buy", "purchase", "long"]):
            entities["action"] = "buy"
        elif any(word in message.lower() for word in ["sell", "short", "close"]):
            entities["action"] = "sell"
        
        return entities
    
    async def get_chat_history(
        self,
        session_id: str,
        user_id: str,
        limit: int = 50
    ) -> List[Dict[str, Any]]:
        """Get chat history for a session."""
        try:
            messages = await self.memory_service.get_session_messages(session_id, limit)
            return messages
        except Exception as e:
            self.logger.error("Failed to get chat history", error=str(e))
            return []
    
    async def get_active_sessions(self, user_id: str) -> List[str]:
        """Get active sessions for a user."""
        active_sessions = []
        for session_id, session in self.sessions.items():
            if session.user_id == user_id:
                # Consider session active if used in last 24 hours
                if (datetime.utcnow() - session.last_activity).total_seconds() < 86400:
                    active_sessions.append(session_id)
        return active_sessions

    async def _get_real_market_data(self, symbol: str) -> Dict[str, Any]:
        """Get real market data for a symbol."""
        try:
            # Use the market analysis service to get current price data
            price_data = await self.market_analysis.realtime_price_tracking([symbol])
            if price_data and symbol in price_data:
                market_info = price_data[symbol]
                return {
                    "symbol": symbol,
                    "current_price": market_info.get("price", 0),
                    "change_24h": market_info.get("change_24h", 0),
                    "volume_24h": market_info.get("volume_24h", 0),
                    "trend": "bullish" if market_info.get("change_24h", 0) > 0 else "bearish",
                    "timestamp": datetime.utcnow().isoformat()
                }
            else:
                return {"symbol": symbol, "current_price": 0, "error": "Symbol data not available"}
        except Exception as e:
            self.logger.error("Market data fetch failed", error=str(e), symbol=symbol)
            return {"symbol": symbol, "current_price": 0, "error": f"Market data service error: {str(e)}"}

    async def _get_technical_analysis(self, symbol: str) -> Dict[str, Any]:
        """Get technical analysis for a symbol."""
        try:
            # Use market analysis service for technical indicators
            tech_data = await self.market_analysis.technical_analysis(symbol)
            return {
                "symbol": symbol,
                "signals": tech_data.get("signals", []),
                "indicators": tech_data.get("indicators", {}),
                "trend": tech_data.get("overall_trend", "neutral"),
                "strength": tech_data.get("signal_strength", 0),
                "timestamp": datetime.utcnow().isoformat()
            }
        except Exception as e:
            self.logger.error("Technical analysis failed", error=str(e), symbol=symbol)
            return {"symbol": symbol, "signals": [], "error": f"Technical analysis service error: {str(e)}"}

    async def _get_market_risk_analysis(self, user_id: str) -> Dict[str, Any]:
        """Get market-wide risk analysis."""
        try:
            # Get market volatility and risk factors
            market_overview = await self.market_analysis.get_market_overview()
            volatility_data = await self.market_analysis.volatility_analysis(["BTC", "ETH"])

            risk_factors = []
            if market_overview.get("market_fear_greed_index", 50) < 30:
                risk_factors.append("Extreme Fear in market")
            if market_overview.get("overall_volatility", 0) > 0.5:
                risk_factors.append("High market volatility")

            return {
                "market_volatility": market_overview.get("overall_volatility", 0),
                "fear_greed_index": market_overview.get("market_fear_greed_index", 50),
                "factors": risk_factors,
                "risk_level": "high" if len(risk_factors) > 1 else "medium" if risk_factors else "low",
                "timestamp": datetime.utcnow().isoformat()
            }
        except Exception as e:
            self.logger.error("Market risk analysis failed", error=str(e), user_id=user_id)
            return {"factors": [], "error": f"Market risk service error: {str(e)}"}

    async def _get_rebalancing_analysis(
        self,
        user_id: str,
        user_config: Optional[Dict[str, Any]] = None
    ) -> Dict[str, Any]:
        """Get enterprise-grade rebalancing recommendations across all strategies."""

        try:
            # Ensure we have the latest portfolio snapshot for chat context
            portfolio_snapshot = await self._transform_portfolio_for_chat(user_id)

            if user_config is None:
                user_config = await self._get_user_config(user_id)

            risk_preference = user_config.get("risk_tolerance", "medium")

            # Run the comprehensive multi-strategy analysis
            rebalancing_summary = await self.portfolio_risk.analyze_rebalancing_strategies(
                user_id=user_id,
                risk_profile=risk_preference,
                rebalance_threshold=0.05,
            )

            if not rebalancing_summary.get("success"):
                return {
                    "needs_rebalancing": False,
                    "analysis_type": "multi_strategy_rebalance",
                    "error": rebalancing_summary.get("error", "Unable to perform rebalancing analysis"),
                    "details": rebalancing_summary,
                    "portfolio_snapshot": portfolio_snapshot,
                    "timestamp": datetime.utcnow().isoformat(),
                }

            # Enrich the summary with current risk diagnostics
            risk_analysis = await self.portfolio_risk.risk_analysis(user_id)
            if risk_analysis.get("success"):
                rebalancing_summary["risk_snapshot"] = {
                    "risk_metrics": risk_analysis.get("risk_metrics", {}),
                    "risk_alerts": risk_analysis.get("risk_alerts", []),
                    "analysis_parameters": risk_analysis.get("analysis_parameters", {}),
                }
            else:
                rebalancing_summary["risk_snapshot"] = {
                    "error": risk_analysis.get("error", "Risk analysis unavailable")
                }

            rebalancing_summary["portfolio_snapshot"] = portfolio_snapshot
            rebalancing_summary["user_risk_profile"] = risk_preference

            return rebalancing_summary

        except Exception as e:
            self.logger.error("Rebalancing analysis failed", error=str(e), user_id=user_id, exc_info=True)
            return {
                "needs_rebalancing": False,
                "analysis_type": "multi_strategy_rebalance",
                "error": f"Rebalancing service error: {str(e)}"
            }

    async def get_service_status(self) -> Dict[str, Any]:
        """Get comprehensive service status."""
        return {
            "service": "UnifiedChat",
            "status": "operational",
            "active_sessions": len(self.sessions),
            "chat_ai_status": await self.chat_ai.get_service_status(),
            "ai_consensus_status": "operational",  # Only for trades
            "connected_services": {
                "market_analysis": "connected",
                "portfolio_risk": "connected",
                "trade_execution": "connected",
                "strategy_marketplace": "connected",
                "paper_trading": "connected"
            },
            "features_active": {
                "credit_validation": True,
                "strategy_checks": True,
                "paper_trading_no_credits": True,
                "5_phase_execution": True,
                "real_data_only": True
            }
        }


# Global instance
unified_chat_service = UnifiedChatService()<|MERGE_RESOLUTION|>--- conflicted
+++ resolved
@@ -193,7 +193,39 @@
         return bool(value)
 
     @staticmethod
-<<<<<<< HEAD
+    def _safe_float(value: Any, default: Optional[float] = None) -> Optional[float]:
+        """Safely convert common numeric representations into floats."""
+        if value is None:
+            return default
+
+        if isinstance(value, bool):
+            return float(value)
+
+        if isinstance(value, (int, float)):
+            return float(value)
+
+        if isinstance(value, Decimal):
+            return float(value)
+
+        if isinstance(value, str):
+            stripped = value.strip()
+            if not stripped:
+                return default
+
+            if stripped.endswith("%"):
+                stripped = stripped[:-1].strip()
+
+            try:
+                return float(stripped.replace(",", ""))
+            except ValueError:
+                return default
+
+        try:
+            return float(value)
+        except (TypeError, ValueError):
+            return default
+
+    @staticmethod
     def _coerce_to_float(value: Any, default: float = 0.0) -> float:
         """Safely convert values to floats, handling Decimal and string inputs."""
         if value is None:
@@ -225,38 +257,6 @@
         if var_95 <= 0.07 and max_drawdown <= 0.25 and sharpe_ratio >= 1.0:
             return "Low"
         return "Medium"
-=======
-    def _safe_float(value: Any, default: Optional[float] = None) -> Optional[float]:
-        """Safely convert common numeric representations into floats."""
-        if value is None:
-            return default
-
-        if isinstance(value, bool):
-            return float(value)
-
-        if isinstance(value, (int, float)):
-            return float(value)
-
-        if isinstance(value, Decimal):
-            return float(value)
-
-        if isinstance(value, str):
-            stripped = value.strip()
-            if not stripped:
-                return default
-
-            if stripped.endswith("%"):
-                stripped = stripped[:-1].strip()
-
-            try:
-                return float(stripped.replace(",", ""))
-            except ValueError:
-                return default
-
-        try:
-            return float(value)
-        except (TypeError, ValueError):
-            return default
 
     @staticmethod
     def _extract_trade_notional(trade: Dict[str, Any]) -> Optional[float]:
@@ -323,7 +323,6 @@
                 error=str(price_error)
             )
             return None
->>>>>>> b243cf7a
 
     def _determine_trading_mode(self, user_config: Dict[str, Any]) -> TradingMode:
         """Resolve the user's configured trading mode with a safe fallback."""
