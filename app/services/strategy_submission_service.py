"""Strategy submission workflow service."""

from __future__ import annotations

import uuid
from dataclasses import dataclass
from datetime import datetime
from decimal import Decimal
from typing import TYPE_CHECKING, Any, Dict, List, Optional

if TYPE_CHECKING:
    from app.api.v1.endpoints.strategies import (
        StrategySubmissionRequest,
        StrategySubmissionUpdate,
    )

from sqlalchemy import and_, func, select
from sqlalchemy.ext.asyncio import AsyncSession
from sqlalchemy.orm import joinedload

from app.core.async_session_manager import DatabaseSessionMixin
from app.core.caching import cache_manager
from app.core.redis import cache_manager as redis_cache_manager
from app.core.logging import LoggerMixin
from app.models.copy_trading import StrategyPublisher
from app.models.strategy_submission import (
    ComplexityLevel,
    PricingModel,
    StrategyStatus,
    StrategySubmission,
    SupportLevel,
)
from app.models.trading import StrategyType, TradingStrategy
from app.models.user import User


@dataclass
class ReviewStats:
    """Aggregated counts for the admin dashboard."""

    total_pending: int
    under_review: int
    approved_today: int
    rejected_today: int
    avg_review_time_hours: int
    my_assigned: int


class StrategySubmissionService(DatabaseSessionMixin, LoggerMixin):
    """Coordinates the end-to-end lifecycle of community strategy submissions."""

    REVIEW_HISTORY_KEY = "review_history"
    REVIEW_STATE_KEY = "review_state"
    PUBLISHED_STRATEGY_KEY = "published_strategy_id"

    CATEGORY_TO_STRATEGY_TYPE = {
        "algorithmic": StrategyType.ALGORITHMIC,
        "momentum": StrategyType.MOMENTUM,
        "mean_reversion": StrategyType.MEAN_REVERSION,
        "arbitrage": StrategyType.ARBITRAGE,
        "scalping": StrategyType.SCALPING,
        "dca": StrategyType.DCA,
    }

    def __init__(self) -> None:
        super().__init__()

    @property
    def logger(self):  # type: ignore[override]
        return super().logger.bind(service="strategy_submission_service")

    # ------------------------------------------------------------------
    # Publisher operations
    # ------------------------------------------------------------------
    async def create_submission(
        self,
        request: "StrategySubmissionRequest",
        user: User,
        db: AsyncSession,
    ) -> StrategySubmission:
        """Persist a new submission for the requesting publisher."""

        submission = StrategySubmission(
            user_id=str(user.id),
            name=request.name,
            description=request.description,
            category=request.category or "algorithmic",
            risk_level=request.risk_level,
            expected_return_min=float(request.expected_return_range[0])
            if request.expected_return_range
            else 0.0,
            expected_return_max=float(request.expected_return_range[1])
            if request.expected_return_range
            else 0.0,
            required_capital=Decimal(str(request.required_capital))
            if request.required_capital is not None
            else Decimal("1000"),
            pricing_model=request.pricing_model,
            price_amount=Decimal(str(request.price_amount))
            if request.price_amount is not None
            else None,
            profit_share_percentage=float(request.profit_share_percentage)
            if request.profit_share_percentage is not None
            else None,
            status=StrategyStatus.SUBMITTED,
            submitted_at=datetime.utcnow(),
            tags=list(request.tags or []),
            target_audience=list(request.target_audience or []),
            complexity_level=request.complexity_level,
            support_level=request.support_level,
        )

        submission.strategy_config = {
            "source_strategy_id": request.strategy_id,
            self.REVIEW_STATE_KEY: StrategyStatus.SUBMITTED.value,
            self.REVIEW_HISTORY_KEY: [
                {
                    "action": "submitted",
                    "reviewer": None,
                    "timestamp": datetime.utcnow().isoformat(),
                }
            ],
        }

        db.add(submission)
        await db.commit()
        await db.refresh(submission)

        self.logger.info(
            "strategy_submission_created",
            submission_id=submission.id,
            user_id=str(user.id),
        )

        return submission

    async def list_user_submissions(
        self,
        user_id: str,
        db: AsyncSession,
    ) -> List[StrategySubmission]:
        stmt = (
            select(StrategySubmission)
            .options(joinedload(StrategySubmission.reviewer))
            .where(StrategySubmission.user_id == user_id)
            .order_by(StrategySubmission.created_at.desc())
        )
        result = await db.execute(stmt)
        return list(result.scalars().all())

    async def withdraw_submission(
        self,
        submission_id: str,
        user: User,
        db: AsyncSession,
    ) -> StrategySubmission:
        submission = await self._get_submission_for_user(
            submission_id=submission_id,
            user=user,
            db=db,
        )

        if submission.status in {StrategyStatus.APPROVED, StrategyStatus.PUBLISHED}:
            raise ValueError("Approved or published strategies cannot be withdrawn")

        submission.status = StrategyStatus.WITHDRAWN
        submission.updated_at = datetime.utcnow()
        submission.strategy_config = submission.strategy_config or {}
        submission.strategy_config[self.REVIEW_STATE_KEY] = StrategyStatus.WITHDRAWN.value
        self._append_history_entry(submission, "withdrawn", user.email)

        await db.commit()
        await db.refresh(submission)
        return submission

    async def update_submission(
        self,
        submission_id: str,
        user: User,
        updates: "StrategySubmissionUpdate",
        db: AsyncSession,
    ) -> StrategySubmission:
        submission = await self._get_submission_for_user(
            submission_id=submission_id,
            user=user,
            db=db,
        )

        if submission.status in {
            StrategyStatus.APPROVED,
            StrategyStatus.PUBLISHED,
            StrategyStatus.REJECTED,
        }:
            raise ValueError("Completed submissions cannot be modified")

        payload = updates.model_dump(exclude_unset=True)
        if "name" in payload:
            name_value = payload["name"]
            if name_value is None:
                raise ValueError("Submission name cannot be null")
            if not isinstance(name_value, str):
                raise ValueError("Submission name must be a string")
            submission.name = name_value.strip()
        if "description" in payload:
            description_value = payload["description"]
            if description_value is None:
                raise ValueError("Submission description cannot be null")
            if not isinstance(description_value, str):
                raise ValueError("Submission description must be a string")
            submission.description = description_value.strip()
        if "category" in payload and payload["category"]:
            submission.category = payload["category"]
        if "risk_level" in payload and payload["risk_level"]:
            submission.risk_level = submission.risk_level.__class__(payload["risk_level"])
        if "expected_return_range" in payload:
            min_ret, max_ret = payload["expected_return_range"]
            submission.expected_return_min = float(min_ret)
            submission.expected_return_max = float(max_ret)
        if "required_capital" in payload and payload["required_capital"] is not None:
            submission.required_capital = Decimal(str(payload["required_capital"]))
        if "pricing_model" in payload and payload["pricing_model"]:
            submission.pricing_model = PricingModel(payload["pricing_model"])
        if "price_amount" in payload:
            price_amount = payload["price_amount"]
            submission.price_amount = (
                Decimal(str(price_amount)) if price_amount is not None else None
            )
        if "profit_share_percentage" in payload:
            submission.profit_share_percentage = (
                float(payload["profit_share_percentage"])
                if payload["profit_share_percentage"] is not None
                else None
            )
        if "tags" in payload:
            submission.tags = list(payload["tags"] or [])
        if "target_audience" in payload:
            submission.target_audience = list(payload["target_audience"] or [])
        if "complexity_level" in payload and payload["complexity_level"]:
            submission.complexity_level = ComplexityLevel(payload["complexity_level"])
        if "support_level" in payload and payload["support_level"]:
            submission.support_level = SupportLevel(payload["support_level"])

        submission.updated_at = datetime.utcnow()
        submission.strategy_config = submission.strategy_config or {}
        self._append_history_entry(submission, "updated", user.email)

        await db.commit()
        await db.refresh(submission)
        return submission

    # ------------------------------------------------------------------
    # Admin operations
    # ------------------------------------------------------------------
    async def get_review_stats(
        self, db: AsyncSession, reviewer: Optional[User]
    ) -> ReviewStats:
        today_start = datetime.utcnow().replace(hour=0, minute=0, second=0, microsecond=0)

        changes_requested_status = getattr(StrategyStatus, "CHANGES_REQUESTED", None)
        pending_statuses = [StrategyStatus.SUBMITTED, StrategyStatus.UNDER_REVIEW]
        if changes_requested_status:
            pending_statuses.append(changes_requested_status)

        total_pending_stmt = select(func.count(StrategySubmission.id)).where(
            StrategySubmission.status.in_(pending_statuses)
        )
        under_review_stmt = select(func.count(StrategySubmission.id)).where(
            StrategySubmission.status == StrategyStatus.UNDER_REVIEW
        )
        approved_stmt = select(func.count(StrategySubmission.id)).where(
            and_(
                StrategySubmission.reviewed_at >= today_start,
                StrategySubmission.status.in_(
                    [StrategyStatus.APPROVED, StrategyStatus.PUBLISHED]
                ),
            )
        )
        rejected_stmt = select(func.count(StrategySubmission.id)).where(
            and_(
                StrategySubmission.reviewed_at >= today_start,
                StrategySubmission.status == StrategyStatus.REJECTED,
            )
        )

        total_pending = (await db.execute(total_pending_stmt)).scalar_one()
        under_review = (await db.execute(under_review_stmt)).scalar_one()
        approved_today = (await db.execute(approved_stmt)).scalar_one()
        rejected_today = (await db.execute(rejected_stmt)).scalar_one()

        avg_review_time_hours = await self._calculate_average_review_hours(db)

        my_assigned = 0
        if reviewer:
            assigned_stmt = select(func.count(StrategySubmission.id)).where(
                and_(
                    StrategySubmission.reviewer_id == str(reviewer.id),
                    StrategySubmission.status.in_(pending_statuses),
                )
            )
            my_assigned = (await db.execute(assigned_stmt)).scalar_one()

        return ReviewStats(
            total_pending=int(total_pending or 0),
            under_review=int(under_review or 0),
            approved_today=int(approved_today or 0),
            rejected_today=int(rejected_today or 0),
            avg_review_time_hours=avg_review_time_hours,
            my_assigned=int(my_assigned or 0),
        )

    async def get_pending_submissions(
        self,
        db: AsyncSession,
        status_filter: Optional[str] = None,
    ) -> List[Dict[str, Any]]:
        changes_requested_status = getattr(StrategyStatus, "CHANGES_REQUESTED", None)
        pending_statuses = [StrategyStatus.SUBMITTED, StrategyStatus.UNDER_REVIEW]
        if changes_requested_status:
            pending_statuses.append(changes_requested_status)

        stmt = (
            select(StrategySubmission)
            .options(
                joinedload(StrategySubmission.user),
                joinedload(StrategySubmission.reviewer),
            )
            .where(
                StrategySubmission.status.in_(
                    [
<<<<<<< HEAD
                        StrategyStatus.SUBMITTED,
                        StrategyStatus.UNDER_REVIEW,
                        StrategyStatus.CHANGES_REQUESTED,
=======
                        *pending_statuses,
>>>>>>> 5cf6618a
                        StrategyStatus.APPROVED,
                        StrategyStatus.REJECTED,
                        StrategyStatus.PUBLISHED,
                    ]
                )
            )
            .order_by(StrategySubmission.submitted_at.desc())
        )

        result = await db.execute(stmt)
        submissions = list(result.scalars().all())

        payload = [self._build_admin_payload(submission) for submission in submissions]

        if status_filter and status_filter != "all":
            payload = [
                item for item in payload if item["status"] == status_filter
            ]

        return payload

    async def assign_submission(
        self,
        submission_id: str,
        reviewer: User,
        db: AsyncSession,
    ) -> StrategySubmission:
        submission = await self._get_submission_by_id(submission_id, db)

        allowed_statuses = {
            StrategyStatus.SUBMITTED,
            StrategyStatus.UNDER_REVIEW,
        }
        changes_requested_status = getattr(
            StrategyStatus, "CHANGES_REQUESTED", None
        )
        if changes_requested_status is not None:
            allowed_statuses.add(changes_requested_status)

        if submission.status not in allowed_statuses:
            status_value = submission.status.value if submission.status else "unknown"
            raise ValueError(
                "Cannot assign submission while status is "
                f"'{status_value}'; only submitted, under_review"
                f"{', changes_requested' if changes_requested_status else ''}"
                " submissions can be reassigned."
            )

        submission.reviewer_id = str(reviewer.id)
        submission.status = StrategyStatus.UNDER_REVIEW
        submission.strategy_config = submission.strategy_config or {}
        submission.strategy_config[self.REVIEW_STATE_KEY] = "under_review"
        self._append_history_entry(submission, "assigned", reviewer.email)
        submission.reviewed_at = None

        await db.commit()
        await db.refresh(submission)
        return submission

    async def review_submission(
        self,
        submission_id: str,
        reviewer: User,
        action: str,
        comment: Optional[str],
        db: AsyncSession,
    ) -> StrategySubmission:
        submission = await self._get_submission_by_id(submission_id, db)
        submission.reviewer_id = str(reviewer.id)
        submission.strategy_config = submission.strategy_config or {}
        now = datetime.utcnow()

        if action == "approve":
            submission.status = StrategyStatus.APPROVED
            submission.reviewed_at = now
            submission.reviewer_feedback = comment
            submission.rejection_reason = None
            submission.strategy_config[self.REVIEW_STATE_KEY] = "approved"
            self._append_history_entry(submission, "approved", reviewer.email, comment)
            await self._promote_submission_to_marketplace(submission, db)
        elif action == "reject":
            submission.status = StrategyStatus.REJECTED
            submission.reviewed_at = now
            submission.rejection_reason = comment or "Strategy rejected"
            submission.reviewer_feedback = None
            submission.strategy_config[self.REVIEW_STATE_KEY] = "rejected"
            self._append_history_entry(submission, "rejected", reviewer.email, comment)
        elif action == "request_changes":
            submission.status = StrategyStatus.CHANGES_REQUESTED
            submission.reviewed_at = now
            submission.reviewer_feedback = comment
            submission.strategy_config[self.REVIEW_STATE_KEY] = "changes_requested"
            self._append_history_entry(
                submission, "changes_requested", reviewer.email, comment
            )
        else:
            raise ValueError(f"Unsupported review action: {action}")

        await db.commit()
        await db.refresh(submission)
        await self._invalidate_marketplace_cache()
        return submission

    # ------------------------------------------------------------------
    # Internal helpers
    # ------------------------------------------------------------------
    async def _get_submission_for_user(
        self,
        submission_id: str,
        user: User,
        db: AsyncSession,
    ) -> StrategySubmission:
        stmt = select(StrategySubmission).where(
            and_(
                StrategySubmission.id == submission_id,
                StrategySubmission.user_id == str(user.id),
            )
        )
        result = await db.execute(stmt)
        submission = result.scalar_one_or_none()
        if not submission:
            raise ValueError("Strategy submission not found")
        return submission

    async def _get_submission_by_id(
        self, submission_id: str, db: AsyncSession
    ) -> StrategySubmission:
        stmt = select(StrategySubmission).options(joinedload(StrategySubmission.user)).where(
            StrategySubmission.id == submission_id
        )
        result = await db.execute(stmt)
        submission = result.scalar_one_or_none()
        if not submission:
            raise ValueError("Strategy submission not found")
        return submission

    async def _promote_submission_to_marketplace(
        self, submission: StrategySubmission, db: AsyncSession
    ) -> None:
        user_uuid = uuid.UUID(submission.user_id)
        user = await db.get(User, user_uuid)
        if not user:
            raise ValueError("Submission owner no longer exists")

        publisher_stmt = select(StrategyPublisher).where(
            StrategyPublisher.user_id == user_uuid
        )
        publisher_result = await db.execute(publisher_stmt)
        publisher = publisher_result.scalar_one_or_none()
        new_publisher = False
        if not publisher:
            display_name = "Publisher"
            if user:
                full_name_attr = getattr(user, "full_name", None)
                if callable(full_name_attr):
                    full_name_value = full_name_attr()
                else:
                    full_name_value = full_name_attr
                if full_name_value:
                    display_name = full_name_value
                elif user.email:
                    display_name = user.email.split("@")[0]
            publisher = StrategyPublisher(
                user_id=user_uuid,
                display_name=display_name,
                verified=True,
                total_followers=0,
                total_strategies=0,
            )
            db.add(publisher)
            new_publisher = True
        else:
            publisher.verified = True

        strategy = await self._upsert_trading_strategy(submission, user_uuid, db)

        submission.status = StrategyStatus.PUBLISHED
        submission.published_at = datetime.utcnow()
        submission.strategy_config[self.PUBLISHED_STRATEGY_KEY] = str(strategy.id)
        submission.strategy_config[self.REVIEW_STATE_KEY] = "published"

        if new_publisher:
            publisher.total_strategies = 1
        else:
            publisher.total_strategies = (publisher.total_strategies or 0) + 1

    async def _upsert_trading_strategy(
        self,
        submission: StrategySubmission,
        user_uuid: uuid.UUID,
        db: AsyncSession,
    ) -> TradingStrategy:
        existing_id = submission.strategy_config.get(self.PUBLISHED_STRATEGY_KEY)
        strategy: Optional[TradingStrategy] = None
        if existing_id:
            try:
                strategy = await db.get(TradingStrategy, uuid.UUID(existing_id))
            except ValueError:
                strategy = None

        if not strategy:
            strategy_stmt = select(TradingStrategy).where(
                and_(
                    TradingStrategy.user_id == user_uuid,
                    TradingStrategy.name == submission.name,
                )
            )
            strategy_result = await db.execute(strategy_stmt)
            strategy = strategy_result.scalar_one_or_none()

        is_new = strategy is None

        if not strategy:
            strategy = TradingStrategy(
                user_id=user_uuid,
                name=submission.name,
                description=submission.description,
                strategy_type=self.CATEGORY_TO_STRATEGY_TYPE.get(
                    submission.category, StrategyType.ALGORITHMIC
                ),
                parameters=self._extract_parameters(submission),
                risk_parameters=self._extract_risk_parameters(submission),
                entry_conditions=self._extract_entry_conditions(submission),
                exit_conditions=self._extract_exit_conditions(submission),
                target_symbols=self._extract_target_symbols(submission),
                target_exchanges=self._extract_target_exchanges(submission),
                timeframe=self._extract_timeframe(submission),
                max_positions=self._extract_max_positions(submission),
                max_risk_per_trade=self._calculate_max_risk(submission),
                is_active=True,
                is_simulation=True,
            )
            db.add(strategy)
        else:
            strategy.description = submission.description
            strategy.strategy_type = self.CATEGORY_TO_STRATEGY_TYPE.get(
                submission.category, StrategyType.ALGORITHMIC
            )
            strategy.parameters = self._extract_parameters(submission)
            strategy.risk_parameters = self._extract_risk_parameters(submission)
            strategy.entry_conditions = self._extract_entry_conditions(submission)
            strategy.exit_conditions = self._extract_exit_conditions(submission)
            strategy.target_symbols = self._extract_target_symbols(submission)
            strategy.target_exchanges = self._extract_target_exchanges(submission)
            strategy.timeframe = self._extract_timeframe(submission)
            strategy.max_positions = self._extract_max_positions(submission)
            strategy.max_risk_per_trade = self._calculate_max_risk(submission)
            strategy.is_active = True

        backtest = submission.backtest_results or {}
        strategy.total_trades = int(backtest.get("total_trades", 0) or 0)
        strategy.winning_trades = self._calculate_winning_trades(backtest)
        strategy.total_pnl = Decimal(
            str(backtest.get("total_return", 0.0) or 0.0)
        )
        strategy.max_drawdown = Decimal(
            str(backtest.get("max_drawdown", 0.0) or 0.0)
        )
        strategy.sharpe_ratio = Decimal(
            str(backtest.get("sharpe_ratio", 0.0) or 0.0)
        )

        if is_new:
            self.logger.info(
                "community_strategy_published",
                submission_id=submission.id,
                strategy_id=str(strategy.id),
            )
        return strategy

    async def _invalidate_marketplace_cache(self) -> None:
        """Clear cached marketplace responses after publishing updates."""

        try:
            await cache_manager.delete("strategies:marketplace")
        except Exception as exc:  # pragma: no cover - best-effort cleanup
            self.logger.warning(
                "legacy_marketplace_cache_invalidation_failed",
                error=str(exc),
            )

        try:
            redis_client = await redis_cache_manager.redis.get_client()
        except Exception as exc:  # pragma: no cover - redis unavailable
            self.logger.warning(
                "marketplace_cache_invalidation_unavailable",
                error=str(exc),
            )
            return

        if redis_client is None:
            return

        pattern = "marketplace:*"
        batch: List[str] = []

        try:
            async for key in redis_client.scan_iter(match=pattern, count=100):
                key_str = (
                    key.decode("utf-8")
                    if isinstance(key, (bytes, bytearray))
                    else str(key)
                )
                batch.append(key_str)
                if len(batch) >= 100:
                    await redis_client.delete(*batch)
                    batch.clear()

            if batch:
                await redis_client.delete(*batch)
        except Exception as exc:  # pragma: no cover - best-effort cleanup
            self.logger.warning(
                "marketplace_cache_prefix_purge_failed",
                pattern=pattern,
                error=str(exc),
            )

    async def _calculate_average_review_hours(self, db: AsyncSession) -> int:
        stmt = select(
            StrategySubmission.submitted_at, StrategySubmission.reviewed_at
        ).where(StrategySubmission.reviewed_at.is_not(None))
        result = await db.execute(stmt)
        durations = []
        for submitted_at, reviewed_at in result.all():
            if submitted_at and reviewed_at:
                durations.append((reviewed_at - submitted_at).total_seconds())

        if not durations:
            return 0

        avg_seconds = sum(durations) / len(durations)
        return int(avg_seconds // 3600) or 0

    def _build_admin_payload(self, submission: StrategySubmission) -> Dict[str, Any]:
        user = submission.user
        reviewer = submission.reviewer
        review_state = (submission.strategy_config or {}).get(
            self.REVIEW_STATE_KEY, submission.status.value
        )
        status = self._map_admin_status(submission.status, review_state)

        backtest = submission.backtest_results or {}
        validation = submission.validation_results or {}
        review_history = list(
            (submission.strategy_config or {}).get(self.REVIEW_HISTORY_KEY, [])
        )

        if user:
            full_name_attr = getattr(user, "full_name", None)
            if callable(full_name_attr):
                publisher_name = full_name_attr()
            else:
                publisher_name = full_name_attr
            if not publisher_name and user.email:
                publisher_name = user.email.split("@")[0]
        else:
            publisher_name = None

        return {
            "id": submission.id,
            "name": submission.name,
            "description": submission.description,
            "category": submission.category,
            "publisher_id": str(user.id) if user else None,
            "publisher_name": publisher_name or (user.email.split("@")[0] if user and user.email else "Unknown"),
            "publisher_email": user.email if user else None,
            "risk_level": submission.risk_level.value if submission.risk_level else "medium",
            "complexity_level": submission.complexity_level.value
            if submission.complexity_level
            else "intermediate",
            "expected_return_range": [
                float(submission.expected_return_min or 0.0),
                float(submission.expected_return_max or 0.0),
            ],
            "required_capital": float(submission.required_capital or 0.0),
            "max_positions": self._extract_max_positions(submission),
            "trading_pairs": (submission.strategy_config or {}).get(
                "trading_pairs", ["BTC/USDT"]
            ),
            "timeframes": (submission.strategy_config or {}).get(
                "timeframes", [self._extract_timeframe(submission)]
            ),
            "tags": submission.tags or [],
            "pricing_model": submission.pricing_model.value
            if submission.pricing_model
            else PricingModel.FREE.value,
            "price_amount": float(submission.price_amount or 0.0)
            if submission.price_amount is not None
            else None,
            "profit_share_percentage": submission.profit_share_percentage,
            "status": status,
            "submitted_at": submission.submitted_at.isoformat()
            if submission.submitted_at
            else None,
            "assigned_reviewer": reviewer.email if reviewer else None,
            "review_started_at": (submission.strategy_config or {}).get(
                "review_started_at"
            ),
            "review_due_date": (submission.strategy_config or {}).get(
                "review_due_date"
            ),
            "backtest_results": {
                "total_return": float(backtest.get("total_return", 0.0) or 0.0),
                "sharpe_ratio": float(backtest.get("sharpe_ratio", 0.0) or 0.0),
                "max_drawdown": float(backtest.get("max_drawdown", 0.0) or 0.0),
                "win_rate": float(backtest.get("win_rate", 0.0) or 0.0),
                "total_trades": int(backtest.get("total_trades", 0) or 0),
                "profit_factor": float(backtest.get("profit_factor", 0.0) or 0.0),
                "volatility": float(backtest.get("volatility", 0.0) or 0.0),
                "period_days": int(backtest.get("period_days", 0) or 0),
            },
            "validation_results": {
                "is_valid": bool(validation.get("is_valid", False)),
                "security_score": int(validation.get("security_score", 0) or 0),
                "performance_score": int(validation.get("performance_score", 0) or 0),
                "code_quality_score": int(validation.get("code_quality_score", 0) or 0),
                "overall_score": int(validation.get("overall_score", 0) or 0),
                "issues": validation.get("issues", []),
            },
            "review_history": review_history,
            "documentation": (submission.strategy_config or {}).get(
                "documentation",
                {
                    "readme": submission.description or "",
                    "changelog": None,
                    "examples": [],
                    "api_reference": None,
                },
            ),
        }

    def _map_admin_status(
        self, status: StrategyStatus, review_state: Optional[str]
    ) -> str:
        if review_state == "changes_requested":
            return "changes_requested"
        if review_state == "rejected":
            return "rejected"
        if review_state == "approved" or review_state == "published":
            return "approved"
        if status == StrategyStatus.REJECTED:
            return "rejected"
        if status == StrategyStatus.APPROVED:
            return "approved"
        if status == StrategyStatus.PUBLISHED:
            return "approved"
        if status == StrategyStatus.UNDER_REVIEW:
            return "under_review"
        return "submitted"

    def _append_history_entry(
        self,
        submission: StrategySubmission,
        action: str,
        reviewer: Optional[str],
        comment: Optional[str] = None,
    ) -> None:
        submission.strategy_config = submission.strategy_config or {}
        history: List[Dict[str, Any]] = list(
            submission.strategy_config.get(self.REVIEW_HISTORY_KEY, [])
        )
        history.append(
            {
                "action": action,
                "reviewer": reviewer,
                "timestamp": datetime.utcnow().isoformat(),
                "comment": comment,
            }
        )
        submission.strategy_config[self.REVIEW_HISTORY_KEY] = history

    def _extract_parameters(self, submission: StrategySubmission) -> Dict[str, Any]:
        config = submission.strategy_config or {}
        parameters = config.get("parameters")
        if isinstance(parameters, dict) and parameters:
            return parameters
        return {
            "source": "community_submission",
            "target_audience": submission.target_audience or [],
            "tags": submission.tags or [],
        }

    def _extract_risk_parameters(
        self, submission: StrategySubmission
    ) -> Dict[str, Any]:
        config = submission.strategy_config or {}
        risk_parameters = config.get("risk_parameters")
        if isinstance(risk_parameters, dict) and risk_parameters:
            return risk_parameters
        return {
            "risk_level": submission.risk_level.value if submission.risk_level else "medium",
            "required_capital": float(submission.required_capital or 0.0),
            "max_drawdown": float(
                (submission.backtest_results or {}).get("max_drawdown", 0.0)
            ),
        }

    def _extract_entry_conditions(
        self, submission: StrategySubmission
    ) -> List[Dict[str, Any]]:
        config = submission.strategy_config or {}
        entry_conditions = config.get("entry_conditions")
        if isinstance(entry_conditions, list) and entry_conditions:
            return entry_conditions
        return [
            {
                "type": "signal",
                "condition": "entry_rule_defined_in_submission",
            }
        ]

    def _extract_exit_conditions(
        self, submission: StrategySubmission
    ) -> List[Dict[str, Any]]:
        config = submission.strategy_config or {}
        exit_conditions = config.get("exit_conditions")
        if isinstance(exit_conditions, list) and exit_conditions:
            return exit_conditions
        return [
            {
                "type": "signal",
                "condition": "exit_rule_defined_in_submission",
            }
        ]

    def _extract_target_symbols(self, submission: StrategySubmission) -> List[str]:
        config = submission.strategy_config or {}
        target_symbols = config.get("target_symbols")
        if isinstance(target_symbols, list) and target_symbols:
            return target_symbols
        return ["BTCUSDT"]

    def _extract_target_exchanges(self, submission: StrategySubmission) -> List[str]:
        config = submission.strategy_config or {}
        target_exchanges = config.get("target_exchanges")
        if isinstance(target_exchanges, list) and target_exchanges:
            return target_exchanges
        return ["binance"]

    def _extract_timeframe(self, submission: StrategySubmission) -> str:
        config = submission.strategy_config or {}
        timeframe = config.get("timeframe")
        if isinstance(timeframe, str) and timeframe:
            return timeframe
        return "1h"

    def _extract_max_positions(self, submission: StrategySubmission) -> int:
        config = submission.strategy_config or {}
        max_positions = config.get("max_positions")
        if isinstance(max_positions, int) and max_positions > 0:
            return max_positions
        return 3

    def _calculate_max_risk(self, submission: StrategySubmission) -> Decimal:
        risk_map = {
            "low": Decimal("1.0"),
            "medium": Decimal("2.0"),
            "high": Decimal("3.5"),
        }
        risk_level = submission.risk_level.value if submission.risk_level else "medium"
        return risk_map.get(risk_level, Decimal("2.0"))

    def _calculate_winning_trades(self, backtest: Dict[str, Any]) -> int:
        total_trades = int(backtest.get("total_trades", 0) or 0)
        win_rate = backtest.get("win_rate", 0.0) or 0.0
        if win_rate > 1:
            win_rate = win_rate / 100.0
        return int(total_trades * win_rate)


strategy_submission_service = StrategySubmissionService()
<|MERGE_RESOLUTION|>--- conflicted
+++ resolved
@@ -327,13 +327,9 @@
             .where(
                 StrategySubmission.status.in_(
                     [
-<<<<<<< HEAD
                         StrategyStatus.SUBMITTED,
                         StrategyStatus.UNDER_REVIEW,
                         StrategyStatus.CHANGES_REQUESTED,
-=======
-                        *pending_statuses,
->>>>>>> 5cf6618a
                         StrategyStatus.APPROVED,
                         StrategyStatus.REJECTED,
                         StrategyStatus.PUBLISHED,
