--- conflicted
+++ resolved
@@ -828,32 +828,18 @@
             await db.refresh(new_access)
 
             self.logger.info(
-<<<<<<< HEAD
                 "Granted new strategy access",
                 user_id=user_id,
                 strategy_id=strategy_id,
                 access_type=access_type.value,
                 access_id=str(new_access.id)
             )
-=======
-                    "Granted new strategy access",
-                    user_id=user_id,
-                    strategy_id=strategy_id,
-                    access_type=access_type.value,
-                    access_id=str(new_access.id)
-                )
->>>>>>> 355f5705
 
             return new_access
 
         except IntegrityError:
-<<<<<<< HEAD
             # Concurrent insert detected - rollback and update existing record
             await db.rollback()
-=======
-                # Concurrent insert detected - rollback and update existing record
-                await db.rollback()
->>>>>>> 355f5705
 
             self.logger.debug(
                 "Concurrent grant detected, updating existing access",
