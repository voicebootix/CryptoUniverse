--- conflicted
+++ resolved
@@ -1173,11 +1173,7 @@
                     from app.core.database import get_database
                     from app.models.exchange import ExchangeAccount
                     from sqlalchemy import select, and_, distinct
-<<<<<<< HEAD
-                    
-=======
-
->>>>>>> 8dde16e4
+                    
                     async for db in get_database():
                         stmt = select(distinct(ExchangeAccount.user_id)).where(
                             and_(
@@ -1200,11 +1196,7 @@
                 from app.core.database import get_database
                 from app.models.exchange import ExchangeAccount
                 from sqlalchemy import select, and_, distinct
-<<<<<<< HEAD
-                
-=======
-
->>>>>>> 8dde16e4
+                
                 async for db in get_database():
                     # Find all users with active exchange accounts
                     stmt = select(distinct(ExchangeAccount.user_id)).where(
