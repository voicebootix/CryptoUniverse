--- conflicted
+++ resolved
@@ -1571,7 +1571,6 @@
                     "starting",
                 )
 
-<<<<<<< HEAD
                 recommendation_timeout = 6.0
                 try:
                     strategy_recommendations = await asyncio.wait_for(
@@ -1584,6 +1583,14 @@
                             timeout_seconds=recommendation_timeout,
                         ),
                         timeout=recommendation_timeout,
+                    )
+                    await self._track_debug_step(
+                        user_id,
+                        scan_id,
+                        7,
+                        "Generate strategy recommendations",
+                        "completed",
+                        recommendations_count=len(strategy_recommendations),
                     )
                 except asyncio.TimeoutError:
                     self.logger.warning(
@@ -1609,14 +1616,6 @@
                         "Generate strategy recommendations",
                         "failed",
                         error="cancelled",
-=======
-                    strategy_recommendations = await self._generate_strategy_recommendations(
-                        user_id,
-                        user_profile,
-                        len(ranked_opportunities),
-                        portfolio_result,
-                        scan_id=scan_id,
->>>>>>> 4715fffa
                     )
                     raise
                 except Exception as rec_error:
@@ -1631,15 +1630,6 @@
                     if isinstance(rec_error, asyncio.CancelledError):
                         raise
                     strategy_recommendations = []
-                else:
-                    await self._track_debug_step(
-                        user_id,
-                        scan_id,
-                        7,
-                        "Generate strategy recommendations",
-                        "completed",
-                        recommendations_count=len(strategy_recommendations),
-                    )
 
             # STEP 8: Build comprehensive response with metrics
             try:
