--- conflicted
+++ resolved
@@ -1152,14 +1152,9 @@
             # Calculate per-strategy timeout from remaining budget, accounting for concurrency
             # With 15 concurrent strategies, we process in batches, so timeout should reflect batch time
             batches = max(1, math.ceil(total_strategies / concurrency_limit))
-<<<<<<< HEAD
-            # Allocate budget per batch; allow longer-running strategies to finish (upper bound 180s for heavy scanners)
-            per_strategy_timeout_s = max(10.0, min(30.0, self._scan_response_budget / batches))
-=======
             # Allocate remaining budget per batch; allow longer-running strategies to finish (upper bound 180s to match gunicorn timeout)
             # High timeout prevents premature failures while optimizations take effect
             per_strategy_timeout_s = max(10.0, min(180.0, remaining_budget / batches))
->>>>>>> 3599c7ac
 
             async def scan_strategy_with_semaphore(strategy_info, strategy_index):
                 strategy_identifier = strategy_info.get("strategy_id", "Unknown")
@@ -1167,11 +1162,7 @@
 
                 async with strategy_semaphore:
                     # Start time and debug tracking inside semaphore to measure pure execution time (not queue wait)
-<<<<<<< HEAD
-                    strategy_start_time = time.time()
-=======
                     strategy_start_time = time.monotonic()
->>>>>>> 3599c7ac
                     step_number = 100 + strategy_index  # 100-series reserved for per-strategy steps
                     await self._track_debug_step(
                         user_id, scan_id, step_number,
@@ -1183,24 +1174,6 @@
                     )
 
                     try:
-<<<<<<< HEAD
-                        # Bound per-strategy runtime to avoid indefinite hangs
-                        result = await asyncio.wait_for(
-                            self._scan_strategy_opportunities(
-                                strategy_info,
-                                discovered_assets,
-                                user_profile,
-                                scan_id,
-                                portfolio_result,
-                                timeout_seconds=per_strategy_timeout_s,
-                                start_time=strategy_start_time,
-                            ),
-                            timeout=per_strategy_timeout_s
-                        )
-                    except asyncio.CancelledError as e:
-                        # Track strategy cancellation (parent task cancelled)
-                        execution_time = (time.time() - strategy_start_time) * 1000
-=======
                         # Call _scan_strategy_opportunities directly - it handles its own timeout/partial-result logic
                         result = await self._scan_strategy_opportunities(
                             strategy_info,
@@ -1214,7 +1187,6 @@
                     except asyncio.CancelledError as e:
                         # Track strategy cancellation (parent task cancelled)
                         execution_time = (time.monotonic() - strategy_start_time) * 1000
->>>>>>> 3599c7ac
                         await self._track_debug_step(
                             user_id, scan_id, step_number,
                             f"Strategy: {strategy_name}",
@@ -1229,11 +1201,7 @@
                         raise
                     except Exception as e:
                         # Track strategy failure (timeout or other)
-<<<<<<< HEAD
-                        execution_time = (time.time() - strategy_start_time) * 1000
-=======
                         execution_time = (time.monotonic() - strategy_start_time) * 1000
->>>>>>> 3599c7ac
                         error_type = type(e).__name__
                         is_timeout = isinstance(e, asyncio.TimeoutError)
 
