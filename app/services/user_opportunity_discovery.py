--- conflicted
+++ resolved
@@ -1334,43 +1334,11 @@
 
                     for rebal in rebalancing_recommendations:
                         # Include all recommendations, not filtered by improvement
-<<<<<<< HEAD
                         raw_improvement = rebal.get("improvement_potential")
                         strategy_name = rebal.get("strategy", "UNKNOWN")
 
-                        def _to_float(value: Any) -> Optional[float]:
-                            """Safely convert common numeric formats (including percentages) to float."""
-
-                            if value is None:
-                                return None
-                            try:
-                                if isinstance(value, str):
-                                    stripped = value.strip()
-                                    if not stripped:
-                                        return None
-                                    if stripped.endswith("%"):
-                                        stripped = stripped[:-1].strip()
-                                    value = float(stripped)
-                                return float(value)
-                            except (TypeError, ValueError):
-                                return None
-
-                        def _to_fraction(value: Any) -> Optional[float]:
-                            """Normalize weights provided either as fractions or percentages."""
-
-                            percent_in_input = isinstance(value, str) and "%" in value
-                            numeric = _to_float(value)
-                            if numeric is None:
-                                return None
-                            if percent_in_input:
-                                return numeric / 100
-                            if abs(numeric) <= 1:
-                                return numeric
-                            if abs(numeric) <= 100:
-                                return numeric / 100
-                            return None
-
-                        improvement_numeric = _to_float(raw_improvement)
+                        # Use existing class methods for conversion
+                        improvement_numeric = self._to_float(raw_improvement)
                         improvement_normalized = 0.0
                         if improvement_numeric is not None:
                             if isinstance(raw_improvement, str) and "%" in raw_improvement:
@@ -1379,23 +1347,23 @@
                                 improvement_normalized = improvement_numeric
                         improvement_normalized = float(improvement_normalized)
 
-                        target_weight_fraction = _to_fraction(rebal.get("target_weight"))
-                        target_percentage_fraction = _to_fraction(rebal.get("target_percentage"))
-                        weight_change_fraction = _to_fraction(rebal.get("weight_change"))
+                        target_weight_fraction = self._to_fraction(rebal.get("target_weight"))
+                        target_percentage_fraction = self._to_fraction(rebal.get("target_percentage"))
+                        weight_change_fraction = self._to_fraction(rebal.get("weight_change"))
                         amount_fraction = target_weight_fraction
                         if amount_fraction is None:
                             amount_fraction = target_percentage_fraction
                         if amount_fraction is None:
                             amount_fraction = weight_change_fraction
                         if amount_fraction is None:
-                            amount_fraction = _to_fraction(rebal.get("amount"))
-
-                        value_change = _to_float(rebal.get("value_change"))
-                        notional_usd = _to_float(rebal.get("notional_usd"))
+                            amount_fraction = self._to_fraction(rebal.get("amount"))
+
+                        value_change = self._to_float(rebal.get("value_change"))
+                        notional_usd = self._to_float(rebal.get("notional_usd"))
                         trade_value_usd = value_change if value_change is not None else notional_usd
                         if trade_value_usd is None:
                             # Fallback to historical behaviour for legacy payloads
-                            fallback_amount = _to_float(rebal.get("amount", 0.0)) or 0.0
+                            fallback_amount = self._to_float(rebal.get("amount", 0.0)) or 0.0
                             trade_value_usd = fallback_amount * 10000
 
                         required_capital = abs(float(trade_value_usd)) if trade_value_usd is not None else 0.0
@@ -1418,7 +1386,7 @@
                         if weight_change_fraction is not None:
                             metadata["weight_change"] = weight_change_fraction
 
-                        target_percentage_value = _to_float(rebal.get("target_percentage"))
+                        target_percentage_value = self._to_float(rebal.get("target_percentage"))
                         if target_percentage_value is not None:
                             metadata["target_percentage"] = target_percentage_value
 
@@ -1429,14 +1397,6 @@
                             metadata["value_change"] = value_change
 
                         metadata["normalized_improvement"] = improvement_normalized
-
-=======
-                        improvement_raw = rebal.get("improvement_potential", 0)
-                        improvement_normalized = _normalize_improvement(improvement_raw)
-
-                        strategy_name = rebal.get("strategy", "UNKNOWN")
-
->>>>>>> 931998ad
                         opportunity = OpportunityResult(
                             strategy_id="ai_portfolio_optimization",
                             strategy_name=f"AI Portfolio Optimization - {strategy_name}",
@@ -1450,19 +1410,7 @@
                             estimated_timeframe="1-3 months",
                             entry_price=None,
                             exit_price=None,
-<<<<<<< HEAD
                             metadata=metadata,
-=======
-                            metadata={
-                                "rebalance_action": rebal.get("action", ""),
-                                "strategy_used": strategy_name,
-                                "improvement_potential": improvement_raw,
-                                "normalized_improvement": improvement_normalized,
-                                "risk_reduction": rebal.get("risk_reduction", 0),
-                                "amount": rebal.get("amount", 0),
-                                "urgency": rebal.get("urgency", "MEDIUM")
-                            },
->>>>>>> 931998ad
                             discovered_at=datetime.utcnow()
                         )
                         opportunities.append(opportunity)
