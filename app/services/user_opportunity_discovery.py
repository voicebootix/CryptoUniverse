"""
ENTERPRISE USER OPPORTUNITY DISCOVERY SERVICE

This service is the CORE business logic that connects:
- User's purchased strategy portfolio (marketplace)
- Enterprise asset discovery (thousands of assets across 10+ exchanges)  
- Real trading strategies (25+ AI strategies)
- Credit system integration
- Performance tracking

NO MOCK DATA - ALL PRODUCTION READY

Author: CTO Assistant
Date: 2025-09-12
"""

import asyncio
import copy
import dataclasses
import hashlib
import json
import math
import re
import time
import uuid
from datetime import datetime, timedelta, timezone
from typing import Dict, List, Optional, Any, Tuple, Set
from dataclasses import dataclass
from decimal import Decimal

import structlog

from app.core.config import get_settings
from app.core.database import get_database
from app.core.redis import get_redis_client
from app.core.logging import LoggerMixin
from app.constants.opportunity import build_strategy_policy_baseline
from app.services.strategy_marketplace_service import strategy_marketplace_service
from app.services.trading_strategies import trading_strategies_service
from app.services.dynamic_asset_filter import enterprise_asset_filter
from app.services.market_analysis import market_analysis_service
from app.models.credit import CreditAccount, CreditTransaction
from app.models.user import User
from app.services.portfolio_risk_core import portfolio_risk_service
from sqlalchemy import select
from app.services.strategy_scanning_policy_service import (
    strategy_scanning_policy_service,
)


# Allow the opportunity discovery service to wait long enough for the
# strategy marketplace service (which can take up to a minute) to respond.
# This value was raised from 15s -> 65s so our wait is slightly longer than
# the marketplace service's 60s internal timeout, preventing premature
# cancellations while still bounding the request time for circuit breaker
# logic.
PORTFOLIO_FETCH_TIMEOUT_SECONDS: float = 65.0

settings = get_settings()

DEFAULT_STRATEGY_SYMBOL_LIMIT = 20


@dataclass
class OpportunityResult:
    """Single opportunity result from strategy scanning."""
    strategy_id: str
    strategy_name: str
    opportunity_type: str
    symbol: str
    exchange: str
    profit_potential_usd: float
    confidence_score: float
    risk_level: str
    required_capital_usd: float
    estimated_timeframe: str
    entry_price: Optional[float]
    exit_price: Optional[float]
    metadata: Dict[str, Any]
    discovered_at: datetime


@dataclass
class _CachedOpportunityResult:
    payload: Dict[str, Any]
    expires_at: float
    partial: bool


@dataclass
class UserOpportunityProfile:
    """User's opportunity discovery profile based on their strategy portfolio."""
    user_id: str
    active_strategy_count: int
    total_monthly_strategy_cost: int
    user_tier: str  # basic, pro, enterprise
    max_asset_tier: str  # tier_retail, tier_professional, etc
    opportunity_scan_limit: int
    last_scan_time: Optional[datetime]
    strategy_fingerprint: str


class UserOpportunityDiscoveryService(LoggerMixin):
    """
    ENTERPRISE USER OPPORTUNITY DISCOVERY SERVICE
    
    This is the HEART of your business model - connecting user's purchased strategies
    with enterprise asset discovery to deliver personalized opportunities.
    """
    
    def __init__(self):
        super().__init__()
        self.redis: Optional[Any] = None
        
        # ENTERPRISE CACHING LAYER - Optimized for Performance
        self._portfolio_cache = {}  # {user_id: {'data': portfolio, 'expires': timestamp}}
        self._cache_ttl = 900  # 15 minutes - increased from 5 to reduce DB queries
        
        # CIRCUIT BREAKER for external calls
        self._circuit_breaker = {
            'failures': 0,
            'last_failure': 0,
            'is_open': False,
            'threshold': 3,
            'timeout': 60
        }
        self.opportunity_cache = {}
        self._scan_tasks: Dict[str, asyncio.Task] = {}
        self._scan_tasks_lock = asyncio.Lock()
        self._scan_cache_lock = asyncio.Lock()
        self._scan_cache_ttl = 300  # 5 minutes to align with fast-refresh chat expectations
        self._partial_cache_ttl = 300  # 5 minutes - increased from 2 for better partial result reuse
        self._scan_response_budget = 150.0  # 150 seconds - allow all 14 strategies to complete (portfolio optimization takes ~80s)
        self._scan_lookup: Dict[str, str] = {}
        self._scan_lookup_lock = asyncio.Lock()
        self._user_latest_scan_key: Dict[str, str] = {}

        # Strategy scanning methods mapping
        self.strategy_scanners = {
            "risk_management": self._scan_risk_management_opportunities,
            "portfolio_optimization": self._scan_portfolio_optimization_opportunities,
            "spot_momentum_strategy": self._scan_spot_momentum_opportunities,
            "spot_mean_reversion": self._scan_spot_mean_reversion_opportunities,
            "spot_breakout_strategy": self._scan_spot_breakout_opportunities,
            "scalping_strategy": self._scan_scalping_opportunities,
            "pairs_trading": self._scan_pairs_trading_opportunities,
            "statistical_arbitrage": self._scan_statistical_arbitrage_opportunities,
            "market_making": self._scan_market_making_opportunities,
            "futures_trade": self._scan_futures_trading_opportunities,
            "options_trade": self._scan_options_trading_opportunities,
            "funding_arbitrage": self._scan_funding_arbitrage_opportunities,
            "hedge_position": self._scan_hedge_opportunities,
            "complex_strategy": self._scan_complex_strategy_opportunities,
            "futures_arbitrage": self._scan_futures_arbitrage_opportunities,
            "options_strategies": self._scan_options_trading_opportunities,
            "volatility_trading": self._scan_volatility_trading_opportunities,
            "news_sentiment": self._scan_news_sentiment_opportunities,
            "funding_arbitrage_pro": self._scan_funding_arbitrage_pro_opportunities,
            "market_making_pro": self._scan_market_making_pro_opportunities,
            "scalping_engine": self._scan_scalping_engine_opportunities,
            "swing_navigator": self._scan_swing_navigator_opportunities,
            "position_manager": self._scan_position_manager_opportunities,
            "risk_guardian": self._scan_risk_guardian_opportunities,
            "portfolio_optimizer": self._scan_portfolio_optimizer_opportunities,
            "strategy_analytics": self._scan_strategy_analytics_opportunities,
            "momentum_trader": self._scan_momentum_trader_opportunities,
            "mean_reversion_pro": self._scan_mean_reversion_pro_opportunities,
            "breakout_hunter": self._scan_breakout_hunter_opportunities,
            "algorithmic_suite": self._scan_algorithmic_suite_opportunities,
            "pairs_trader": self._scan_pairs_trader_opportunities,
            "statistical_arbitrage_pro": self._scan_statistical_arbitrage_pro_opportunities,
            "market_maker": self._scan_market_maker_opportunities,
            "scalping_engine_pro": self._scan_scalping_engine_pro_opportunities,
            "swing_navigator_pro": self._scan_swing_navigator_pro_opportunities,
        }

        # Canonical strategy aliases so display names map to scanners
        self._strategy_aliases = {
            self._normalize_strategy_identifier("ai futures arbitrage"): "futures_arbitrage",
            self._normalize_strategy_identifier("ai futures trading"): "futures_trade",
            self._normalize_strategy_identifier("ai options strategies"): "options_strategies",
            self._normalize_strategy_identifier("ai options trading"): "options_trade",
            self._normalize_strategy_identifier("ai volatility trading"): "volatility_trading",
            self._normalize_strategy_identifier("ai news sentiment"): "news_sentiment",
        }
        
        # User tier configurations - Enterprise-grade with dynamic limits
        self.tier_configs = {
            "basic": {
                "max_asset_tier": "tier_retail",
                "scan_limit": None,  # No hard limit - scan all available opportunities
                "max_strategies": None  # No hard limit - user can purchase unlimited strategies
            },
            "pro": {
                "max_asset_tier": "tier_professional",
                "scan_limit": None,  # No hard limit
                "max_strategies": None  # No hard limit
            },
            "enterprise": {
                "max_asset_tier": "tier_institutional",
                "scan_limit": None,  # No hard limit
                "max_strategies": None  # No hard limit
            }
        }

        self._policy_refresh_lock = asyncio.Lock()
        self._policy_cache_expiry: float = 0.0
        self._base_strategy_symbol_policies: Dict[str, Dict[str, Any]] = (
            build_strategy_policy_baseline()
        )
        self.strategy_symbol_policies: Dict[str, Dict[str, Any]] = copy.deepcopy(
            self._base_strategy_symbol_policies
        )

    async def _get_cached_scan_entry(
        self,
        user_id: str,
        scan_id: Optional[str] = None,
    ) -> Optional[_CachedOpportunityResult]:
        cache_key = await self._resolve_scan_cache_key(user_id=user_id, scan_id=scan_id)
        if not cache_key:
            return None

        async with self._scan_cache_lock:
            entry = self.opportunity_cache.get(cache_key)
            if not isinstance(entry, _CachedOpportunityResult):
                return None
            if entry.expires_at <= time.monotonic():
                self.opportunity_cache.pop(cache_key, None)
                return None
            return entry

    async def _update_cached_scan_result(
        self,
        cache_key: str,
        payload: Dict[str, Any],
        *,
        partial: bool,
    ) -> None:
        ttl = self._partial_cache_ttl if partial else self._scan_cache_ttl
        expires_at = time.monotonic() + ttl
        cached_payload = copy.deepcopy(payload)
        async with self._scan_cache_lock:
            self.opportunity_cache[cache_key] = _CachedOpportunityResult(
                payload=cached_payload,
                expires_at=expires_at,
                partial=partial,
            )

    def _schedule_scan_cleanup(self, cache_key: str, task: asyncio.Task) -> None:
        user_id_hint = cache_key.split(":", 1)[0] if cache_key else None

        def _cleanup(done: asyncio.Task) -> None:
            async def _cleanup_async() -> None:
                async with self._scan_tasks_lock:
                    current_task = self._scan_tasks.get(cache_key)
                    if current_task is task:
                        self._scan_tasks.pop(cache_key, None)

                scan_id_value = getattr(task, "scan_id", None)
                if scan_id_value:
                    await self._unregister_scan_lookup(scan_id_value)

                if done.cancelled():
                    return

                exc = done.exception()
                if exc:
                    self.logger.warning(
                        "Opportunity discovery task finished with error",
                        user_id=user_id_hint,
                        cache_key=cache_key,
                        error=str(exc),
                    )

            asyncio.create_task(_cleanup_async())

        task.add_done_callback(_cleanup)

    async def _register_scan_lookup(self, user_id: str, cache_key: str, scan_id: str) -> None:
        async with self._scan_lookup_lock:
            self._scan_lookup[scan_id] = cache_key
            self._user_latest_scan_key[user_id] = cache_key

    async def _unregister_scan_lookup(self, scan_id: str) -> None:
        """Unregister scan lookup only if cache entry has expired.
        
        We keep the scan_id ? cache_key mapping alive while the cached result
        is still available, so follow-up polls using the scan_id can retrieve
        the correct payload even after the scan task completes.
        """
        async with self._scan_lookup_lock:
            cache_key = self._scan_lookup.get(scan_id)
            if not cache_key:
                return
            
            # Check if cache entry still exists and hasn't expired
            async with self._scan_cache_lock:
                cached_result = self.opportunity_cache.get(cache_key)
                if cached_result and cached_result.expires_at > time.monotonic():
                    # Cache entry still valid - keep the mapping alive
                    return
            
            # Cache entry expired or doesn't exist - safe to remove mapping
            self._scan_lookup.pop(scan_id, None)
            user_id, *_ = cache_key.split(":", 1)
            latest_key = self._user_latest_scan_key.get(user_id)
            if latest_key == cache_key:
                # Keep latest mapping so subsequent lookups fall back gracefully.
                pass

    async def _resolve_scan_cache_key(
        self,
        *,
        user_id: str,
        scan_id: Optional[str] = None,
    ) -> Optional[str]:
        async with self._scan_lookup_lock:
            if scan_id:
                cache_key = self._scan_lookup.get(scan_id)
                if cache_key:
                    return cache_key
            return self._user_latest_scan_key.get(user_id)

    def _build_scan_cache_key(
        self,
        user_id: str,
        *,
        symbols: Optional[List[str]] = None,
        asset_tiers: Optional[List[str]] = None,
        strategy_ids: Optional[List[str]] = None,
    ) -> str:
        normalized_filters = {
            "symbols": self._normalize_filter_values(symbols, upper=True),
            "asset_tiers": self._normalize_filter_values(asset_tiers),
            "strategy_ids": self._normalize_filter_values(strategy_ids),
        }
        serialized = json.dumps(normalized_filters, sort_keys=True, separators=(",", ":"))
        digest = hashlib.sha1(serialized.encode("utf-8")).hexdigest()[:16]
        return f"{user_id}:{digest}"

    @staticmethod
    def _normalize_filter_values(
        values: Optional[List[str]],
        *,
        upper: bool = False,
    ) -> List[str]:
        if not values:
            return []
        cleaned: List[str] = []
        for item in values:
            if not item:
                continue
            value = str(item).strip()
            if not value:
                continue
            cleaned.append(value.upper() if upper else value.lower())
        # Preserve deterministic ordering
        return sorted(set(cleaned))

    async def _peek_cached_scan_entry(
        self,
        cache_key: str,
    ) -> Optional[_CachedOpportunityResult]:
        async with self._scan_cache_lock:
            entry = self.opportunity_cache.get(cache_key)
            if not isinstance(entry, _CachedOpportunityResult):
                return None
            if entry.expires_at <= time.monotonic():
                self.opportunity_cache.pop(cache_key, None)
                return None
            return entry

    @staticmethod
    def _summarize_scan_filters(
        *,
        symbols: Optional[List[str]] = None,
        asset_tiers: Optional[List[str]] = None,
        strategy_ids: Optional[List[str]] = None,
    ) -> Dict[str, List[str]]:
        summary: Dict[str, List[str]] = {}
        if symbols:
            summary["symbols"] = sorted({str(symbol).upper() for symbol in symbols if symbol})
        if asset_tiers:
            summary["asset_tiers"] = sorted({str(tier) for tier in asset_tiers if tier})
        if strategy_ids:
            summary["strategy_ids"] = sorted({str(strategy_id) for strategy_id in strategy_ids if strategy_id})
        return summary

    def _strategy_matches_filter(self, strategy: Dict[str, Any], filters: Set[str]) -> bool:
        if not strategy or not filters:
            return False

        candidates = [
            str(strategy.get("strategy_id", "")),
            str(strategy.get("id", "")),
            str(strategy.get("slug", "")),
            str(strategy.get("name", "")),
        ]
        for candidate in candidates:
            if not candidate:
                continue
            normalized = candidate.lower()
            if normalized in filters:
                return True
            alias = self._resolve_strategy_alias(candidate)
            if alias and alias in filters:
                return True
        return False

    def _assemble_response(
        self,
        *,
        user_id: str,
        scan_id: str,
        ranked_opportunities: List[OpportunityResult],
        user_profile: UserOpportunityProfile,
        strategy_results: Dict[str, Any],
        discovered_assets: Dict[str, List[Any]],
        strategy_recommendations: List[Dict[str, Any]],
        metrics: Dict[str, Any],
        execution_time_ms: float,
        partial: bool,
        strategies_completed: int,
        total_strategies: int,
        applied_filters: Optional[Dict[str, List[str]]] = None,
    ) -> Dict[str, Any]:
        signal_stats = {
            "total_signals_analyzed": 0,
            "signals_by_strength": {
                "very_strong (>6.0)": 0,
                "strong (4.5-6.0)": 0,
                "moderate (3.0-4.5)": 0,
                "weak (<3.0)": 0,
            },
            "threshold_analysis": {
                "original_threshold": 6.0,
                "opportunities_above_original": 0,
                "opportunities_shown": len(ranked_opportunities),
                "additional_opportunities_revealed": 0,
            },
        }

        for opp in ranked_opportunities:
            signal_strength = opp.metadata.get("signal_strength", 0)
            signal_stats["total_signals_analyzed"] += 1
            if signal_strength > 6.0:
                signal_stats["signals_by_strength"]["very_strong (>6.0)"] += 1
                signal_stats["threshold_analysis"]["opportunities_above_original"] += 1
            elif signal_strength > 4.5:
                signal_stats["signals_by_strength"]["strong (4.5-6.0)"] += 1
            elif signal_strength > 3.0:
                signal_stats["signals_by_strength"]["moderate (3.0-4.5)"] += 1
            else:
                signal_stats["signals_by_strength"]["weak (<3.0)"] += 1

        signal_stats["threshold_analysis"]["additional_opportunities_revealed"] = (
            len(ranked_opportunities)
            - signal_stats["threshold_analysis"]["opportunities_above_original"]
        )

        metadata_payload: Dict[str, Any] = {}
        capital_metadata = self._extract_capital_metadata_from_opportunities(ranked_opportunities)
        if capital_metadata:
            metadata_payload["capital_assumptions"] = capital_metadata

        projection_summary = self._summarize_profit_projections(ranked_opportunities)
        if projection_summary:
            metadata_payload["profit_projection_summary"] = projection_summary

        if applied_filters:
            metadata_payload["filters"] = applied_filters

        response = {
            "success": True,
            "scan_id": scan_id,
            "user_id": user_id,
            "opportunities": [self._serialize_opportunity(opp) for opp in ranked_opportunities],
            "total_opportunities": len(ranked_opportunities),
            "signal_analysis": signal_stats,
            "threshold_transparency": {
                "message": (
                    f"Found {len(ranked_opportunities)} total opportunities. "
                    f"{signal_stats['threshold_analysis']['opportunities_above_original']} meet our highest standards (>6.0), "
                    f"but we're showing all {len(ranked_opportunities)} to give you full market visibility."
                ),
                "recommendation": "Focus on HIGH confidence opportunities for best results",
            },
            "user_profile": {
                "active_strategies": user_profile.active_strategy_count,
                "active_strategy_count": user_profile.active_strategy_count,
                "user_tier": user_profile.user_tier,
                "monthly_strategy_cost": user_profile.total_monthly_strategy_cost,
                "scan_limit": user_profile.opportunity_scan_limit,
                "strategy_fingerprint": user_profile.strategy_fingerprint,
            },
            "strategy_performance": strategy_results,
            "asset_discovery": {
                "total_assets_scanned": sum(len(assets) for assets in discovered_assets.values()),
                "asset_tiers": list(discovered_assets.keys()),
                "max_tier_accessed": user_profile.max_asset_tier,
            },
            "strategy_recommendations": strategy_recommendations,
            "execution_time_ms": execution_time_ms,
            "last_updated": self._current_timestamp().isoformat(),
            "performance_metrics": {
                "portfolio_fetch_time_ms": metrics.get("portfolio_fetch_time", 0) * 1000,
                "cache_hit_rate": metrics.get("cache_hits", 0)
                / max(1, metrics.get("cache_hits", 0) + metrics.get("cache_misses", 0)),
                "total_timeouts": metrics.get("timeouts", 0),
                "total_errors": len(metrics.get("errors", [])),
            },
        }

        metadata = response.setdefault("metadata", {})
        if metadata_payload:
            metadata.update(metadata_payload)
        metadata["scan_state"] = "partial" if partial else "complete"
        metadata["strategies_completed"] = strategies_completed
        metadata["total_strategies"] = total_strategies
        metadata["remaining_strategies"] = max(total_strategies - strategies_completed, 0)
        metadata.setdefault("message", "Partial opportunity scan results while remaining strategies finish." if partial else "Full opportunity scan results available.")
        metadata["generated_at"] = self._current_timestamp().isoformat()

        return response

    async def async_init(self):
        """Initialize async components."""
        try:
            # Try to get Redis client but don't fail if Redis is unavailable
            try:
                self.redis = await get_redis_client()
                self.logger.info("Redis client initialized for opportunity discovery")
            except Exception as redis_error:
                self.logger.warning("Redis unavailable, continuing without caching", error=str(redis_error))
                self.redis = None

            # Initialize enterprise asset filter
            await enterprise_asset_filter.async_init()

            await self._refresh_strategy_symbol_policies(force=True)

            self.logger.info("?? User Opportunity Discovery Service initialized")

        except Exception as e:
            self.logger.error("Failed to initialize User Opportunity Discovery", error=str(e))
            raise

    def _compute_strategy_fingerprint(self, strategies: List[Dict[str, Any]]) -> str:
        """Create a deterministic fingerprint for the user's active strategy set."""

        if not strategies:
            return "none"

        try:
            strategy_ids = [str(strategy.get("strategy_id", "")).strip() for strategy in strategies]
            normalized = sorted(filter(None, strategy_ids))
            if not normalized:
                return "none"

            fingerprint_source = "|".join(normalized)
            return str(uuid.uuid5(uuid.NAMESPACE_URL, fingerprint_source))
        except Exception as exc:
            self.logger.warning(
                "Failed to compute strategy fingerprint, defaulting to 'none'",
                error=str(exc)
            )
            return "none"

    def _normalize_strategy_identifier(self, value: Optional[str]) -> str:
        """Normalize strategy identifiers/names for alias lookups."""

        if not value:
            return ""

        normalized = re.sub(r"[^a-z0-9]+", "", str(value).lower())
        return normalized

    def _resolve_strategy_alias(self, *candidates: str) -> Optional[str]:
        """Resolve a strategy alias from multiple identifier candidates."""

        for candidate in candidates:
            normalized = self._normalize_strategy_identifier(candidate)
            if not normalized:
                continue
            alias = self._strategy_aliases.get(normalized)
            if alias:
                return alias
        return None

    def _current_timestamp(self) -> datetime:
        """Return timezone-aware UTC timestamps for opportunity payloads."""

        return datetime.now(timezone.utc)

    @staticmethod
    def _resolve_owned_strategy_id(owned_ids: List[str], *candidates: str) -> Optional[str]:
        """Return the first matching candidate present in the owned strategy ids."""

        for candidate in candidates:
            if candidate in owned_ids:
                return candidate
        return candidates[0] if candidates else None

    def _looks_like_uuid(self, value: str) -> bool:
        """Return True when value appears to be a UUID."""

        try:
            uuid.UUID(str(value))
            return True
        except (ValueError, TypeError):
            return False

    def _extract_base_symbol(self, symbol: str) -> str:
        """Extract base asset from trading pair symbol."""

        if not symbol:
            return ""

        normalized = symbol.upper().replace("-", "/")
        if "/" in normalized:
            return normalized.split("/", 1)[0]
        if normalized.endswith("USDT") or normalized.endswith("USDC"):
            return normalized[:-4]
        if normalized.endswith("USD"):
            return normalized[:-3]
        return normalized

    def _parse_usd_value(self, value: Any, default: float = 0.0) -> float:
        """Safely parse USD-like values ("$50,000" ? 50000)."""

        if value is None:
            return default

        if isinstance(value, (int, float, Decimal)):
            try:
                return float(value)
            except (TypeError, ValueError):
                return default

        try:
            cleaned = re.sub(r"[^0-9.\-]", "", str(value))
            if cleaned in {"", "-", "--"}:
                return default
            return float(cleaned)
        except (TypeError, ValueError):
            return default

    def _score_to_risk_level(self, normalized_score: float) -> str:
        """Map 0-1 normalized score to qualitative risk labels."""

        score = max(0.0, min(1.0, normalized_score))
        if score < 0.25:
            return "low"
        if score < 0.5:
            return "medium"
        if score < 0.75:
            return "high"
        return "very_high"

    def _determine_required_capital(
        self,
        strategy_info: Dict[str, Any],
        fallback: float
    ) -> float:
        """Determine required capital from strategy metadata with fallback."""

        for key in ("required_capital_usd", "min_capital_usd", "min_capital"):
            if key in strategy_info:
                parsed = self._parse_usd_value(strategy_info.get(key))
                if parsed > 0:
                    return parsed
        return fallback

    async def _get_user_portfolio_cached(self, user_id: str) -> Dict[str, Any]:
        """Get user portfolio with enterprise caching and circuit breaker pattern."""
        
        # Check cache first
        cached = self._portfolio_cache.get(user_id)
        if cached and cached['expires'] > time.time():
            self.logger.debug("?? Portfolio cache hit", user_id=user_id)
            return cached['data']
        
        # Check circuit breaker
        if self._circuit_breaker['is_open']:
            if time.time() - self._circuit_breaker['last_failure'] < self._circuit_breaker['timeout']:
                self.logger.warning("? Circuit breaker open, returning cached or default", user_id=user_id)
                return cached['data'] if cached else {'success': True, 'active_strategies': []}
            else:
                # Reset circuit breaker
                self._circuit_breaker['is_open'] = False
                self._circuit_breaker['failures'] = 0
        
        try:
            # Fetch with timeout (increased to 65s to allow proper strategy loading)
            # Note: strategy_marketplace_service has its own 60s timeout internally
            portfolio_result = await asyncio.wait_for(
                strategy_marketplace_service.get_user_strategy_portfolio(user_id),
                timeout=PORTFOLIO_FETCH_TIMEOUT_SECONDS
            )
            
            # Cache successful result
            self._portfolio_cache[user_id] = {
                'data': portfolio_result,
                'expires': time.time() + self._cache_ttl
            }
            
            # Reset circuit breaker on success
            self._circuit_breaker['failures'] = 0
            
            self.logger.debug("? Portfolio fetched and cached", user_id=user_id)
            return portfolio_result
            
        except asyncio.TimeoutError:
            self.logger.exception(
                f"? Portfolio fetch TIMEOUT after {PORTFOLIO_FETCH_TIMEOUT_SECONDS}s",
                user_id=user_id,
                timeout_seconds=PORTFOLIO_FETCH_TIMEOUT_SECONDS,
            )
            
            # Increment circuit breaker
            self._circuit_breaker['failures'] += 1
            self._circuit_breaker['last_failure'] = time.time()
            
            if self._circuit_breaker['failures'] >= self._circuit_breaker['threshold']:
                self._circuit_breaker['is_open'] = True
                self.logger.warning("?? Circuit breaker opened due to repeated failures")
            
            # Return cached data if available, otherwise empty
            if cached:
                self.logger.info("?? Returning stale cache due to timeout", user_id=user_id)
                return cached['data']
            
            return {'success': True, 'active_strategies': [], 'error': 'portfolio_fetch_timeout'}
            
        except Exception as e:
            self.logger.error("? Portfolio fetch EXCEPTION", 
                            user_id=user_id, 
                            error=str(e),
                            error_type=type(e).__name__,
                            exc_info=True)
            
            # Increment circuit breaker
            self._circuit_breaker['failures'] += 1
            self._circuit_breaker['last_failure'] = time.time()
            
            if self._circuit_breaker['failures'] >= self._circuit_breaker['threshold']:
                self._circuit_breaker['is_open'] = True
                self.logger.warning("?? Circuit breaker opened due to repeated failures")
            
            # Return cached data if available, otherwise empty
            if cached:
                self.logger.info("?? Returning stale cache due to exception", user_id=user_id)
                return cached['data']
            
            return {'success': True, 'active_strategies': [], 'error': f'portfolio_fetch_error: {type(e).__name__}'}
    
    async def discover_opportunities_for_user(
        self,
        user_id: str,
        force_refresh: bool = False,
        include_strategy_recommendations: bool = True,
        *,
        symbols: Optional[List[str]] = None,
        asset_tiers: Optional[List[str]] = None,
        strategy_ids: Optional[List[str]] = None,
        scan_id: Optional[str] = None,
        cache_key: Optional[str] = None,
    ) -> Dict[str, Any]:
        cache_key = cache_key or self._build_scan_cache_key(
            user_id,
            symbols=symbols,
            asset_tiers=asset_tiers,
            strategy_ids=strategy_ids,
        )

        scan_id_local: Optional[str] = scan_id
        cached_entry: Optional[_CachedOpportunityResult] = None

        async with self._scan_tasks_lock:
            task = self._scan_tasks.get(cache_key)
            if task and task.done():
                self._scan_tasks.pop(cache_key, None)
                task = None
            if scan_id_local is None and task is not None:
                scan_id_local = getattr(task, "scan_id", None)

        if scan_id_local is None:
            cached_entry = await self._peek_cached_scan_entry(cache_key)
            if cached_entry:
                scan_id_local = cached_entry.payload.get("scan_id")

        if scan_id_local is None:
            scan_id_local = f"user_discovery_{user_id}_{int(time.time())}"

        await self._register_scan_lookup(user_id, cache_key, scan_id_local)

        if cached_entry is None:
            cached_entry = await self._peek_cached_scan_entry(cache_key)

        if cached_entry and not force_refresh and not cached_entry.partial:
            return copy.deepcopy(cached_entry.payload)

        if force_refresh:
            async with self._scan_tasks_lock:
                existing = self._scan_tasks.pop(cache_key, None)
            if existing and not existing.done():
                existing.cancel()

        task: Optional[asyncio.Task] = None
        async with self._scan_tasks_lock:
            task = self._scan_tasks.get(cache_key)
            if task and task.done():
                self._scan_tasks.pop(cache_key, None)
                task = None

            if not task:
                task = asyncio.create_task(
                    self._execute_opportunity_discovery(
                        user_id=user_id,
                        force_refresh=force_refresh,
                        include_strategy_recommendations=include_strategy_recommendations,
                        symbols=symbols,
                        asset_tiers=asset_tiers,
                        strategy_ids=strategy_ids,
                        existing_scan_id=scan_id_local,
                        cache_key=cache_key,
                    ),
                    name=f"opportunity-discovery:{scan_id_local}",
                )
                task.scan_id = scan_id_local
                task.cache_key = cache_key
                self._scan_tasks[cache_key] = task
                self._schedule_scan_cleanup(cache_key, task)
            else:
                scan_id_local = getattr(task, "scan_id", scan_id_local)
                await self._register_scan_lookup(user_id, cache_key, scan_id_local)

        if cached_entry and not force_refresh:
            payload = copy.deepcopy(cached_entry.payload)
            metadata = payload.setdefault("metadata", {})
            metadata.setdefault(
                "message",
                "Returning cached opportunity results while a fresh scan completes in the background.",
            )
            metadata.setdefault(
                "scan_state",
                "partial" if cached_entry.partial else "cached",
            )
            metadata.setdefault("generated_at", self._current_timestamp().isoformat())
            return payload

        if force_refresh and task:
            try:
                result = await asyncio.wait_for(
                    asyncio.shield(task),
                    timeout=5.0,
                )
                return copy.deepcopy(result)
            except asyncio.TimeoutError:
                pass

        placeholder_payload = {
            "success": True,
            "scan_id": scan_id_local,
            "user_id": user_id,
            "opportunities": [],
            "total_opportunities": 0,
            "message": "Opportunity scan started. Analyzing your strategies for opportunities...",
            "scan_state": "pending",
            "metadata": {
                "scan_state": "pending",
                "message": "Scanning your active strategies for new opportunities...",
                "strategies_completed": 0,
                "total_strategies": 0,
                "generated_at": self._current_timestamp().isoformat(),
                "filters": self._summarize_scan_filters(
                    symbols=symbols,
                    asset_tiers=asset_tiers,
                    strategy_ids=strategy_ids,
                ),
            },
            "background_scan": True,
        }

        await self._update_cached_scan_result(
            cache_key,
            placeholder_payload,
            partial=True,
        )

        self.logger.info(
            "Returning pending opportunity scan placeholder",
            user_id=user_id,
            scan_id=scan_id_local,
            force_refresh=force_refresh,
        )

        return copy.deepcopy(placeholder_payload)

    async def _execute_opportunity_discovery(
        self,
        user_id: str,
        force_refresh: bool = False,
        include_strategy_recommendations: bool = True,
        *,
        symbols: Optional[List[str]] = None,
        asset_tiers: Optional[List[str]] = None,
        strategy_ids: Optional[List[str]] = None,
        existing_scan_id: Optional[str] = None,
        cache_key: Optional[str] = None,
    ) -> Dict[str, Any]:
        """
        MAIN ENTRY POINT: Discover all opportunities for user based on their strategy portfolio.
        
        This is the method that replaces the fake market_inefficiency_scanner.
        """
        
        discovery_start_time = time.monotonic()
        scan_id = existing_scan_id or f"user_discovery_{user_id}_{int(time.time())}"
        cache_key = cache_key or self._build_scan_cache_key(
            user_id,
            symbols=symbols,
            asset_tiers=asset_tiers,
            strategy_ids=strategy_ids,
        )
        filter_summary = self._summarize_scan_filters(
            symbols=symbols,
            asset_tiers=asset_tiers,
            strategy_ids=strategy_ids,
        )

        self.logger.info("?? ENTERPRISE User Opportunity Discovery Starting",
                        scan_id=scan_id,
                        user_id=user_id,
                        force_refresh=force_refresh)

        # Track scan start
        await self._track_scan_lifecycle(user_id, scan_id, "started", "in_progress",
                                        force_refresh=force_refresh,
                                        start_time=discovery_start_time)

        metrics: Dict[str, Any] = {
            "scan_id": scan_id,
            "start_time": discovery_start_time,
            "portfolio_fetch_time": 0.0,
            "asset_discovery_time": 0.0,
            "strategy_scan_times": {},
            "total_strategies": 0,
            "total_opportunities": 0,
            "cache_hits": 0,
            "cache_misses": 0,
            "timeouts": 0,
            "errors": [],
        }

        try:
            # Initialize if needed
            if not self.redis:
                await self.async_init()

            await self._refresh_strategy_symbol_policies()

            # STEP 1: Build user opportunity profile
            user_profile = await self._build_user_opportunity_profile(user_id)

            if user_profile.active_strategy_count == 0:
                return await self._handle_no_strategies_user(user_id, scan_id)

            # STEP 2: Check cache first (unless force refresh)
            if not force_refresh:
                cached_opportunities = await self._get_cached_opportunities(user_id, user_profile)
                if cached_opportunities:
                    self.logger.info("?? Using cached opportunity data", 
                                   scan_id=scan_id,
                                   opportunities_count=len(cached_opportunities.get("opportunities", [])))
                    return cached_opportunities
            
            # STEP 3: Load portfolio data for this discovery
            portfolio_fetch_start = time.time()
            await self._track_scan_lifecycle(user_id, scan_id, "portfolio_fetch", "in_progress")

            portfolio_result = await self._get_user_portfolio(user_id)
            metrics["portfolio_fetch_time"] = time.time() - portfolio_fetch_start

            if not portfolio_result.get("success") or not portfolio_result.get("active_strategies"):
                self.logger.warning("? NO STRATEGIES FOUND IN PORTFOLIO",
                                  scan_id=scan_id,
                                  user_id=user_id,
                                  portfolio_result=portfolio_result)
                await self._track_scan_lifecycle(user_id, scan_id, "portfolio_fetch", "error",
                                                error="No active strategies found",
                                                portfolio_result=portfolio_result)
                return await self._handle_no_strategies_user(user_id, scan_id)

            active_strategies = portfolio_result["active_strategies"]

            if strategy_ids:
                strategy_filter = {sid.lower() for sid in strategy_ids if sid}
                filtered_strategies = [
                    strategy
                    for strategy in active_strategies
                    if self._strategy_matches_filter(strategy, strategy_filter)
                ]

                if not filtered_strategies:
                    self.logger.info(
                        "No strategies matched filters",
                        scan_id=scan_id,
                        user_id=user_id,
                        requested_filters=list(strategy_filter),
                    )

                    empty_payload = {
                        "success": True,
                        "scan_id": scan_id,
                        "user_id": user_id,
                        "opportunities": [],
                        "total_opportunities": 0,
                        "message": "No strategies matched the selected filters.",
                        "metadata": {
                            "scan_state": "complete",
                            "strategies_completed": 0,
                            "total_strategies": 0,
                            "generated_at": self._current_timestamp().isoformat(),
                            "filters": filter_summary,
                            "message": "No strategies matched the selected filters.",
                        },
                    }

                    await self._update_cached_scan_result(
                        cache_key,
                        empty_payload,
                        partial=False,
                    )

                    return empty_payload

                active_strategies = filtered_strategies
                portfolio_result["active_strategies"] = active_strategies

            await self._track_scan_lifecycle(user_id, scan_id, "portfolio_fetch", "completed",
                                           strategies_count=len(active_strategies),
                                           duration_ms=metrics["portfolio_fetch_time"] * 1000,
                                           filters=filter_summary)

            # CRITICAL DEBUG: Log user's active strategies
            self.logger.info("?? USER ACTIVE STRATEGIES",
                           scan_id=scan_id,
                           user_id=user_id,
                           strategy_count=len(active_strategies),
                           strategies=[s.get("strategy_id") for s in active_strategies])

            # STEP 4: Get enterprise asset discovery based on user tier
            asset_discovery_start = time.time()
            await self._track_scan_lifecycle(user_id, scan_id, "asset_discovery", "in_progress")

            discovered_assets = await enterprise_asset_filter.discover_all_assets_with_volume_filtering(
                min_tier=user_profile.max_asset_tier,
                force_refresh=force_refresh
            )
            metrics["asset_discovery_time"] = time.time() - asset_discovery_start

            if asset_tiers:
                allowed_tiers = {tier.lower() for tier in asset_tiers if tier}
                discovered_assets = {
                    tier: assets
                    for tier, assets in discovered_assets.items()
                    if tier.lower() in allowed_tiers
                }

            if symbols:
                symbol_filter = {symbol.upper() for symbol in symbols if symbol}
                filtered_assets: Dict[str, List[Any]] = {}
                for tier, assets in discovered_assets.items():
                    filtered_list = [
                        asset
                        for asset in assets
                        if getattr(asset, "symbol", "").upper() in symbol_filter
                    ]
                    if filtered_list:
                        filtered_assets[tier] = filtered_list
                discovered_assets = filtered_assets

            if not discovered_assets or sum(len(assets) for assets in discovered_assets.values()) == 0:
                self.logger.warning("No assets discovered", scan_id=scan_id, user_tier=user_profile.user_tier)
                await self._track_scan_lifecycle(user_id, scan_id, "asset_discovery", "error",
                                                error="No tradeable assets found")
                payload = {
                    "success": True,
                    "scan_id": scan_id,
                    "user_id": user_id,
                    "opportunities": [],
                    "total_opportunities": 0,
                    "message": "No assets matched the selected filters.",
                    "metadata": {
                        "scan_state": "complete",
                        "strategies_completed": 0,
                        "total_strategies": len(active_strategies),
                        "generated_at": self._current_timestamp().isoformat(),
                        "filters": filter_summary,
                        "message": "No assets matched the selected filters.",
                    },
                }
                await self._update_cached_scan_result(cache_key, payload, partial=False)
                return payload

            await self._track_scan_lifecycle(user_id, scan_id, "asset_discovery", "completed",
                                           total_assets=sum(len(assets) for assets in discovered_assets.values()),
                                           duration_ms=metrics["asset_discovery_time"] * 1000)

            await self._preload_price_universe(discovered_assets, user_profile, scan_id)

            # STEP 5: Run opportunity discovery across all user's strategies
            all_opportunities = []
            strategy_results = {}
            total_strategies = len(active_strategies)
            metrics['total_strategies'] = total_strategies
            strategies_completed = 0
            strategy_timings: Dict[str, float] = {}

            # Track start of strategies scan
            await self._track_scan_lifecycle(user_id, scan_id, "strategies_scan", "in_progress",
                                           total_strategies=total_strategies)

            initial_snapshot = self._assemble_response(
                user_id=user_id,
                scan_id=scan_id,
                ranked_opportunities=[],
                user_profile=user_profile,
                strategy_results=strategy_results,
                discovered_assets=discovered_assets,
                strategy_recommendations=[],
                metrics=metrics,
                execution_time_ms=(time.monotonic() - discovery_start_time) * 1000,
                partial=True,
                strategies_completed=0,
                total_strategies=total_strategies,
                applied_filters=filter_summary,
            )
            await self._update_cached_scan_result(cache_key, initial_snapshot, partial=True)

            # Create semaphore for bounded concurrency - Optimized for performance
            concurrency_limit = 15  # Run max 15 strategies concurrently (increased from 3)
            strategy_semaphore = asyncio.Semaphore(concurrency_limit)

            # Calculate remaining budget for strategy scans; do not overshoot SLA
            # Use monotonic time for consistent timeout calculations
            elapsed_since_start = time.monotonic() - discovery_start_time
            remaining_budget = max(0.0, self._scan_response_budget - elapsed_since_start)

            # Calculate per-strategy timeout from remaining budget, accounting for concurrency
            # With 15 concurrent strategies, we process in batches, so timeout should reflect batch time
            batches = max(1, math.ceil(total_strategies / concurrency_limit))
            # Allocate remaining budget per batch; allow longer-running strategies to finish (upper bound 180s to match gunicorn timeout)
            # High timeout prevents premature failures while optimizations take effect
            per_strategy_timeout_s = max(10.0, min(180.0, remaining_budget / batches))

            async def scan_strategy_with_semaphore(strategy_info, strategy_index):
                strategy_identifier = strategy_info.get("strategy_id", "Unknown")
                strategy_name = strategy_info.get("name", "Unknown")

                async with strategy_semaphore:
                    # Start time and debug tracking inside semaphore to measure pure execution time (not queue wait)
                    strategy_start_time = time.monotonic()
                    step_number = 100 + strategy_index  # 100-series reserved for per-strategy steps
                    await self._track_debug_step(
                        user_id, scan_id, step_number,
                        f"Strategy: {strategy_name}",
                        "starting",
                        strategy_id=strategy_identifier,
                        strategy_index=strategy_index,
                        started_at=datetime.fromtimestamp(strategy_start_time, tz=timezone.utc).isoformat()
                    )

                    try:
                        # Call _scan_strategy_opportunities directly - it handles its own timeout/partial-result logic
                        result = await self._scan_strategy_opportunities(
                            strategy_info,
                            discovered_assets,
                            user_profile,
                            scan_id,
                            portfolio_result,
                            timeout_seconds=per_strategy_timeout_s,
                            start_time=strategy_start_time,
                        )
                    except asyncio.CancelledError as e:
                        # Track strategy cancellation (parent task cancelled)
                        execution_time = (time.monotonic() - strategy_start_time) * 1000
                        await self._track_debug_step(
                            user_id, scan_id, step_number,
                            f"Strategy: {strategy_name}",
                            "cancelled",
                            strategy_id=strategy_identifier,
                            strategy_index=strategy_index,
                            execution_time_ms=execution_time,
                            error=e,
                            error_type="CancelledError",
                            is_cancelled=True
                        )
                        raise
                    except Exception as e:
                        # Track strategy failure (timeout or other)
                        execution_time = (time.monotonic() - strategy_start_time) * 1000
                        error_type = type(e).__name__
                        is_timeout = isinstance(e, asyncio.TimeoutError)

                        await self._track_debug_step(
                            user_id, scan_id, step_number,
                            f"Strategy: {strategy_name}",
                            "failed",
                            strategy_id=strategy_identifier,
                            strategy_index=strategy_index,
                            execution_time_ms=execution_time,
                            error=e,
                            error_type=error_type,
                            is_timeout=is_timeout
                        )
                        raise
                    else:
                        # Track strategy completion (only if no exception)
                        execution_time = (time.time() - start_time) * 1000
                        await self._track_debug_step(
                            user_id, scan_id, step_number,
                            f"Strategy: {strategy_name}",
                            "completed",
                            strategy_id=strategy_identifier,
                            strategy_index=strategy_index,
                            execution_time_ms=execution_time,
                            opportunities_found=len(result.get("opportunities", [])) if isinstance(result, dict) else 0
                        )
                        return result
                    finally:
                        strategy_timings[strategy_identifier] = time.time() - start_time

            # Run all strategy scans concurrently
            self.logger.info("?? STARTING CONCURRENT STRATEGY SCANS",
                           scan_id=scan_id,
                           total_strategies=total_strategies,
                           concurrency_limit=15)

            strategy_tasks = [
                scan_strategy_with_semaphore(strategy, idx)
                for idx, strategy in enumerate(active_strategies)
            ]

            strategy_scan_results = await asyncio.gather(*strategy_tasks, return_exceptions=True)

            self.logger.info("? ALL STRATEGY SCANS COMPLETED",
                           scan_id=scan_id,
                           total_strategies=total_strategies,
                           total_time_s=sum(strategy_timings.values()))
            
            # Process results
            for i, result in enumerate(strategy_scan_results):
                strategy_name = active_strategies[i].get("name", "Unknown")
                strategy_id = active_strategies[i].get("strategy_id", "Unknown")
                strategies_completed += 1

                if isinstance(result, Exception):
                    self.logger.warning("Strategy scan failed",
                                      scan_id=scan_id,
                                      strategy=strategy_name,
                                      error=str(result))
                    metrics['errors'].append({
                        "strategy_id": strategy_id,
                        "strategy_name": strategy_name,
                        "error": str(result),
                    })
                    if isinstance(result, asyncio.TimeoutError):
                        metrics['timeouts'] += 1
                else:
                    # CRITICAL DEBUG: Log what each strategy scanner returned
                    self.logger.info("?? STRATEGY SCAN RESULT",
                                   scan_id=scan_id,
                                   strategy_name=strategy_name,
                                   strategy_id=strategy_id,
                                   result_type=type(result).__name__,
                                   has_opportunities=bool(result.get("opportunities") if isinstance(result, dict) else False),
                                   opportunities_count=len(result.get("opportunities", [])) if isinstance(result, dict) else 0)

                    if isinstance(result, dict) and result.get("opportunities"):
                        result_strategy_id = result["strategy_id"]
                        opportunities = result["opportunities"]

                        self.logger.info("? OPPORTUNITIES FOUND FROM STRATEGY",
                                       scan_id=scan_id,
                                       strategy_id=result_strategy_id,
                                       opportunities_count=len(opportunities))

                        strategy_results[result_strategy_id] = {
                            "count": len(opportunities),
                            "total_potential": sum(opp.profit_potential_usd for opp in opportunities),
                            "avg_confidence": sum(opp.confidence_score for opp in opportunities) / len(opportunities) if opportunities else 0
                        }

                        all_opportunities.extend(opportunities)
                    elif isinstance(result, dict):
                        self.logger.warning("? STRATEGY RETURNED EMPTY OPPORTUNITIES",
                                          scan_id=scan_id,
                                          strategy_name=strategy_name,
                                          strategy_id=strategy_id,
                                          result_keys=list(result.keys()))
                    else:
                        self.logger.warning("? STRATEGY RETURNED INVALID RESULT TYPE",
                                          scan_id=scan_id,
                                          strategy_name=strategy_name,
                                          result_type=type(result).__name__)

                ranked_snapshot = await self._rank_and_filter_opportunities(
                    all_opportunities,
                    user_profile,
                    scan_id,
                )
                metrics['total_opportunities'] = len(ranked_snapshot)
                snapshot_response = self._assemble_response(
                    user_id=user_id,
                    scan_id=scan_id,
                    ranked_opportunities=ranked_snapshot,
                    user_profile=user_profile,
                    strategy_results=strategy_results,
                    discovered_assets=discovered_assets,
                    strategy_recommendations=[],
                    metrics=metrics,
                    execution_time_ms=(time.monotonic() - discovery_start_time) * 1000,
                    partial=True,
                    strategies_completed=strategies_completed,
                    total_strategies=total_strategies,
                    applied_filters=filter_summary,
                )
                await self._update_cached_scan_result(
                    cache_key,
                    snapshot_response,
                    partial=True,
                )

            metrics['strategy_scan_times'] = strategy_timings

            # DEBUG: Log entry to aggregation phase
            self.logger.info("?? STARTING AGGREGATION PHASE",
                           scan_id=scan_id,
                           user_id=user_id,
                           total_opportunities_collected=len(all_opportunities),
                           strategies_processed=total_strategies)

            # STEP 6: Rank and filter opportunities
            try:
                await self._track_debug_step(user_id, scan_id, 6, "Rank and filter opportunities",
                                            "starting", opportunities_count=len(all_opportunities))

                ranked_opportunities = await self._rank_and_filter_opportunities(
                    all_opportunities, user_profile, scan_id
                )

                await self._track_debug_step(user_id, scan_id, 6, "Rank and filter opportunities",
                                            "completed", ranked_count=len(ranked_opportunities))
            except Exception as rank_error:
                await self._track_debug_step(user_id, scan_id, 6, "Rank and filter opportunities",
                                            "failed", error=str(rank_error))
                raise

            # STEP 7: Add strategy recommendations if requested
            strategy_recommendations = []
            if include_strategy_recommendations:
                try:
                    await self._track_debug_step(user_id, scan_id, 7, "Generate strategy recommendations", "starting")

                    strategy_recommendations = await self._generate_strategy_recommendations(
                        user_id, user_profile, len(ranked_opportunities), portfolio_result
                    )

                    await self._track_debug_step(user_id, scan_id, 7, "Generate strategy recommendations",
                                                "completed", recommendations_count=len(strategy_recommendations))
                except Exception as rec_error:
                    await self._track_debug_step(user_id, scan_id, 7, "Generate strategy recommendations",
                                                "failed", error=str(rec_error))
                    raise

            # STEP 8: Build comprehensive response with metrics
            try:
                await self._track_debug_step(user_id, scan_id, 8, "Assemble response", "starting")

                execution_time = (time.monotonic() - discovery_start_time) * 1000
                metrics['total_time'] = execution_time
                metrics['total_opportunities'] = len(ranked_opportunities)

                final_response = self._assemble_response(
                    user_id=user_id,
                    scan_id=scan_id,
                    ranked_opportunities=ranked_opportunities,
                    user_profile=user_profile,
                    strategy_results=strategy_results,
                    discovered_assets=discovered_assets,
                    strategy_recommendations=strategy_recommendations,
                    metrics=metrics,
                    execution_time_ms=execution_time,
                    partial=False,
                    strategies_completed=total_strategies,
                    total_strategies=total_strategies,
                    applied_filters=filter_summary,
                )

                await self._track_debug_step(user_id, scan_id, 8, "Assemble response", "completed")
            except Exception as assembly_error:
                await self._track_debug_step(user_id, scan_id, 8, "Assemble response",
                                            "failed", error=str(assembly_error))
                raise

            # STEP 9: Update cached scan result
            try:
                await self._track_debug_step(user_id, scan_id, 9, "Update cached scan result", "starting")

                await self._update_cached_scan_result(cache_key, final_response, partial=False)

                await self._track_debug_step(user_id, scan_id, 9, "Update cached scan result", "completed")
            except Exception as cache_error:
                await self._track_debug_step(user_id, scan_id, 9, "Update cached scan result",
                                            "failed", error=str(cache_error))
                raise

            # ENTERPRISE MONITORING: Log comprehensive metrics
            self.logger.info("?? OPPORTUNITY DISCOVERY METRICS",
                           scan_id=scan_id,
                           user_id=user_id,
                           total_time_ms=execution_time,
                           portfolio_fetch_time_ms=metrics['portfolio_fetch_time'] * 1000,
                           total_opportunities=metrics['total_opportunities'],
                           cache_hit_rate=metrics['cache_hits'] / max(1, metrics['cache_hits'] + metrics['cache_misses']),
                           timeouts=metrics['timeouts'],
                           errors=len(metrics['errors']))

            # PERFORMANCE ALERTING: Alert if performance degraded
            if execution_time > 10000:  # >10 seconds
                self.logger.warning("?? OPPORTUNITY DISCOVERY PERFORMANCE DEGRADED",
                                  scan_id=scan_id,
                                  user_id=user_id,
                                  total_time_ms=execution_time,
                                  portfolio_fetch_time_ms=metrics['portfolio_fetch_time'] * 1000,
                                  alert_threshold="10s")

            # STEP 10: Cache results
            try:
                await self._track_debug_step(user_id, scan_id, 10, "Cache opportunities", "starting")

                await self._cache_opportunities(user_id, final_response, user_profile)

                await self._track_debug_step(user_id, scan_id, 10, "Cache opportunities", "completed")
            except Exception as cache_opp_error:
                await self._track_debug_step(user_id, scan_id, 10, "Cache opportunities",
                                            "failed", error=str(cache_opp_error))
                raise

            # STEP 11: Track strategies completion
            try:
                await self._track_debug_step(user_id, scan_id, 11, "Track strategies completion lifecycle", "starting")

                await self._track_scan_lifecycle(user_id, scan_id, "strategies_scan", "completed",
                                               strategies_completed=total_strategies,
                                               opportunities_found=len(ranked_opportunities))

                await self._track_debug_step(user_id, scan_id, 11, "Track strategies completion lifecycle", "completed")
            except Exception as lifecycle_error:
                await self._track_debug_step(user_id, scan_id, 11, "Track strategies completion lifecycle",
                                            "failed", error=str(lifecycle_error))
                raise

            # STEP 12: Track metrics for diagnostic monitoring
            try:
                await self._track_debug_step(user_id, scan_id, 12, "Track scan metrics for diagnostics",
                                            "starting", opportunities=len(ranked_opportunities),
                                            strategies=user_profile.active_strategy_count)

                await self._track_scan_metrics(
                    user_id=user_id,
                    scan_id=scan_id,
                    opportunities_count=len(ranked_opportunities),
                    strategies_count=user_profile.active_strategy_count,
                    execution_time_ms=execution_time,
                    success=True
                )

                await self._track_debug_step(user_id, scan_id, 12, "Track scan metrics for diagnostics", "completed")
            except Exception as metrics_error:
                await self._track_debug_step(user_id, scan_id, 12, "Track scan metrics for diagnostics",
                                            "failed", error=str(metrics_error))
                raise

            # STEP 13: Track final completion
            try:
                await self._track_debug_step(user_id, scan_id, 13, "Track final completion lifecycle", "starting")

                await self._track_scan_lifecycle(user_id, scan_id, "completed", "completed",
                                               total_opportunities=len(ranked_opportunities),
                                               execution_time_ms=execution_time)

                await self._track_debug_step(user_id, scan_id, 13, "Track final completion lifecycle", "completed")
            except Exception as final_lifecycle_error:
                await self._track_debug_step(user_id, scan_id, 13, "Track final completion lifecycle",
                                            "failed", error=str(final_lifecycle_error))
                raise

            self.logger.info("? ENTERPRISE User Opportunity Discovery Completed",
                           scan_id=scan_id,
                           user_id=user_id,
                           total_opportunities=len(ranked_opportunities),
                           strategies_used=user_profile.active_strategy_count,
                           execution_time_ms=execution_time)

            return final_response

        except Exception as e:
            execution_time = (time.time() - discovery_start_time) * 1000
            error_type = type(e).__name__
            is_timeout = "Timeout" in error_type or "timeout" in str(e).lower()

            self.logger.error("?? ENTERPRISE User Opportunity Discovery Failed",
                            scan_id=scan_id,
                            user_id=user_id,
                            execution_time_ms=execution_time,
                            error=str(e),
                            error_type=error_type,
                            exc_info=True)

            # Track failure with detailed error info
            await self._track_scan_lifecycle(user_id, scan_id, "failed", "error" if not is_timeout else "timeout",
                                           error=str(e),
                                           error_type=error_type,
                                           execution_time_ms=execution_time,
                                           is_timeout=is_timeout)

            # Track error metrics
            await self._track_error_metrics(user_id, scan_id, str(e), execution_time)

            # Track scan metrics with failure status
            await self._track_scan_metrics(
                user_id=user_id,
                scan_id=scan_id,
                opportunities_count=0,
                strategies_count=0,
                execution_time_ms=execution_time,
                success=False
            )

            # Provide graceful degradation - return limited opportunities if possible
            fallback_result = await self._provide_fallback_opportunities(user_id, scan_id)

            return {
                "success": False,
                "error": f"Opportunity discovery failed: {str(e)}",
                "opportunities": fallback_result.get("opportunities", []),
                "scan_id": scan_id,
                "user_id": user_id,
                "execution_time_ms": execution_time,
                "fallback_used": fallback_result.get("success", False),
                "error_type": type(e).__name__
            }
    
    async def _build_user_opportunity_profile(self, user_id: str) -> UserOpportunityProfile:
        """Build user's opportunity discovery profile based on their strategy portfolio and credits."""
        
        try:
            # DIRECT FIX: Use admin snapshot first for admin users (proven working method)
            admin_snapshot = await strategy_marketplace_service.get_admin_portfolio_snapshot(user_id)
            if admin_snapshot and admin_snapshot.get("success"):
                portfolio_result = admin_snapshot
            else:
                # Fallback to regular portfolio method for non-admin users
                portfolio_result = await strategy_marketplace_service.get_user_strategy_portfolio(user_id)

                if (
                    (not portfolio_result.get("success"))
                    or not portfolio_result.get("active_strategies")
                ):
                    admin_snapshot = await strategy_marketplace_service.get_admin_portfolio_snapshot(user_id)
                    if admin_snapshot:
                        portfolio_result = admin_snapshot

            if not portfolio_result.get("success"):
                # Default profile for users with no strategies
                return UserOpportunityProfile(
                    user_id=user_id,
                    active_strategy_count=0,
                    total_monthly_strategy_cost=0,
                    user_tier="basic",
                    max_asset_tier="tier_retail",
                    opportunity_scan_limit=10,  # Very limited for non-subscribers
                    last_scan_time=None,
                    strategy_fingerprint="none"
                )
            
            active_strategies = portfolio_result.get("active_strategies", [])
            total_monthly_cost = portfolio_result.get("total_monthly_cost", 0)
            strategy_count = len(active_strategies)
            
            # Determine user tier based on strategy count and monthly spend
            if strategy_count >= 10 and total_monthly_cost >= 300:
                user_tier = "enterprise"
            elif strategy_count >= 5 and total_monthly_cost >= 100:
                user_tier = "pro" 
            else:
                user_tier = "basic"
            
            tier_config = self.tier_configs[user_tier]
            
            # Get last scan time from Redis
            last_scan_key = f"user_opportunity_last_scan:{user_id}"
            last_scan_timestamp = await self.redis.get(last_scan_key) if self.redis else None
            last_scan_time = None
            
            if last_scan_timestamp:
                try:
                    last_scan_time = datetime.fromisoformat(last_scan_timestamp.decode())
                except:
                    pass
            
            strategy_fingerprint = self._compute_strategy_fingerprint(active_strategies)

            return UserOpportunityProfile(
                user_id=user_id,
                active_strategy_count=strategy_count,
                total_monthly_strategy_cost=total_monthly_cost,
                user_tier=user_tier,
                max_asset_tier=tier_config["max_asset_tier"],
                opportunity_scan_limit=tier_config["scan_limit"],
                last_scan_time=last_scan_time,
                strategy_fingerprint=strategy_fingerprint
            )
            
        except Exception as e:
            self.logger.error("Failed to build user opportunity profile", 
                            user_id=user_id, error=str(e))
            
            # Return safe default
            return UserOpportunityProfile(
                user_id=user_id,
                active_strategy_count=0,
                total_monthly_strategy_cost=0,
                user_tier="basic",
                max_asset_tier="tier_retail",
                opportunity_scan_limit=10,
                last_scan_time=None,
                strategy_fingerprint="none"
            )
    
    async def _scan_strategy_opportunities(
        self,
        strategy_info: Dict[str, Any],
        discovered_assets: Dict[str, List[Any]],
        user_profile: UserOpportunityProfile,
        scan_id: str,
        portfolio_result: Dict[str, Any],  # NEW PARAMETER - eliminates N+1 query
        timeout_seconds: float = 30.0,
        start_time: Optional[float] = None,
    ) -> Dict[str, Any]:
        """Scan opportunities for a specific strategy."""

        if start_time is None:
            start_time = time.time()

        def _timeout_exceeded(threshold: float = 1.0) -> bool:
            return (time.time() - start_time) >= (timeout_seconds * threshold)

        def _timeout_response(reason: str) -> Dict[str, Any]:
            elapsed = time.time() - start_time
            self.logger.warning(
                "Strategy approaching timeout, returning partial results",
                scan_id=scan_id,
                strategy=strategy_info.get("name", "Unknown"),
                strategy_id=strategy_info.get("strategy_id", ""),
                elapsed_seconds=elapsed,
                timeout_seconds=timeout_seconds,
                reason=reason,
            )
            return {
                "strategy_id": strategy_info.get("strategy_id", ""),
                "strategy_name": strategy_info.get("name", "Unknown"),
                "opportunities": [],
                "success": False,
                "error": reason,
                "partial": True,
            }

        if _timeout_exceeded(0.8):
            return _timeout_response("timeout_pre_execution")

        strategy_id = strategy_info.get("strategy_id", "")
        strategy_name = strategy_info.get("name", "Unknown")
        
        # FIXED: Try multiple ID formats to find scanner
        # Extract strategy function name with multiple fallback attempts
        strategy_func_candidates: List[str] = []

        # Try removing "ai_" prefix
        if strategy_id.startswith("ai_"):
            strategy_func_candidates.append(strategy_id.replace("ai_", "", 1))

        # Try the ID as-is
        strategy_func_candidates.append(strategy_id)

        # Try adding "ai_" prefix if not present
        if strategy_id and not strategy_id.startswith("ai_"):
            strategy_func_candidates.append(f"ai_{strategy_id}")

        # Try removing "_strategy" suffix
        if strategy_id.endswith("_strategy"):
            strategy_func_candidates.append(strategy_id[: -len("_strategy")])

        # Try alias resolution using both ID and display name
        alias_candidate = self._resolve_strategy_alias(strategy_id, strategy_name)
        if alias_candidate:
            strategy_func_candidates.append(alias_candidate)

        # Deduplicate while preserving insertion order
        seen_candidates = set()
        strategy_func_candidates = [
            candidate
            for candidate in strategy_func_candidates
            if candidate and not (candidate in seen_candidates or seen_candidates.add(candidate))
        ]
        
        # Find matching scanner
        strategy_func = None
        for candidate in strategy_func_candidates:
            if _timeout_exceeded(0.85):
                return _timeout_response("timeout_scanner_resolution")
            if candidate in self.strategy_scanners:
                strategy_func = candidate
                break
        
        self.logger.info("?? Scanning strategy opportunities",
                        scan_id=scan_id,
                        strategy=strategy_name,
                        strategy_id=strategy_id,
                        strategy_func=strategy_func,
                        tried_candidates=strategy_func_candidates,
                        available_scanners=list(self.strategy_scanners.keys())[:5])
        
        try:
            # Check if we have a scanner for this strategy
            if not strategy_func or strategy_func not in self.strategy_scanners:
                if self._looks_like_uuid(strategy_id):
                    self.logger.info(
                        "?? Routing UUID strategy to community scanner",
                        scan_id=scan_id,
                        strategy_id=strategy_id,
                        strategy_name=strategy_name,
                    )
                    if _timeout_exceeded(0.9):
                        return _timeout_response("timeout_before_community_scan")
                    community_opportunities = await self._scan_community_strategy_opportunities(
                        strategy_info,
                        discovered_assets,
                        user_profile,
                        scan_id,
                        portfolio_result,
                    )

                    return {
                        "strategy_id": strategy_id,
                        "strategy_name": strategy_name,
                        "opportunities": community_opportunities,
                    }

                self.logger.warning("? No scanner found for strategy",
                                  strategy_id=strategy_id,
                                  strategy_func=strategy_func,
                                  tried_candidates=strategy_func_candidates,
                                  available_scanners=list(self.strategy_scanners.keys()),
                                  scan_id=scan_id)
                return {"strategy_id": strategy_id, "opportunities": []}
            
            # Run the strategy-specific scanner with portfolio data
            scanner_method = self.strategy_scanners[strategy_func]
            if _timeout_exceeded(0.95):
                return _timeout_response("timeout_before_execution")
            opportunities = await scanner_method(
                discovered_assets, user_profile, scan_id, portfolio_result
            )
            
            self.logger.info("? Strategy scan completed",
                           scan_id=scan_id,
                           strategy=strategy_name,
                           opportunities_found=len(opportunities))
            
            return {
                "strategy_id": strategy_id,
                "strategy_name": strategy_name,
                "opportunities": opportunities
            }
            
        except Exception as e:
            self.logger.error("Strategy scan failed",
                            scan_id=scan_id,
                            strategy=strategy_name,
                            error=str(e),
                            exc_info=True)
            return {"strategy_id": strategy_id, "opportunities": []}
    
    # ================================================================================
    # STRATEGY-SPECIFIC OPPORTUNITY SCANNERS
    # These connect to your REAL trading strategies service - NO MOCK DATA
    # ================================================================================
    
    async def _scan_funding_arbitrage_opportunities(
        self,
        discovered_assets: Dict[str, List[Any]],
        user_profile: UserOpportunityProfile,
        scan_id: str,
        portfolio_result: Dict[str, Any]
    ) -> List[OpportunityResult]:
        """Scan funding rate arbitrage opportunities using REAL trading strategies service."""

        opportunities: List[OpportunityResult] = []

        try:
            # Get top volume symbols from discovered assets for funding arbitrage
            top_symbols = self._select_symbols_by_volume(
                "funding_arbitrage", discovered_assets, default_limit=20
            )
            if not top_symbols:
                self.logger.info(
                    "No symbols available for funding arbitrage scan",
                    scan_id=scan_id,
                    user_id=user_profile.user_id,
                )
                return opportunities

            # Call REAL funding arbitrage strategy using UNIFIED approach (same as rebalancing)
            # Check if user owns this strategy first (using passed portfolio)
            strategy_id = "ai_funding_arbitrage"
            user_portfolio = portfolio_result
            owned_strategy_ids = [s.get("strategy_id") for s in user_portfolio.get("active_strategies", [])]

            # FIXED: Log but don't block - dispatcher already handles strategy filtering
            if strategy_id not in owned_strategy_ids:
                self.logger.warning(
                    "Strategy not in portfolio, scanning anyway",
                    user_id=user_profile.user_id,
                    scan_id=scan_id,
                    strategy_id=strategy_id,
                    portfolio_strategies=len(owned_strategy_ids),
                )

            async def fetch_for_symbols(symbol_chunk: List[str]) -> List[OpportunityResult]:
                symbols_str = ",".join(symbol_chunk)
                arbitrage_result = await trading_strategies_service.execute_strategy(
                    function="funding_arbitrage",
                    parameters={
                        "symbols": symbols_str,
                        "exchanges": "all",
                        "min_funding_rate": 0.005,
                    },
                    user_id=user_profile.user_id,
                    simulation_mode=True,  # Use simulation mode to avoid credit consumption
                )

                chunk_opportunities: List[OpportunityResult] = []
                if arbitrage_result.get("success"):
                    analysis_data = arbitrage_result.get("funding_arbitrage_analysis", {})
                    opportunities_data = analysis_data.get("opportunities", [])

                    for opp in opportunities_data or []:
                        chunk_opportunities.append(
                            OpportunityResult(
                                strategy_id="ai_funding_arbitrage",
                                strategy_name="AI Funding Arbitrage",
                                opportunity_type="funding_arbitrage",
                                symbol=opp.get("symbol", ""),
                                exchange=opp.get("exchange", ""),
                                profit_potential_usd=float(opp.get("profit_potential") or 0),
                                confidence_score=float(opp.get("confidence") or 0.7),
                                risk_level=opp.get("risk_level", "medium"),
                                required_capital_usd=float(opp.get("required_capital") or 1000),
                                estimated_timeframe=opp.get("timeframe", "8h"),
                                entry_price=opp.get("entry_price"),
                                exit_price=opp.get("exit_price"),
                                metadata={
                                    "funding_rate_long": opp.get("funding_rate_long", 0),
                                    "funding_rate_short": opp.get("funding_rate_short", 0),
                                    "spread_percentage": opp.get("spread_percentage", 0),
                                    "exchanges": opp.get("exchanges", []),
                                },
                                discovered_at=self._current_timestamp(),
                            )
                        )

                return chunk_opportunities

            opportunities = await self._execute_strategy_across_chunks(
                "funding_arbitrage", top_symbols, fetch_for_symbols
            )

        except Exception as e:
            self.logger.error(
                "Funding arbitrage scan failed",
                scan_id=scan_id,
                error=str(e),
            )

        return opportunities
    
    async def _scan_statistical_arbitrage_opportunities(
        self,
        discovered_assets: Dict[str, List[Any]],
        user_profile: UserOpportunityProfile, 
        scan_id: str,
        portfolio_result: Dict[str, Any]
    ) -> List[OpportunityResult]:
        """Scan statistical arbitrage opportunities using REAL trading strategies service."""
        
        opportunities = []
        
        try:
            # Get universe of assets for statistical arbitrage
            # Use higher tier assets for stat arb (more institutional approach)
            stat_arb_limit = self._get_strategy_symbol_limit(
                "statistical_arbitrage", default=50
            )
            universe_symbols = self._get_symbols_for_statistical_arbitrage(
                discovered_assets, limit=stat_arb_limit
            )
            if not universe_symbols:
                self.logger.info(
                    "No symbols available for statistical arbitrage scan",
                    scan_id=scan_id,
                    user_id=user_profile.user_id,
                )
                return opportunities
            universe_str = ",".join(universe_symbols)

            # Call REAL statistical arbitrage strategy using correct method signature
            stat_arb_result = await trading_strategies_service.execute_strategy(
                function="statistical_arbitrage",
                strategy_type="mean_reversion",
                parameters={"universe": universe_str},
                user_id=user_profile.user_id
            )
            
            if stat_arb_result.get("success"):
                # Extract opportunities from nested analysis structure  
                analysis_data = stat_arb_result.get("statistical_arbitrage_analysis", {})
                opportunities_data = analysis_data.get("opportunities", [])
                
                if opportunities_data:
                    for opp in opportunities_data:
                        opportunity = OpportunityResult(
                            strategy_id="ai_statistical_arbitrage",
                            strategy_name="AI Statistical Arbitrage", 
                            opportunity_type="statistical_arbitrage",
                            symbol=opp.get("symbol", ""),
                            exchange=opp.get("exchange", "binance"),
                            profit_potential_usd=float(opp.get("profit_potential") or 0),
                            confidence_score=float(opp.get("confidence") or 0.75),
                            risk_level=opp.get("risk_level", "medium_high"),
                            required_capital_usd=float(opp.get("required_capital") or 5000),
                            estimated_timeframe=opp.get("timeframe", "24h"),
                            entry_price=opp.get("entry_price"),
                            exit_price=opp.get("target_price"),
                            metadata={
                                "z_score": opp.get("z_score", 0),
                                "correlation": opp.get("correlation", 0),
                                "lookback_period": opp.get("lookback_period", "30d"),
                                "strategy_type": opp.get("strategy_type", "mean_reversion")
                            },
                            discovered_at=self._current_timestamp()
                        )
                        opportunities.append(opportunity)
                    
        except Exception as e:
            self.logger.error("Statistical arbitrage scan failed",
                            scan_id=scan_id, error=str(e))
        
        return opportunities
    
    async def _scan_pairs_trading_opportunities(
        self,
        discovered_assets: Dict[str, List[Any]],
        user_profile: UserOpportunityProfile,
        scan_id: str,
        portfolio_result: Dict[str, Any]
    ) -> List[OpportunityResult]:
        """Scan pairs trading opportunities using REAL trading strategies service."""
        
        opportunities = []
        
        try:
            # Get correlated pairs from top assets
            correlation_pairs = self._get_correlation_pairs(discovered_assets, max_pairs=10)
            
            for pair in correlation_pairs:
                pair_str = f"{pair[0]}-{pair[1]}"
                
                # Call REAL pairs trading strategy using correct method signature
                pairs_result = await trading_strategies_service.execute_strategy(
                    function="pairs_trading",
                    strategy_type="statistical_arbitrage",
                    parameters={"pair_symbols": pair_str},
                    user_id=user_profile.user_id
                )
                
                if pairs_result.get("success") and pairs_result.get("trading_signals"):
                    signals = pairs_result["trading_signals"]
                    signal_strength = signals.get("signal_strength", 0)
                    
                    # Track ALL signals for transparency
                    self.logger.info(f"?? PAIRS TRADING SIGNAL ANALYSIS",
                                   scan_id=scan_id,
                                   symbol=pair_str,
                                   signal_strength=signal_strength,
                                   qualifies_threshold=signal_strength > 5.0)
                    
                    # Create opportunity for ALL signals above 3.0 but mark quality
                    if signal_strength > 3.0:  # Capture more opportunities
                        quality_tier = "high" if signal_strength > 5.0 else "medium" if signal_strength > 4.0 else "low"
                        
                        opportunity = OpportunityResult(
                            strategy_id="ai_pairs_trading",
                            strategy_name=f"AI Pairs Trading ({quality_tier.upper()} confidence)",
                            opportunity_type="pairs_trading",
                            symbol=pair_str,
                            exchange="binance",
                            profit_potential_usd=float(signals.get("expected_profit") or 0),
                            confidence_score=float(signal_strength) * 10,
                            risk_level=self._signal_to_risk_level(signal_strength),
                            required_capital_usd=float(signals.get("required_capital") or 10000),
                            estimated_timeframe=signals.get("timeframe", "72h"),
                            entry_price=signals.get("entry_price"),
                            exit_price=signals.get("exit_price"),
                            metadata={
                                "signal_strength": signal_strength,
                                "quality_tier": quality_tier,
                                "meets_original_threshold": signal_strength > 5.0,
                                "recommendation": "STRONG BUY" if signal_strength > 5.0 else "CONSIDER" if signal_strength > 4.0 else "MONITOR",
                                "correlation": pairs_result.get("correlation_analysis", {}).get("correlation", 0),
                                "spread_z_score": signals.get("spread_z_score", 0),
                                "signal_type": signals.get("signal_type", ""),
                                "pair_symbols": [pair[0], pair[1]]
                            },
                            discovered_at=self._current_timestamp()
                        )
                        opportunities.append(opportunity)
                        
        except Exception as e:
            self.logger.error("Pairs trading scan failed", 
                            scan_id=scan_id, error=str(e))
        
        return opportunities
    
    async def _scan_spot_momentum_opportunities(
        self,
        discovered_assets: Dict[str, List[Any]],
        user_profile: UserOpportunityProfile,
        scan_id: str,
        portfolio_result: Dict[str, Any]
    ) -> List[OpportunityResult]:
        """Scan spot momentum opportunities using REAL trading strategies service."""
        
        opportunities = []
        
        try:
            # Check if user owns spot momentum strategy (should be free strategy)
            strategy_id = "ai_spot_momentum_strategy"
            user_portfolio = portfolio_result
            owned_strategy_ids = [s.get("strategy_id") for s in user_portfolio.get("active_strategies", [])]
            
            # FIXED: Log but don't block - dispatcher already handles strategy filtering
            if strategy_id not in owned_strategy_ids:
                self.logger.warning("Strategy not in portfolio, scanning anyway", 
                                   user_id=user_profile.user_id, 
                                   scan_id=scan_id,
                                   strategy_id=strategy_id,
                                   portfolio_strategies=len(owned_strategy_ids))
            
            # Get symbols suitable for momentum trading
            momentum_symbols = self._select_symbols_by_volume(
                "spot_momentum_strategy", discovered_assets, default_limit=30
            )
            if not momentum_symbols:
                self.logger.info(
                    "No symbols available for momentum scan",
                    scan_id=scan_id,
                    user_id=user_profile.user_id,
                )
                return opportunities

            for symbol in momentum_symbols:
                try:
                    # User owns strategy - execute using unified approach
                    momentum_result = await trading_strategies_service.execute_strategy(
                    function="spot_momentum_strategy",
                    symbol=f"{symbol}/USDT",
                    parameters={"timeframe": "4h"},
                    user_id=user_profile.user_id,
                    simulation_mode=True  # Use simulation mode for opportunity scanning
                )
                    
                    if momentum_result.get("success"):
                        # CRITICAL FIX: Extract signal from correct location (top level, not inside execution_result)
                        signals = momentum_result.get("signal") or momentum_result.get("execution_result", {}).get("signal")
                        
                        if not signals:
                            self.logger.warning("No signal data found in momentum result",
                                              scan_id=scan_id,
                                              symbol=symbol,
                                              has_top_level_signal="signal" in momentum_result,
                                              has_execution_result="execution_result" in momentum_result)
                            continue  # Skip if no signal data
                        
                        # Track ALL signals for transparency
                        signal_strength = signals.get("strength", 0)
                        signal_confidence = signals.get("confidence", 0)
                        signal_action = signals.get("action", "HOLD")
                        
                        self.logger.info(
                            "?? MOMENTUM SIGNAL ANALYSIS",
                            scan_id=scan_id,
                            symbol=symbol,
                            signal_strength=signal_strength,
                            signal_confidence=signal_confidence,
                            signal_action=signal_action,
                            qualifies_threshold=signal_strength > 6.0,
                        )
                        # Create opportunity for ALL signals above 3.0 but mark quality
                        if signal_strength >= 2.5 and signal_action in {"BUY", "SELL"}:
                            quality_tier = "high" if signal_strength > 6.0 else "medium" if signal_strength > 4.5 else "low"

                            execution_data = momentum_result.get("execution_result", {})
                            indicators = momentum_result.get("indicators", {}) or execution_data.get("indicators", {})
                            risk_mgmt = momentum_result.get("risk_management", {}) or execution_data.get("risk_management", {})

                            price_snapshot = (
                                (indicators or {}).get("price_snapshot")
                                or (risk_mgmt or {}).get("price_snapshot")
                                or (indicators or {}).get("price")
                                or (risk_mgmt or {}).get("price")
                                or {}
                            )

                            entry_price = self._to_float((risk_mgmt or {}).get("entry_price"))
                            if entry_price is None:
                                entry_price = self._to_float(price_snapshot.get("current"))

                            take_profit_price = self._to_float((risk_mgmt or {}).get("take_profit_price"))
                            stop_loss_price = self._to_float((risk_mgmt or {}).get("stop_loss_price"))

                            potential_profit_usd = self._to_float((risk_mgmt or {}).get("potential_profit_usd")) or 0.0
                            required_capital_usd = self._to_float((risk_mgmt or {}).get("notional_usd")) or 0.0
                            risk_amount_usd = self._to_float((risk_mgmt or {}).get("risk_amount_usd"))
                            risk_reward_ratio = self._to_float((risk_mgmt or {}).get("risk_reward_ratio"))

                            if not entry_price or not take_profit_price or not stop_loss_price:
                                self.logger.warning(
                                    "Momentum signal missing risk levels",
                                    scan_id=scan_id,
                                    symbol=symbol,
                                    has_entry=entry_price is not None,
                                    has_take_profit=take_profit_price is not None,
                                    has_stop_loss=stop_loss_price is not None,
                                )
                                continue

                            if required_capital_usd <= 0:
                                required_capital_usd = max(1000.0, float(entry_price) * 0.5)

                            if potential_profit_usd <= 0 and entry_price:
                                quantity = required_capital_usd / float(entry_price)
                                potential_profit_usd = abs(float(take_profit_price) - float(entry_price)) * quantity

                            opportunity = OpportunityResult(
                                strategy_id="ai_spot_momentum_strategy",
                                strategy_name=f"AI Spot Momentum ({quality_tier.upper()} confidence)",
                                opportunity_type="spot_momentum",
                                symbol=symbol,
                                exchange="binance",
                                profit_potential_usd=float(potential_profit_usd),
                                confidence_score=float(signal_confidence) if signal_confidence else signal_strength * 10,
                                risk_level=self._signal_to_risk_level(signal_strength),
                                required_capital_usd=float(required_capital_usd),
                                estimated_timeframe="4-24h",
                                entry_price=float(entry_price) if entry_price else None,
                                exit_price=float(take_profit_price) if take_profit_price else None,
                                metadata={
                                    "signal_strength": signal_strength,
                                    "signal_confidence": signal_confidence,
                                    "signal_action": signal_action,
                                    "quality_tier": quality_tier,
                                    "meets_original_threshold": signal_strength > 6.0,
                                    "recommendation": "STRONG BUY" if signal_strength > 6.0 else "CONSIDER" if signal_strength > 4.5 else "MONITOR",
                                    "price_snapshot": price_snapshot,
                                    "stop_loss_price": stop_loss_price,
                                    "take_profit_price": take_profit_price,
                                    "risk_amount_usd": risk_amount_usd,
                                    "risk_reward_ratio": risk_reward_ratio,
                                    "risk_management": risk_mgmt,
                                },
                                discovered_at=self._current_timestamp()
                            )
                            opportunities.append(opportunity)
                            
                except Exception as symbol_error:
                    self.logger.warning(f"Failed to process symbol {symbol}", 
                                      scan_id=scan_id, error=str(symbol_error))
                    continue
                        
        except Exception as e:
            self.logger.error("Spot momentum scan failed",
                            scan_id=scan_id, error=str(e))
        
        return opportunities
    
    async def _scan_spot_mean_reversion_opportunities(
        self,
        discovered_assets: Dict[str, List[Any]],
        user_profile: UserOpportunityProfile,
        scan_id: str,
        portfolio_result: Dict[str, Any]
    ) -> List[OpportunityResult]:
        """Scan spot mean reversion opportunities using REAL trading strategies service."""
        
        opportunities = []
        
        try:
            # Get symbols for mean reversion (prefer higher volume, established coins)
            reversion_symbols = self._select_symbols_by_volume(
                "spot_mean_reversion", discovered_assets, default_limit=25
            )
            if not reversion_symbols:
                self.logger.info(
                    "No symbols available for mean reversion scan",
                    scan_id=scan_id,
                    user_id=user_profile.user_id,
                )
                return opportunities

            for symbol in reversion_symbols:
                # Call REAL spot mean reversion strategy using correct method signature
                reversion_result = await trading_strategies_service.execute_strategy(
                    function="spot_mean_reversion",
                    symbol=f"{symbol}/USDT",
                    parameters={"timeframe": "1h"},
                    user_id=user_profile.user_id
                )
                
                if reversion_result.get("success"):
                    indicators = reversion_result.get("indicators", {})
                    signal_block = reversion_result.get("signal", {})
                    risk_mgmt = reversion_result.get("risk_management", {})

                    z_score = self._to_float(indicators.get("z_score")) or self._to_float(signal_block.get("z_score")) or 0.0
                    deviation_score = abs(z_score)

                    # Track ALL signals for transparency
                    self.logger.info(
                        "?? MEAN REVERSION SIGNAL ANALYSIS",
                        scan_id=scan_id,
                        symbol=symbol,
                        deviation_score=deviation_score,
                        qualifies_threshold=deviation_score > 2.0,
                    )
                    
                    if deviation_score > 1.0:
                        quality_tier = "high" if deviation_score > 2.0 else "medium" if deviation_score > 1.5 else "low"
                        signal_strength = min(deviation_score * 2, 10)

                        signal_action = signal_block.get("action") or ("SELL" if z_score > 0 else "BUY" if z_score < 0 else "HOLD")
                        if signal_action not in {"BUY", "SELL"}:
                            continue

                        price_snapshot = (
                            indicators.get("price_snapshot")
                            or risk_mgmt.get("price_snapshot")
                            or indicators.get("price")
                            or risk_mgmt.get("price")
                            or {}
                        )

                        entry_price = self._to_float(risk_mgmt.get("entry_price") or indicators.get("entry_price"))
                        if entry_price is None:
                            entry_price = self._to_float(price_snapshot.get("current"))

                        take_profit_price = self._to_float(risk_mgmt.get("take_profit_price") or indicators.get("mean_price"))
                        stop_loss_price = self._to_float(risk_mgmt.get("stop_loss_price"))

                        potential_profit_usd = self._to_float(risk_mgmt.get("potential_profit_usd")) or 0.0
                        required_capital_usd = self._to_float(risk_mgmt.get("notional_usd")) or 0.0
                        risk_amount_usd = self._to_float(risk_mgmt.get("risk_amount_usd"))
                        risk_reward_ratio = self._to_float(risk_mgmt.get("risk_reward_ratio"))

                        if not entry_price or not take_profit_price or not stop_loss_price:
                            self.logger.warning(
                                "Mean reversion signal missing risk levels",
                                scan_id=scan_id,
                                symbol=symbol,
                                has_entry=entry_price is not None,
                                has_take_profit=take_profit_price is not None,
                                has_stop_loss=stop_loss_price is not None,
                            )
                            continue

                        if required_capital_usd <= 0:
                            required_capital_usd = max(1500.0, float(entry_price) * 0.75)

                        if potential_profit_usd <= 0 and entry_price:
                            quantity = required_capital_usd / float(entry_price)
                            potential_profit_usd = abs(float(take_profit_price) - float(entry_price)) * quantity

                        confidence_score = self._to_float(signal_block.get("confidence"))
                        if confidence_score is None:
                            confidence_score = min(95.0, max(30.0, signal_strength * 10))

                        opportunity = OpportunityResult(
                            strategy_id="ai_spot_mean_reversion",
                            strategy_name=f"AI Mean Reversion ({quality_tier.upper()} confidence)",
                            opportunity_type="mean_reversion",
                            symbol=symbol,
                            exchange="binance",
                            profit_potential_usd=float(potential_profit_usd),
                            confidence_score=float(confidence_score),
                            risk_level=self._signal_to_risk_level(signal_strength),
                            required_capital_usd=float(required_capital_usd),
                            estimated_timeframe="6-24h",
                            entry_price=float(entry_price) if entry_price else None,
                            exit_price=float(take_profit_price) if take_profit_price else None,
                            metadata={
                                "signal_strength": signal_strength,
                                "deviation_score": deviation_score,
                                "quality_tier": quality_tier,
                                "meets_original_threshold": deviation_score > 2.0,
                                "recommendation": "STRONG SELL" if deviation_score > 2.0 and signal_action == "SELL" else "STRONG BUY" if deviation_score > 2.0 else "CONSIDER" if deviation_score > 1.5 else "MONITOR",
                                "signal_action": signal_action,
                                "price_snapshot": price_snapshot,
                                "stop_loss_price": stop_loss_price,
                                "take_profit_price": take_profit_price,
                                "risk_amount_usd": risk_amount_usd,
                                "risk_reward_ratio": risk_reward_ratio,
                                "risk_management": risk_mgmt,
                                "mean_price": indicators.get("mean_price"),
                                "standard_deviation": indicators.get("standard_deviation"),
                            },
                            discovered_at=self._current_timestamp()
                        )
                        opportunities.append(opportunity)
                        
        except Exception as e:
            self.logger.error("Spot mean reversion scan failed",
                            scan_id=scan_id, error=str(e))
        
        return opportunities
    
    async def _scan_spot_breakout_opportunities(
        self,
        discovered_assets: Dict[str, List[Any]],
        user_profile: UserOpportunityProfile,
        scan_id: str,
        portfolio_result: Dict[str, Any]
    ) -> List[OpportunityResult]:
        """Scan spot breakout opportunities using REAL trading strategies service."""
        
        opportunities = []
        
        try:
            # Get symbols for breakout trading
            breakout_symbols = self._select_symbols_by_volume(
                "spot_breakout_strategy", discovered_assets, default_limit=20
            )
            if not breakout_symbols:
                self.logger.info(
                    "No symbols available for breakout scan",
                    scan_id=scan_id,
                    user_id=user_profile.user_id,
                )
                return opportunities

            for symbol in breakout_symbols:
                # Call REAL spot breakout strategy using correct method signature
                breakout_result = await trading_strategies_service.execute_strategy(
                    function="spot_breakout_strategy",
                    symbol=f"{symbol}/USDT",
                    parameters={"timeframe": "1h"},
                    user_id=user_profile.user_id
                )
                
                if breakout_result.get("success"):
                    breakout_analysis = breakout_result.get("breakout_analysis", {})
                    risk_mgmt = breakout_result.get("risk_management", {})

                    breakout_probability = self._to_float(breakout_analysis.get("confidence"))
                    if breakout_probability is None:
                        breakout_probability = self._to_float(breakout_analysis.get("conviction"))
                        breakout_probability = breakout_probability * 0.6 if breakout_probability is not None else 0.0
                    else:
                        breakout_probability = breakout_probability / 100.0

                    breakout_probability = breakout_probability or 0.0
                    breakout_probability = max(0.0, min(breakout_probability, 1.0))

                    # Track ALL signals for transparency
                    self.logger.info(
                        "?? BREAKOUT SIGNAL ANALYSIS",
                        scan_id=scan_id,
                        symbol=symbol,
                        breakout_probability=breakout_probability,
                        qualifies_threshold=breakout_probability > 0.75,
                    )

                    if breakout_probability > 0.5 and breakout_analysis.get("breakout_detected"):
                        quality_tier = (
                            "high"
                            if breakout_probability > 0.75
                            else "medium"
                            if breakout_probability > 0.65
                            else "low"
                        )
                        signal_strength = breakout_probability * 10.0

                        entry_price = self._to_float(
                            risk_mgmt.get("entry_price")
                            or breakout_result.get("current_price")
                        )
                        take_profit_price = self._to_float(
                            risk_mgmt.get("take_profit_price")
                            or breakout_analysis.get("take_profit")
                        )
                        stop_loss_price = self._to_float(
                            risk_mgmt.get("stop_loss_price")
                            or breakout_analysis.get("stop_loss")
                        )

                        position_size_units = self._to_float(risk_mgmt.get("position_size"))
                        position_notional = self._to_float(risk_mgmt.get("position_notional"))

                        if (
                            entry_price
                            and (position_size_units is None or position_size_units <= 0)
                        ):
                            position_size_units = round(1000.0 / entry_price, 6)

                        if (
                            entry_price
                            and position_size_units
                            and (position_notional is None or position_notional <= 0)
                        ):
                            position_notional = round(position_size_units * entry_price, 2)

                        risk_amount = self._to_float(risk_mgmt.get("risk_amount"))
                        potential_profit = self._to_float(risk_mgmt.get("potential_profit"))
                        risk_reward_ratio = self._to_float(risk_mgmt.get("risk_reward_ratio"))

                        if (
                            entry_price
                            and stop_loss_price
                            and (risk_amount is None or risk_amount <= 0)
                            and position_size_units
                        ):
                            risk_amount = round(
                                abs(entry_price - stop_loss_price) * position_size_units,
                                2,
                            )

                        if (
                            entry_price
                            and take_profit_price
                            and (potential_profit is None or potential_profit <= 0)
                            and position_size_units
                        ):
                            potential_profit = round(
                                abs(take_profit_price - entry_price) * position_size_units,
                                2,
                            )

                        if (
                            risk_amount
                            and risk_amount > 0
                            and potential_profit is not None
                            and (risk_reward_ratio is None or risk_reward_ratio <= 0)
                        ):
                            risk_reward_ratio = round(potential_profit / risk_amount, 2)

                        confidence_score = self._to_float(breakout_analysis.get("confidence") or risk_mgmt.get("confidence"))
                        if confidence_score is None:
                            confidence_score = breakout_probability * 100.0

                        indicators = breakout_result.get("indicators") or {}
                        price_snapshot = indicators.get("price_snapshot") if isinstance(indicators, dict) else {}
                        if not isinstance(price_snapshot, dict):
                            price_snapshot = {}

                        opportunity = OpportunityResult(
                            strategy_id="ai_spot_breakout_strategy",
                            strategy_name=f"AI Breakout Trading ({quality_tier.upper()} confidence)",
                            opportunity_type="breakout",
                            symbol=symbol,
                            exchange="binance",
                            profit_potential_usd=float(potential_profit or 0.0),
                            confidence_score=float(confidence_score),
                            risk_level=self._signal_to_risk_level(signal_strength),
                            required_capital_usd=float(position_notional) if position_notional else float(required_capital_usd),
                            estimated_timeframe="2-8h",
                            entry_price=float(entry_price) if entry_price else None,
                            exit_price=float(take_profit_price) if take_profit_price else None,
                            metadata={
                                "signal_strength": signal_strength,
                                "breakout_probability": breakout_probability,
                                "quality_tier": quality_tier,
                                "meets_original_threshold": breakout_probability > 0.75,
                                "recommendation": "STRONG BUY" if breakout_probability > 0.75 else "CONSIDER" if breakout_probability > 0.65 else "MONITOR",
                                "support_level": breakout_analysis.get("support_levels"),
                                "resistance_level": breakout_analysis.get("resistance_levels"),
                                "volume_surge": breakout_analysis.get("volume_surge"),
                                "breakout_direction": breakout_analysis.get("direction"),
                                "price_snapshot": breakout_analysis.get("price_snapshot") or risk_mgmt.get("price_snapshot"),
                                "stop_loss_price": stop_loss_price,
                                "take_profit_price": take_profit_price,
                                "risk_amount": risk_amount,
                                "risk_reward_ratio": risk_reward_ratio,
                            },
                            discovered_at=self._current_timestamp(),
                        )
                        opportunities.append(opportunity)
                        
        except Exception as e:
            self.logger.error("Spot breakout scan failed",
                            scan_id=scan_id, error=str(e))
        
        return opportunities
    
    # Additional strategy scanners for remaining strategies...
    # (Risk Management, Portfolio Optimization, Scalping, Market Making, etc.)
    # Each following the same pattern: call REAL strategy, convert results to OpportunityResult
    
    async def _scan_risk_management_opportunities(
        self,
        discovered_assets: Dict[str, List[Any]],
        user_profile: UserOpportunityProfile,
        scan_id: str,
        portfolio_result: Dict[str, Any]
    ) -> List[OpportunityResult]:
        """Risk management focuses on portfolio protection opportunities."""
        
        opportunities = []
        
        try:
            # Check if user owns risk management strategy (should be free strategy)
            strategy_id = "ai_risk_management"
            user_portfolio = portfolio_result
            owned_strategy_ids = [s.get("strategy_id") for s in user_portfolio.get("active_strategies", [])]
            
            # FIXED: Log but don't block - dispatcher already handles strategy filtering
            if strategy_id not in owned_strategy_ids:
                self.logger.warning("Strategy not in portfolio, scanning anyway", 
                                   user_id=user_profile.user_id, 
                                   scan_id=scan_id,
                                   strategy_id=strategy_id,
                                   portfolio_strategies=len(owned_strategy_ids))
            
            # User owns strategy - execute using unified approach
            hedge_result = await trading_strategies_service.execute_strategy(
                function="risk_management",
                user_id=user_profile.user_id,
                simulation_mode=True  # Use simulation mode for opportunity scanning
            )
            
            if hedge_result.get("success"):
                # ENTERPRISE FIX: Extract mitigation strategies from risk management response
                risk_analysis = hedge_result.get("risk_management_analysis", {})
                mitigation_strategies = risk_analysis.get("mitigation_strategies", [])
                
                # Also check for hedge_recommendations in case of hedge_position function
                execution_result = hedge_result.get("execution_result", {})
                hedge_recommendations = execution_result.get("hedge_recommendations", []) or hedge_result.get("hedge_recommendations", [])
                
                # Combine both sources
                all_recommendations = mitigation_strategies + hedge_recommendations
                
                if all_recommendations:
                    for recommendation in all_recommendations:
                        # Handle mitigation strategies format
                        if "risk_type" in recommendation:
                            # This is a mitigation strategy
                            urgency = recommendation.get("urgency", 0.8)
                            if urgency > 0.3:  # Lowered threshold for more opportunities
                                opportunity = OpportunityResult(
                                    strategy_id="ai_risk_management",
                                    strategy_name="AI Risk Management - Mitigation",
                                    opportunity_type="risk_mitigation",
                                    symbol=recommendation.get("recommendation", "Portfolio"),
                                    exchange="multiple",
                                    profit_potential_usd=0,  # Risk management protects rather than profits
                                    confidence_score=urgency * 100,
                                    risk_level="low",
                                    required_capital_usd=float(recommendation.get("cost_estimate", 100)),
                                    estimated_timeframe="immediate",
                                    entry_price=None,
                                    exit_price=None,
                                    metadata={
                                        "risk_type": recommendation.get("risk_type", ""),
                                        "strategy": recommendation.get("strategy", ""),
                                        "rationale": recommendation.get("rationale", ""),
                                        "portfolio_protection": True
                                    },
                                    discovered_at=self._current_timestamp()
                                )
                                opportunities.append(opportunity)
                        else:
                            # This is a hedge recommendation
                            if recommendation.get("urgency_score", 0) > 0.3:  # Lowered for more opportunities
                                opportunity = OpportunityResult(
                                    strategy_id="ai_risk_management",
                                    strategy_name="AI Risk Management - Hedge",
                                    opportunity_type="risk_hedge",
                                    symbol=recommendation.get("hedge_instrument", ""),
                                    exchange="binance",
                                    profit_potential_usd=0,  # Risk management protects rather than profits
                                    confidence_score=float(recommendation.get("effectiveness", 0.8) * 100),
                                    risk_level="low",
                                    required_capital_usd=float(recommendation.get("hedge_cost") or 500),
                                    estimated_timeframe="ongoing",
                                    entry_price=None,
                                    exit_price=None,
                                    metadata={
                                        "hedge_type": recommendation.get("hedge_type", ""),
                                        "risk_reduction": recommendation.get("risk_reduction_percentage", 0),
                                        "urgency": recommendation.get("urgency_score", 0),
                                        "portfolio_protection": True
                                    },
                                    discovered_at=self._current_timestamp()
                                )
                                opportunities.append(opportunity)
                        
        except Exception as e:
            self.logger.error("Risk management scan failed", 
                            scan_id=scan_id, error=str(e))
        
        return opportunities
    
    async def _scan_portfolio_optimization_opportunities(
        self,
        discovered_assets: Dict[str, List[Any]],
        user_profile: UserOpportunityProfile, 
        scan_id: str,
        portfolio_result: Dict[str, Any]
    ) -> List[OpportunityResult]:
        """Portfolio optimization identifies rebalancing opportunities."""
        
        opportunities = []
        
        try:
            # Check if user owns portfolio optimization strategy (should be free strategy)
            strategy_id = "ai_portfolio_optimization"
            user_portfolio = portfolio_result
            owned_strategy_ids = [s.get("strategy_id") for s in user_portfolio.get("active_strategies", [])]
            
            # FIXED: Log but don't block - dispatcher already handles strategy filtering
            if strategy_id not in owned_strategy_ids:
                self.logger.warning("Strategy not in portfolio, scanning anyway", 
                                   user_id=user_profile.user_id, 
                                   scan_id=scan_id,
                                   strategy_id=strategy_id,
                                   portfolio_strategies=len(owned_strategy_ids))
            
            # User owns strategy - execute using unified approach
            optimization_result = await trading_strategies_service.execute_strategy(
                function="portfolio_optimization",
                user_id=user_profile.user_id,
                simulation_mode=True  # Use simulation mode for opportunity scanning
            )
            
            if optimization_result.get("success"):
                execution_result = optimization_result.get("execution_result", {})
                rebalancing_recommendations = (
                    execution_result.get("rebalancing_recommendations", [])
                    or optimization_result.get("rebalancing_recommendations", [])
                )

                strategy_analysis_raw = optimization_result.get("strategy_analysis", {}) or {}
                strategy_analysis = {
                    str(key).lower(): value
                    for key, value in strategy_analysis_raw.items()
                    if isinstance(value, dict)
                }

                capital_info = await self._estimate_user_deployable_capital(
                    user_profile.user_id,
                    portfolio_result,
                    optimization_result,
                )
                deployable_capital = float(capital_info.get("deployable_capital_usd", 0.0) or 0.0)
                optimization_summary = optimization_result.get("optimization_summary", {}) or {}

                if rebalancing_recommendations:

                    def _normalize_improvement(value: Any) -> float:
                        """Convert raw improvement values to a 0-1 range."""
                        if value is None:
                            return 0.0

                        try:
                            is_percent = False

                            if isinstance(value, str):
                                cleaned_value = value.strip()
                                if cleaned_value.endswith("%"):
                                    cleaned_value = cleaned_value[:-1]
                                    is_percent = True
                                parsed_value = float(cleaned_value)
                            else:
                                parsed_value = float(value)

                            if is_percent or parsed_value > 1.0:
                                parsed_value /= 100.0

                            return max(0.0, min(parsed_value, 1.0))
                        except (TypeError, ValueError):
                            return 0.0

                    for rebal in rebalancing_recommendations:
                        raw_improvement = rebal.get("improvement_potential")
                        strategy_name = rebal.get("strategy", "UNKNOWN")
                        strategy_key = str(strategy_name).lower()

                        improvement_normalized = _normalize_improvement(raw_improvement)

                        target_weight_fraction = self._to_fraction(rebal.get("target_weight"))
                        target_percentage_fraction = self._to_fraction(rebal.get("target_percentage"))
                        weight_change_fraction = self._to_fraction(rebal.get("weight_change"))
                        amount_fraction = target_weight_fraction
                        if amount_fraction is None:
                            amount_fraction = target_percentage_fraction
                        if amount_fraction is None:
                            amount_fraction = weight_change_fraction
                        if amount_fraction is None:
                            amount_fraction = self._to_fraction(rebal.get("amount"))

                        value_change = self._to_float(rebal.get("value_change"))
                        notional_usd = self._to_float(rebal.get("notional_usd"))
                        trade_value_usd = value_change if value_change is not None else notional_usd
                        if trade_value_usd is None:
                            fallback_frac = self._to_fraction(rebal.get("amount", 0.0))
                            if fallback_frac is not None and -1.0 <= fallback_frac <= 1.0:
                                baseline_capital = deployable_capital if deployable_capital > 0 else 10000.0
                                trade_value_usd = fallback_frac * baseline_capital
                            else:
                                fallback_abs = self._to_float(rebal.get("amount"))
                                trade_value_usd = fallback_abs if fallback_abs is not None else None

                        required_capital = abs(float(trade_value_usd)) if trade_value_usd is not None else 0.0

                        strategy_metrics = strategy_analysis.get(strategy_key, {})
                        improvement_candidate = improvement_normalized if improvement_normalized > 0 else None
                        expected_return_rate = self._normalize_return_rate(
                            improvement_candidate,
                            strategy_metrics.get("expected_return"),
                            optimization_summary.get("expected_return"),
                        )

                        profit_projection = self._build_profit_projection(
                            deployable_capital,
                            expected_return_rate,
                            strategy_metrics.get("risk_level"),
                            source="strategy_analysis",
                        )

                        metadata: Dict[str, Any] = {
                            "rebalance_action": rebal.get("action", ""),
                            "strategy_used": strategy_name,
                            "improvement_potential": improvement_normalized,
                            "risk_reduction": rebal.get("risk_reduction", 0),
                            "urgency": rebal.get("urgency", "MEDIUM"),
                            "normalized_improvement": improvement_normalized,
                            "return_assumptions": {
                                "improvement_input": raw_improvement,
                                "expected_return_rate": expected_return_rate,
                                "source": "improvement_potential"
                                if improvement_candidate is not None
                                else "strategy_analysis",
                            },
                            "profit_projection": profit_projection,
                            "capital_assumptions": self._prepare_capital_metadata_snapshot(
                                capital_info,
                                deployable_capital,
                            ),
                            "risk_metrics": {
                                "raw_risk_input": strategy_metrics.get("risk_level"),
                                "normalized_risk_spread_pct": profit_projection["risk_spread_pct"],
                                "source": profit_projection.get("risk_measure_source"),
                            },
                            "optimization_summary_snapshot": optimization_summary,
                        }

                        if amount_fraction is not None and -1.0 <= amount_fraction <= 1.0:
                            metadata["amount"] = amount_fraction
                        else:
                            amt_usd = self._to_float(rebal.get("amount"))
                            if amt_usd is not None:
                                metadata["amount_usd"] = float(amt_usd)

                        if target_weight_fraction is not None:
                            metadata["target_weight"] = target_weight_fraction

                        if weight_change_fraction is not None:
                            metadata["weight_change"] = weight_change_fraction

                        target_percentage_value = self._to_float(rebal.get("target_percentage"))
                        if target_percentage_value is not None:
                            metadata["target_percentage"] = target_percentage_value

                        if trade_value_usd is not None:
                            metadata["trade_value_usd"] = float(trade_value_usd)

                        if value_change is not None and value_change != trade_value_usd:
                            metadata["value_change"] = value_change

                        profit_potential_usd = float(profit_projection["expected_profit_usd"] or 0.0)
                        risk_label = self._risk_spread_to_label(
                            profit_projection["risk_spread_pct"] / 100.0
                        )
                        confidence_score = max(
                            45.0,
                            min(95.0, 95.0 - profit_projection["risk_spread_pct"]),
                        )

                        opportunity = OpportunityResult(
                            strategy_id="ai_portfolio_optimization",
                            strategy_name=f"AI Portfolio Optimization - {strategy_name}",
                            opportunity_type="portfolio_rebalance",
                            symbol=rebal.get("symbol", rebal.get("target_asset", "")),
                            exchange="multiple",
                            profit_potential_usd=profit_potential_usd,
                            confidence_score=confidence_score,
                            risk_level=risk_label,
                            required_capital_usd=required_capital,
                            estimated_timeframe="1-3 months",
                            entry_price=None,
                            exit_price=None,
                            metadata=metadata,
                            discovered_at=self._current_timestamp(),
                        )
                        opportunities.append(opportunity)

                elif strategy_analysis:
                    for strategy, results in strategy_analysis.items():
                        if not isinstance(results, dict):
                            continue

                        expected_return_rate = self._normalize_return_rate(
                            results.get("expected_return"),
                            optimization_summary.get("expected_return"),
                        )

                        profit_projection = self._build_profit_projection(
                            deployable_capital,
                            expected_return_rate,
                            results.get("risk_level"),
                            source="strategy_analysis",
                        )

                        profit_potential_usd = float(profit_projection["expected_profit_usd"] or 0.0)
                        risk_label = self._risk_spread_to_label(
                            profit_projection["risk_spread_pct"] / 100.0
                        )
                        confidence_score = max(
                            45.0,
                            min(92.0, 92.0 - profit_projection["risk_spread_pct"]),
                        )

                        metadata = {
                            "strategy": strategy,
                            "expected_annual_return": expected_return_rate,
                            "risk_level": results.get("risk_level", 0),
                            "sharpe_ratio": results.get("sharpe_ratio", 0),
                            "analysis_type": "strategy_comparison",
                            "profit_projection": profit_projection,
                            "capital_assumptions": self._prepare_capital_metadata_snapshot(
                                capital_info,
                                deployable_capital,
                            ),
                            "risk_metrics": {
                                "raw_risk_input": results.get("risk_level"),
                                "normalized_risk_spread_pct": profit_projection["risk_spread_pct"],
                                "source": profit_projection.get("risk_measure_source"),
                            },
                        }

                        opportunity = OpportunityResult(
                            strategy_id="ai_portfolio_optimization",
                            strategy_name=f"Portfolio {strategy.replace('_', ' ').title()}",
                            opportunity_type="optimization_analysis",
                            symbol="PORTFOLIO",
                            exchange="all",
                            profit_potential_usd=profit_potential_usd,
                            confidence_score=confidence_score,
                            risk_level=risk_label,
                            required_capital_usd=deployable_capital if deployable_capital > 0 else 0.0,
                            estimated_timeframe="1 year",
                            entry_price=None,
                            exit_price=None,
                            metadata=metadata,
                            discovered_at=self._current_timestamp(),
                        )
                        opportunities.append(opportunity)
                        
        except Exception as e:
            self.logger.error("Portfolio optimization scan failed",
                            scan_id=scan_id, error=str(e))
        
        return opportunities
    
    # Placeholder implementations for remaining strategies
    # These would follow the same pattern, calling real trading strategy methods
    
    async def _scan_scalping_opportunities(
        self, 
        discovered_assets: Dict[str, List[Any]], 
        user_profile: UserOpportunityProfile, 
        scan_id: str, 
        portfolio_result: Dict[str, Any]
    ) -> List[OpportunityResult]:
        """Enterprise scalping scanner for high-frequency opportunities."""
        
        opportunities = []
        
        try:
            # Check if user owns scalping strategy
            strategy_id = "ai_scalping_strategy"
            owned_strategy_ids = [s.get("strategy_id") for s in portfolio_result.get("active_strategies", [])]
            
            # FIXED: Log but don't block - dispatcher already handles strategy filtering
            if strategy_id not in owned_strategy_ids:
                self.logger.warning("Strategy not in portfolio, scanning anyway", 
                                   user_id=user_profile.user_id, 
                                   scan_id=scan_id,
                                   strategy_id=strategy_id,
                                   portfolio_strategies=len(owned_strategy_ids))
            
            # Get highest volume symbols for scalping (need liquidity)
            symbols = self._select_symbols_by_volume(
                "scalping_strategy", discovered_assets, default_limit=8
            )
            if not symbols:
                self.logger.info(
                    "No symbols available for scalping scan",
                    scan_id=scan_id,
                    user_id=user_profile.user_id,
                )
                return opportunities

            for symbol in symbols:
                try:
                    # Call trading strategies service for scalping analysis
                    scalp_result = await trading_strategies_service.execute_strategy(
                        function="scalping_strategy",
                        strategy_type="momentum_scalp",
                        symbol=f"{symbol}/USDT",
                        parameters={
                            "timeframe": "1m",
                            "profit_target": 0.005,  # 0.5% profit target
                            "stop_loss": 0.002,      # 0.2% stop loss
                            "min_volume_surge": 2.0,  # 2x volume surge
                            "rsi_threshold": 70
                        },
                        user_id=user_profile.user_id,
                        simulation_mode=True
                    )
                    
                    if scalp_result.get("success"):
                        signal = scalp_result.get("signal", {})
                        momentum = signal.get("momentum_score", 0)
                        
                        if momentum > 3.0:
                            opportunities.append(OpportunityResult(
                                strategy_id="ai_scalping_strategy",
                                strategy_name=f"AI Scalping ({signal.get('direction', 'Long')})",
                                opportunity_type="scalping",
                                symbol=symbol,
                                exchange=scalp_result.get("exchange", "binance"),
                                profit_potential_usd=float(signal.get("profit_potential") or 25),
                                confidence_score=float(momentum) * 10,
                                risk_level="medium",  # Scalping is medium risk due to frequency
                                required_capital_usd=float(signal.get("required_capital") or 1000),
                                estimated_timeframe="5m",  # Quick scalp
                                entry_price=signal.get("entry_price"),
                                exit_price=signal.get("target_price"),
                                metadata={
                                    "momentum_score": momentum,
                                    "direction": signal.get("direction", "long"),
                                    "volume_surge": signal.get("volume_surge", 1),
                                    "rsi": signal.get("rsi", 50),
                                    "profit_target_pct": 0.5,
                                    "stop_loss_pct": 0.2,
                                    "expected_duration_min": signal.get("duration_min", 5)
                                },
                                discovered_at=self._current_timestamp()
                            ))
                            
                except Exception as e:
                    self.logger.debug(f"Scalping analysis failed for {symbol}", error=str(e))
                    continue
            
            self.logger.info(f"? Scalping scanner found {len(opportunities)} opportunities", 
                           scan_id=scan_id, strategy_id=strategy_id)
            
        except Exception as e:
            self.logger.error("Scalping scan failed", scan_id=scan_id, error=str(e))
        
        return opportunities
    
    async def _scan_market_making_opportunities(
        self, 
        discovered_assets: Dict[str, List[Any]], 
        user_profile: UserOpportunityProfile, 
        scan_id: str, 
        portfolio_result: Dict[str, Any]
    ) -> List[OpportunityResult]:
        """Enterprise market making scanner with spread analysis."""
        
        opportunities = []
        
        try:
            # Check if user owns market making strategy
            strategy_id = "ai_market_making"
            owned_strategy_ids = [s.get("strategy_id") for s in portfolio_result.get("active_strategies", [])]
            
            # FIXED: Log but don't block - dispatcher already handles strategy filtering
            if strategy_id not in owned_strategy_ids:
                self.logger.warning("Strategy not in portfolio, scanning anyway", 
                                   user_id=user_profile.user_id, 
                                   scan_id=scan_id,
                                   strategy_id=strategy_id,
                                   portfolio_strategies=len(owned_strategy_ids))
            
            # Get highly liquid symbols for market making
            symbols = self._select_symbols_by_volume(
                "market_making", discovered_assets, default_limit=10
            )
            if not symbols:
                self.logger.info(
                    "No symbols available for market making scan",
                    scan_id=scan_id,
                    user_id=user_profile.user_id,
                )
                return opportunities

            for symbol in symbols:
                try:
                    # Call trading strategies service for market making analysis
                    mm_result = await trading_strategies_service.execute_strategy(
                        function="market_making",
                        strategy_type="dual_side",
                        symbol=f"{symbol}/USDT",
                        parameters={
                            "spread_target": 0.002,  # 0.2% spread
                            "order_amount": 1000,     # $1000 per order
                            "max_position": 10000,   # Max $10k position
                            "rebalance_threshold": 0.1
                        },
                        user_id=user_profile.user_id,
                        simulation_mode=True
                    )
                    
                    if mm_result.get("success"):
                        signal = mm_result.get("signal", {})
                        spread = signal.get("current_spread", 0)
                        
                        if spread > 0.001:  # 0.1% minimum spread
                            opportunities.append(OpportunityResult(
                                strategy_id="ai_market_making",
                                strategy_name=f"AI Market Making ({symbol})",
                                opportunity_type="market_making",
                                symbol=symbol,
                                exchange=mm_result.get("exchange", "binance"),
                                profit_potential_usd=float(signal.get("daily_profit_est") or 50),
                                confidence_score=min(100, float(spread * 10000)),  # Spread-based confidence
                                risk_level="low",  # Market making is generally low risk
                                required_capital_usd=float(signal.get("required_capital") or 5000),
                                estimated_timeframe="24h",
                                entry_price=signal.get("bid_price"),
                                exit_price=signal.get("ask_price"),
                                metadata={
                                    "current_spread": spread,
                                    "target_spread": 0.002,
                                    "volume_24h": signal.get("volume_24h", 0),
                                    "liquidity_score": signal.get("liquidity_score", 0),
                                    "order_book_depth": signal.get("order_book_depth", {}),
                                    "estimated_fills_per_hour": signal.get("fills_per_hour", 0)
                                },
                                discovered_at=self._current_timestamp()
                            ))
                            
                except Exception as e:
                    self.logger.debug(f"Market making analysis failed for {symbol}", error=str(e))
                    continue
            
            self.logger.info(f"? Market making scanner found {len(opportunities)} opportunities", 
                           scan_id=scan_id, strategy_id=strategy_id)
            
        except Exception as e:
            self.logger.error("Market making scan failed", scan_id=scan_id, error=str(e))
        
        return opportunities
    
    async def _scan_futures_trading_opportunities(
        self, 
        discovered_assets: Dict[str, List[Any]], 
        user_profile: UserOpportunityProfile, 
        scan_id: str, 
        portfolio_result: Dict[str, Any]
    ) -> List[OpportunityResult]:
        """Enterprise futures trading scanner with leverage analysis."""
        
        opportunities = []
        
        try:
            # Check if user owns futures trading strategy
            strategy_id = "ai_futures_trade"
            owned_strategy_ids = [s.get("strategy_id") for s in portfolio_result.get("active_strategies", [])]
            
            # FIXED: Log but don't block - dispatcher already handles strategy filtering
            if strategy_id not in owned_strategy_ids:
                self.logger.warning("Strategy not in portfolio, scanning anyway", 
                                   user_id=user_profile.user_id, 
                                   scan_id=scan_id,
                                   strategy_id=strategy_id,
                                   portfolio_strategies=len(owned_strategy_ids))
            
            # Get top volume symbols for futures analysis
            symbols = self._select_symbols_by_volume(
                "futures_trade", discovered_assets, default_limit=20
            )
            if not symbols:
                self.logger.info(
                    "No symbols available for futures scan",
                    scan_id=scan_id,
                    user_id=user_profile.user_id,
                )
                return opportunities

            # Process symbols in parallel
            tasks = [
                self._analyze_futures_opportunity(symbol, user_profile.user_id, scan_id)
                for symbol in symbols
            ]
            
            results = await asyncio.gather(*tasks, return_exceptions=True)
            
            for result in results:
                if isinstance(result, Exception):
                    self.logger.warning("Futures analysis failed", scan_id=scan_id, error=str(result))
                    continue
                
                if result and result.confidence_score > 30:  # 3.0 signal strength * 10
                    opportunities.append(result)
            
            self.logger.info(f"? Futures scanner found {len(opportunities)} opportunities", 
                           scan_id=scan_id, strategy_id=strategy_id)
            
        except Exception as e:
            self.logger.error("Futures trading scan failed", scan_id=scan_id, error=str(e))
        
        return opportunities
    
    async def _scan_options_trading_opportunities(
        self,
        discovered_assets: Dict[str, List[Any]],
        user_profile: UserOpportunityProfile,
        scan_id: str,
        portfolio_result: Dict[str, Any]
    ) -> List[OpportunityResult]:
        """Enterprise options trading scanner with Greeks analysis."""
        
        opportunities = []
        
        try:
            # Check if user owns options trading strategy
            candidate_ids = ("ai_options_strategies", "ai_options_trade")
            owned_strategy_ids = [s.get("strategy_id") for s in portfolio_result.get("active_strategies", [])]
            strategy_id = self._resolve_owned_strategy_id(owned_strategy_ids, *candidate_ids)

            if not strategy_id or strategy_id not in owned_strategy_ids:
                self.logger.warning(
                    "Strategy not in portfolio, skipping options scan",
                    user_id=user_profile.user_id,
                    scan_id=scan_id,
                    strategy_id=strategy_id,
                    portfolio_strategies=len(owned_strategy_ids),
                    known_candidates=candidate_ids,
                )
                return opportunities
            
            # Get top volume symbols for options analysis
            symbols = self._select_symbols_by_volume(
                "options_trade", discovered_assets, default_limit=15
            )
            if not symbols:
                self.logger.info(
                    "No symbols available for options scan",
                    scan_id=scan_id,
                    user_id=user_profile.user_id,
                )
                return opportunities

            # Process in parallel batches for efficiency
            batch_size = self._get_strategy_chunk_size("options_trade") or 5
            for i in range(0, len(symbols), batch_size):
                batch = symbols[i:i+batch_size]
                
                # Use asyncio.gather for parallel execution
                tasks = [
                    self._analyze_options_opportunity(
                        symbol,
                        user_profile.user_id,
                        scan_id,
                        strategy_id,
                        candidate_ids,
                    )
                    for symbol in batch
                ]
                
                batch_results = await asyncio.gather(*tasks, return_exceptions=True)
                
                for result in batch_results:
                    if isinstance(result, Exception):
                        self.logger.warning("Options analysis failed", scan_id=scan_id, error=str(result))
                        continue
                    
                    if result and result.confidence_score > 30:  # 3.0 signal strength * 10
                        opportunities.append(result)

            self.logger.info(f"? Options scanner found {len(opportunities)} opportunities",
                           scan_id=scan_id, strategy_id=strategy_id)
            
        except Exception:
            self.logger.exception("Options trading scan failed", scan_id=scan_id)
        
        return opportunities
    
    async def _analyze_options_opportunity(
        self,
        symbol: str,
        user_id: str,
        scan_id: str,
        strategy_id: Optional[str],
        candidate_ids: Tuple[str, ...],
    ) -> Optional[OpportunityResult]:
        """Analyze single symbol for options opportunity with Greeks."""

        try:
            # Call trading strategies service for options analysis
            options_result = await trading_strategies_service.execute_strategy(
                function="options_trade",
                strategy_type="iron_condor",  # Most profitable options strategy
                symbol=f"{symbol}/USDT",
                parameters={
                    "timeframe": "1d",
                    "calculate_greeks": True,
                    "min_volume": 1000000,
                    "expiry_days": 30
                },
                user_id=user_id,
                simulation_mode=True
            )
            
            if not options_result.get("success"):
                return None
            
            # ENTERPRISE FIX: Handle both signal-based and greeks-based responses
            execution_result = options_result.get("execution_result", {})
            
            # Check for signal in multiple locations
            signal = (
                options_result.get("signal", {}) or
                execution_result.get("signal", {})
            )
            
            # Extract Greeks and option details
            greeks = (
                options_result.get("greeks", {}) or
                execution_result.get("greeks", {}) or
                options_result.get("option_greeks", {})
            )
            
            option_details = (
                execution_result.get("option_details", {}) or
                options_result.get("option_details", {})
            )
            
            risk_analysis = (
                execution_result.get("risk_analysis", {}) or
                options_result.get("risk_analysis", {})
            )
            
            # Calculate signal strength from various sources
            signal_strength = (
                signal.get("strength", 0) or
                risk_analysis.get("profit_probability", 0) * 10 or
                (greeks.get("delta", 0) * greeks.get("gamma", 0) * 100) if greeks else 0
            )
            
            # Also check for edge/expected value as signal
            expected_edge = risk_analysis.get("expected_edge", 0) or option_details.get("expected_profit_pct", 0)
            
            if signal_strength > 3.0 or expected_edge > 2.0:  # Lower edge threshold for more opportunities
                resolved_strategy_id = strategy_id or next(
                    (candidate for candidate in candidate_ids if candidate),
                    "ai_options_strategies",
                )
                return OpportunityResult(
                    strategy_id=resolved_strategy_id,
                    strategy_name=f"AI Options Trading ({signal.get('strategy_type', 'Iron Condor')})",
                    opportunity_type="options",
                    symbol=symbol,
                    exchange=options_result.get("exchange", "binance"),
                    profit_potential_usd=float(signal.get("max_profit") or 500),
                    confidence_score=float(signal_strength) * 10,  # Convert to 0-100 scale
                    risk_level=self._calculate_options_risk(greeks),
                    required_capital_usd=float(signal.get("required_capital") or 5000),
                    estimated_timeframe=f"{signal.get('days_to_expiry', 30)}d",
                    entry_price=signal.get("entry_price"),
                    exit_price=signal.get("target_price"),
                    metadata={
                        "signal_strength": signal_strength,
                        "strategy_type": signal.get("strategy_type") or option_details.get("strategy", "iron_condor"),
                        "strike_prices": signal.get("strikes", {}) or option_details.get("strikes", {}),
                        "expiry": signal.get("expiry") or option_details.get("expiry_date"),
                        "greeks": {
                            "delta": greeks.get("delta", 0),
                            "gamma": greeks.get("gamma", 0),
                            "theta": greeks.get("theta", 0),
                            "vega": greeks.get("vega", 0),
                            "iv": greeks.get("implied_volatility", 0)
                        },
                        "breakeven_points": signal.get("breakeven_points", []) or risk_analysis.get("breakeven_points", []),
                        "max_profit": signal.get("max_profit", 0) or risk_analysis.get("max_profit", 0),
                        "max_loss": signal.get("max_loss", 0) or risk_analysis.get("max_loss", 0),
                        "probability_of_profit": signal.get("probability_of_profit", 0) or risk_analysis.get("profit_probability", 0),
                        "expected_edge": expected_edge,
                        "option_details": option_details
                    },
                    discovered_at=self._current_timestamp()
                )
            
            return None
            
        except Exception as e:
            self.logger.debug(f"Options analysis failed for {symbol}", error=str(e), scan_id=scan_id)
            return None

    def _calculate_options_risk(self, greeks: Dict[str, float]) -> str:
        """Calculate risk level based on Greeks."""

        # Sophisticated risk calculation based on Greeks
        delta_risk = abs(greeks.get("delta", 0))
        gamma_risk = abs(greeks.get("gamma", 0)) * 10  # Gamma is more sensitive
        vega_risk = abs(greeks.get("vega", 0)) * 5

        total_risk = delta_risk + gamma_risk + vega_risk

        if total_risk < 0.3:
            return "low"
        elif total_risk < 0.6:
            return "medium"
        elif total_risk < 0.9:
            return "high"
        else:
            return "very_high"

    async def _scan_volatility_trading_opportunities(
        self,
        discovered_assets: Dict[str, List[Any]],
        user_profile: UserOpportunityProfile,
        scan_id: str,
        portfolio_result: Dict[str, Any],
    ) -> List[OpportunityResult]:
        """Surface trades where realized volatility is spiking."""

        opportunities: List[OpportunityResult] = []

        try:
            strategy_id = "ai_volatility_trading"
            owned_strategy_ids = [s.get("strategy_id") for s in portfolio_result.get("active_strategies", [])]

            if strategy_id not in owned_strategy_ids:
                self.logger.warning(
                    "Strategy not in portfolio, scanning anyway",
                    user_id=user_profile.user_id,
                    scan_id=scan_id,
                    strategy_id=strategy_id,
                    portfolio_strategies=len(owned_strategy_ids),
                )

            symbols = self._select_symbols_by_volume(
                "volatility_trading", discovered_assets, default_limit=12
            )
            if not symbols:
                self.logger.info(
                    "No symbols available for volatility scan",
                    scan_id=scan_id,
                    user_id=user_profile.user_id,
                )
                return opportunities
            base_symbols = []
            for symbol in symbols:
                base = self._extract_base_symbol(symbol)
                if base and base not in base_symbols:
                    base_symbols.append(base)

            if not base_symbols:
                return opportunities

            volatility_result = await market_analysis_service.volatility_analysis(
                ",".join(base_symbols[:8]),
                user_id=user_profile.user_id,
            )

            if not volatility_result.get("success"):
                return opportunities

            individual = volatility_result.get("volatility_analysis", {}).get("individual_analysis", {})

            for base_symbol, payload in individual.items():
                overall_vol = float(payload.get("overall_volatility", 0.0))
                ranking = (payload.get("volatility_ranking") or "").lower()
                timeframes = payload.get("timeframes", {})
                primary_tf = timeframes.get("1h") or timeframes.get("4h") or next(iter(timeframes.values()), {})
                percentile = self._parse_usd_value(primary_tf.get("volatility_percentile"), 0.0)

                if overall_vol < 0.025 and ranking != "high":
                    continue

                confidence = max(35.0, min(95.0, percentile))
                profit_potential = max(500.0, overall_vol * 25000.0)
                risk_level = self._score_to_risk_level(min(overall_vol / 0.10, 1.0))

                opportunities.append(
                    OpportunityResult(
                        strategy_id=strategy_id,
                        strategy_name=f"AI Volatility Trading ({base_symbol})",
                        opportunity_type="volatility_breakout",
                        symbol=f"{base_symbol}/USDT",
                        exchange="binance",
                        profit_potential_usd=round(profit_potential, 2),
                        confidence_score=confidence,
                        risk_level=risk_level,
                        required_capital_usd=self._determine_required_capital({}, fallback=10000.0),
                        estimated_timeframe="1d",
                        entry_price=None,
                        exit_price=None,
                        metadata={
                            "overall_volatility": overall_vol,
                            "volatility_ranking": ranking,
                            "volatility_percentile": percentile,
                            "volatility_forecast": payload.get("volatility_forecast", {}),
                            "risk_metrics": payload.get("risk_metrics", {}),
                        },
                        discovered_at=self._current_timestamp(),
                    )
                )

            self.logger.info(
                "? Volatility trading scanner completed",
                scan_id=scan_id,
                opportunities=len(opportunities),
            )

        except Exception:
            self.logger.exception(
                "Volatility trading scan failed",
                scan_id=scan_id,
            )

        return opportunities

    async def _scan_news_sentiment_opportunities(
        self,
        discovered_assets: Dict[str, List[Any]],
        user_profile: UserOpportunityProfile,
        scan_id: str,
        portfolio_result: Dict[str, Any],
    ) -> List[OpportunityResult]:
        """Leverage the real-time sentiment engine for news-driven trades."""

        from app.services.realtime_sentiment_engine import realtime_sentiment_engine

        opportunities: List[OpportunityResult] = []

        try:
            strategy_id = "ai_news_sentiment"
            owned_strategy_ids = [s.get("strategy_id") for s in portfolio_result.get("active_strategies", [])]

            if strategy_id not in owned_strategy_ids:
                self.logger.warning(
                    "Strategy not in portfolio, scanning anyway",
                    user_id=user_profile.user_id,
                    scan_id=scan_id,
                    strategy_id=strategy_id,
                    portfolio_strategies=len(owned_strategy_ids),
                )

            symbols = self._select_symbols_by_volume(
                "news_sentiment", discovered_assets, default_limit=12
            )
            if not symbols:
                self.logger.info(
                    "No symbols available for news sentiment scan",
                    scan_id=scan_id,
                    user_id=user_profile.user_id,
                )
                return opportunities
            base_symbols = []
            for symbol in symbols:
                base = self._extract_base_symbol(symbol)
                if base and base not in base_symbols:
                    base_symbols.append(base)

            if not base_symbols:
                return opportunities

            if realtime_sentiment_engine.redis is None:
                await realtime_sentiment_engine.async_init()

            sentiment_result = await realtime_sentiment_engine.analyze_realtime_sentiment(
                symbols=base_symbols[:10],
                user_id=user_profile.user_id,
            )

            if not sentiment_result.get("success"):
                return opportunities

            for signal in sentiment_result.get("sentiment_signals", []):
                news_impact = self._parse_usd_value(signal.get("news_impact"), 0.0)
                sentiment_score = self._parse_usd_value(signal.get("sentiment_score"), 0.0)
                confidence_raw = self._parse_usd_value(signal.get("confidence"), 50.0)

                if abs(news_impact) < 10 or abs(sentiment_score) < 25:
                    continue

                direction = "bullish" if sentiment_score > 0 else "bearish"
                symbol = signal.get("symbol", "")
                if not symbol:
                    continue

                confidence = max(40.0, min(95.0, confidence_raw))
                profit_potential = max(400.0, abs(news_impact) * 120.0)
                risk_level = self._score_to_risk_level(abs(sentiment_score) / 100.0)

                opportunities.append(
                    OpportunityResult(
                        strategy_id=strategy_id,
                        strategy_name=f"AI News Sentiment ({symbol})",
                        opportunity_type="news_sentiment",
                        symbol=f"{symbol}/USDT",
                        exchange="binance",
                        profit_potential_usd=round(profit_potential, 2),
                        confidence_score=confidence,
                        risk_level=risk_level,
                        required_capital_usd=self._determine_required_capital({}, fallback=7500.0),
                        estimated_timeframe="6h",
                        entry_price=None,
                        exit_price=None,
                        metadata={
                            "direction": direction,
                            "news_impact": news_impact,
                            "sentiment_score": sentiment_score,
                            "volume_score": signal.get("volume_score"),
                            "social_momentum": signal.get("social_momentum"),
                            "whale_activity": signal.get("whale_activity"),
                            "recommendation": signal.get("recommendation"),
                        },
                        discovered_at=self._current_timestamp(),
                    )
                )

            self.logger.info(
                "? News sentiment scanner completed",
                scan_id=scan_id,
                opportunities=len(opportunities),
            )

        except Exception:
            self.logger.exception(
                "News sentiment scan failed",
                scan_id=scan_id,
            )

        return opportunities

    async def _scan_community_strategy_opportunities(
        self,
        strategy_info: Dict[str, Any],
        discovered_assets: Dict[str, List[Any]],
        user_profile: UserOpportunityProfile,
        scan_id: str,
        portfolio_result: Dict[str, Any],
    ) -> List[OpportunityResult]:
        """Fallback scanner for user-created or community strategies."""

        opportunities: List[OpportunityResult] = []
        
        # Reference portfolio_result to silence linter warnings
        _ = portfolio_result

        try:
            strategy_id = strategy_info.get("strategy_id", "community")
            strategy_name = strategy_info.get("name", "Community Strategy")

            policy_key = strategy_info.get("strategy_id") or strategy_info.get("name") or "community_strategy"
            symbols = self._select_symbols_by_volume(
                str(policy_key), discovered_assets, default_limit=8
            )
            if not symbols:
                self.logger.info(
                    "No symbols available for community strategy scan",
                    scan_id=scan_id,
                    user_id=user_profile.user_id,
                    strategy_id=strategy_id,
                )
                return opportunities
            base_symbols = []
            for symbol in symbols:
                base = self._extract_base_symbol(symbol)
                if base and base not in base_symbols:
                    base_symbols.append(base)

            if not base_symbols:
                return opportunities

            sentiment_result = await market_analysis_service.market_sentiment(
                ",".join(base_symbols[:6]),
                user_id=user_profile.user_id,
            )

            if not sentiment_result.get("success"):
                return opportunities

            individual = sentiment_result.get("data", {}).get("individual_sentiment", {})
            market_sentiment = sentiment_result.get("data", {}).get("market_sentiment", {})

            required_capital = self._determine_required_capital(strategy_info, fallback=5000.0)

            for base_symbol, payload in individual.items():
                overall = payload.get("overall_sentiment", {})
                score = self._parse_usd_value(overall.get("score"), 0.0)

                if abs(score) < 0.2:
                    continue

                direction = overall.get("label", "neutral").upper()
                confidence = max(30.0, min(90.0, abs(score) * 100))
                profit_potential = max(300.0, required_capital * abs(score) * 0.4)
                risk_level = self._score_to_risk_level(min(abs(score) * 1.5, 1.0))

                opportunities.append(
                    OpportunityResult(
                        strategy_id=strategy_id,
                        strategy_name=f"{strategy_name} ({base_symbol})",
                        opportunity_type="community_signal",
                        symbol=f"{base_symbol}/USDT",
                        exchange="binance",
                        profit_potential_usd=round(profit_potential, 2),
                        confidence_score=confidence,
                        risk_level=risk_level,
                        required_capital_usd=required_capital,
                        estimated_timeframe="1d",
                        entry_price=None,
                        exit_price=None,
                        metadata={
                            "sentiment_score": score,
                            "sentiment_label": overall.get("label"),
                            "direction": direction,
                            "timeframe_breakdown": payload.get("timeframe_breakdown", {}),
                            "market_sentiment": market_sentiment,
                        },
                        discovered_at=self._current_timestamp(),
                    )
                )

            self.logger.info(
                "? Community strategy sentiment scanner completed",
                scan_id=scan_id,
                strategy_id=strategy_id,
                opportunities=len(opportunities),
            )

        except Exception as exc:
            self.logger.warning(
                "Community strategy scan failed",
                scan_id=scan_id,
                strategy=strategy_info.get("strategy_id"),
                error=str(exc),
            )

        return opportunities

    async def _analyze_futures_opportunity(self, symbol: str, user_id: str, scan_id: str) -> Optional[OpportunityResult]:
        """Analyze single symbol for futures opportunity with leverage calculation."""

        try:
            # Call trading strategies service for futures analysis
            futures_result = await trading_strategies_service.execute_strategy(
                function="futures_trade",
                strategy_type="trend_following",  # Popular futures strategy
                symbol=f"{symbol}/USDT",
                parameters={
                    "timeframe": "1h",
                    "leverage": 10,  # 10x leverage
                    "min_volume": 5000000,
                    "stop_loss_pct": 2.0,
                    "take_profit_pct": 6.0
                },
                user_id=user_id,
                simulation_mode=True
            )
            
            if not futures_result.get("success"):
                return None
            
            signal = futures_result.get("signal", {})
            
            signal_strength = signal.get("strength", 0)
            if signal_strength > 3.0:
                leverage = signal.get("leverage", 10)
                base_profit = signal.get("profit_potential", 100)
                
                return OpportunityResult(
                    strategy_id="ai_futures_trade",
                    strategy_name=f"AI Futures Trading ({signal.get('direction', 'Long')} {leverage}x)",
                    opportunity_type="futures",
                    symbol=symbol,
                    exchange=futures_result.get("exchange", "binance"),
                    profit_potential_usd=float(base_profit * leverage),
                    confidence_score=float(signal_strength) * 10,
                    risk_level=self._calculate_futures_risk(leverage, signal.get("volatility", 0.1)),
                    required_capital_usd=float(signal.get("required_margin") or 1000),
                    estimated_timeframe=signal.get("timeframe", "6h"),
                    entry_price=signal.get("entry_price"),
                    exit_price=signal.get("target_price"),
                    metadata={
                        "signal_strength": signal_strength,
                        "direction": signal.get("direction", "long"),
                        "leverage": leverage,
                        "funding_rate": signal.get("funding_rate", 0),
                        "liquidation_price": signal.get("liquidation_price"),
                        "stop_loss": signal.get("stop_loss"),
                        "take_profit": signal.get("take_profit"),
                        "volatility": signal.get("volatility", 0),
                        "volume_24h": signal.get("volume_24h", 0)
                    },
                    discovered_at=self._current_timestamp()
                )
            
            return None
            
        except Exception as e:
            self.logger.debug(f"Futures analysis failed for {symbol}", error=str(e), scan_id=scan_id)
            return None
    
    def _calculate_futures_risk(self, leverage: float, volatility: float) -> str:
        """Calculate risk level based on leverage and volatility."""

        # Risk increases with leverage and volatility
        leverage_risk = leverage / 100  # Normalize leverage (10x = 0.1)
        volatility_risk = volatility * 10  # Amplify volatility impact

        total_risk = leverage_risk + volatility_risk

        if total_risk < 0.3:
            return "low"
        elif total_risk < 0.6:
            return "medium"
        elif total_risk < 1.0:
            return "high"
        else:
            return "very_high"

    def _prepare_capital_metadata_snapshot(
        self,
        capital_info: Optional[Dict[str, Any]],
        deployable_capital: float,
    ) -> Dict[str, Any]:
        """Create an immutable snapshot of capital assumptions for metadata."""

        if not isinstance(capital_info, dict):
            return {
                "deployable_capital_usd": float(deployable_capital or 0.0),
                "capital_basis_used_usd": float(deployable_capital or 0.0),
                "components": {},
                "assumptions": ["Capital details unavailable; using fallback basis."],
                "fallback_used": True,
            }

        snapshot = copy.deepcopy(capital_info)
        snapshot.setdefault("assumptions", [])
        if not isinstance(snapshot["assumptions"], list):
            snapshot["assumptions"] = [str(snapshot["assumptions"])]

        current_capital = self._to_float(snapshot.get("deployable_capital_usd"))
        desired_capital = self._to_float(deployable_capital)
        if desired_capital is None:
            desired_capital = current_capital or 0.0

        snapshot["deployable_capital_usd"] = float(desired_capital or 0.0)
        snapshot["capital_basis_used_usd"] = float(desired_capital or 0.0)

        components = snapshot.get("components")
        if isinstance(components, dict):
            normalized_components = {}
            for key, value in components.items():
                numeric = self._to_float(value)
                if numeric is not None:
                    normalized_components[key] = float(numeric)
            snapshot["components"] = normalized_components
        else:
            snapshot["components"] = {}

        if "fallback_used" not in snapshot:
            snapshot["fallback_used"] = False

        snapshot.setdefault("calculation_timestamp", self._current_timestamp().isoformat())

        return snapshot

    async def _estimate_user_deployable_capital(
        self,
        user_id: str,
        portfolio_result: Dict[str, Any],
        optimization_result: Dict[str, Any],
    ) -> Dict[str, Any]:
        """Estimate deployable capital based on portfolio data and credit availability."""

        details: Dict[str, Any] = {
            "deployable_capital_usd": 0.0,
            "components": {},
            "inputs": {},
            "credit_profile": None,
            "assumptions": [],
            "calculation_timestamp": self._current_timestamp().isoformat(),
            "fallback_used": False,
        }

        portfolio_value_candidates: Dict[str, float] = {}

        def add_portfolio_candidate(source: str, value: Any) -> None:
            numeric = self._to_float(value)
            if numeric is None:
                return
            portfolio_value_candidates[source] = float(numeric)

        optimization_summary = (optimization_result or {}).get("optimization_summary", {}) or {}
        add_portfolio_candidate("optimization_summary", optimization_summary.get("portfolio_value"))
        add_portfolio_candidate("optimization_summary_usd", optimization_summary.get("portfolio_value_usd"))

        portfolio_context = (optimization_result or {}).get("portfolio_context", {}) or {}
        add_portfolio_candidate("optimization_portfolio_context", portfolio_context.get("total_value_usd"))

        summary = (portfolio_result or {}).get("summary", {}) or {}
        add_portfolio_candidate("strategy_marketplace_summary", summary.get("total_portfolio_value"))

        nested_portfolio = (portfolio_result or {}).get("portfolio", {}) or {}
        add_portfolio_candidate("strategy_marketplace_portfolio", nested_portfolio.get("total_value"))
        add_portfolio_candidate("strategy_marketplace_portfolio_usd", nested_portfolio.get("total_value_usd"))

        cash_balance = 0.0
        try:
            portfolio_snapshot = await portfolio_risk_service.get_portfolio(user_id)
            if portfolio_snapshot.get("success"):
                portfolio_payload = portfolio_snapshot.get("portfolio", {}) or {}
                add_portfolio_candidate("portfolio_risk_service", portfolio_payload.get("total_value_usd"))
                cash_balance = self._extract_cash_balance(portfolio_payload)
                details["inputs"]["portfolio_service_source"] = portfolio_snapshot.get("function", "get_portfolio")
        except Exception as portfolio_error:  # pragma: no cover - defensive logging
            self.logger.debug(
                "Capital estimation: portfolio service lookup failed",
                error=str(portfolio_error),
            )

        details["inputs"]["portfolio_value_sources"] = portfolio_value_candidates

        portfolio_value = max(portfolio_value_candidates.values(), default=0.0)

        credit_buying_power = 0.0
        credit_profile: Optional[Dict[str, Any]] = None
        user_uuid: Optional[uuid.UUID] = None
        try:
            user_uuid = uuid.UUID(str(user_id))
        except (ValueError, TypeError):
            user_uuid = None

        if user_uuid:
            try:
                async for db in get_database():
                    stmt = select(CreditAccount).where(CreditAccount.user_id == user_uuid)
                    result = await db.execute(stmt)
                    credit_account = result.scalar_one_or_none()
                    if credit_account:
                        ratio = self._to_float(getattr(credit_account, "credit_to_usd_ratio", 1.0))
                        if ratio is None or ratio <= 0:
                            ratio = 1.0
                        available_credits = float(getattr(credit_account, "available_credits", 0) or 0)
                        credit_buying_power = available_credits * ratio
                        profit_potential = credit_account.calculate_profit_potential()
                        profit_potential_value = self._to_float(profit_potential) or available_credits * ratio
                        credit_profile = {
                            "available_credits": available_credits,
                            "credit_to_usd_ratio": float(ratio),
                            "credit_buying_power_usd": float(credit_buying_power),
                            "profit_potential_usd": float(profit_potential_value),
                        }
                    break
            except Exception as credit_error:  # pragma: no cover - defensive logging
                self.logger.debug(
                    "Capital estimation: credit lookup failed",
                    error=str(credit_error),
                )

        details["inputs"]["credit_buying_power_usd"] = float(credit_buying_power)

        components: Dict[str, float] = {}
        if portfolio_value > 0:
            components["portfolio_value_usd"] = float(portfolio_value)
        if cash_balance > 0:
            components["cash_balance_usd"] = float(cash_balance)
        if credit_buying_power > 0:
            components["credit_buying_power_usd"] = float(credit_buying_power)

        deployable_capital = (
            max(portfolio_value, 0.0)
            + max(cash_balance, 0.0)
            + max(credit_buying_power, 0.0)
        )

        if deployable_capital <= 0:
            deployable_capital = 10000.0
            details["fallback_used"] = True
            details["assumptions"].append(
                "Fallback deployable capital of $10,000 applied due to missing live balance data."
            )

        if not details["assumptions"]:
            details["assumptions"].append(
                "Deployable capital derived from live portfolio balances and available credit."
            )

        if credit_profile:
            details["assumptions"].append(
                "Credit-derived buying power assumes 1 credit = ${:.2f} USD spendable capital.".format(
                    credit_profile.get("credit_to_usd_ratio", 1.0)
                )
            )

        details["deployable_capital_usd"] = float(deployable_capital)
        details["capital_basis_used_usd"] = float(deployable_capital)
        details["components"] = components
        details["credit_profile"] = credit_profile
        details["cash_balance_usd"] = float(cash_balance)

        return details

    def _extract_cash_balance(self, portfolio_payload: Dict[str, Any]) -> float:
        """Extract cash-like balances (stablecoins) from portfolio payload."""

        if not isinstance(portfolio_payload, dict):
            return 0.0

        stable_assets = {"USDT", "USDC", "USD", "BUSD", "USDP", "DAI", "TUSD"}
        total_cash = 0.0

        balances = portfolio_payload.get("balances", []) or []
        for balance in balances:
            if not isinstance(balance, dict):
                continue
            asset = str(balance.get("asset") or balance.get("symbol") or "").upper()
            if asset not in stable_assets:
                continue
            value = self._to_float(balance.get("value_usd"))
            if value is None:
                value = self._to_float(balance.get("total"))
            if value is not None:
                total_cash += float(value)

        return float(total_cash)

    def _normalize_return_rate(self, *candidates: Optional[Any]) -> float:
        """Normalize return values (percentages or fractions) into fraction form."""

        for candidate in candidates:
            if candidate is None:
                continue
            numeric = candidate if isinstance(candidate, (int, float)) else self._to_float(candidate)
            if numeric is None:
                continue
            numeric = float(numeric)
            if not math.isfinite(numeric):
                continue
            if abs(numeric) > 1.0 and abs(numeric) <= 100.0:
                numeric /= 100.0
            numeric = max(-5.0, min(5.0, numeric))
            return numeric
        return 0.0

    def _normalize_risk_measure(self, risk_value: Any, default_source: str = "analysis") -> Tuple[float, str]:
        """Normalize various risk descriptors into a volatility-style fraction."""

        if risk_value is None:
            return 0.2, f"{default_source}:default"

        if isinstance(risk_value, (int, float)):
            val = abs(float(risk_value))
            if val > 1.0 and val <= 100.0:
                val /= 100.0
            elif val > 100.0:
                val = min(val / 100.0, 1.0)
            val = max(0.02, min(val, 0.75))
            return val, f"{default_source}:numeric"

        if isinstance(risk_value, str):
            normalized = risk_value.strip().lower()
            mapping = {
                "very_low": 0.05,
                "low": 0.10,
                "balanced": 0.18,
                "medium": 0.20,
                "medium_high": 0.30,
                "elevated": 0.30,
                "high": 0.40,
                "very_high": 0.55,
                "extreme": 0.65,
            }
            if normalized in mapping:
                return mapping[normalized], f"{default_source}:{normalized}"

            numeric = self._to_float(risk_value)
            if numeric is not None:
                if abs(numeric) > 1.0 and abs(numeric) <= 100.0:
                    numeric /= 100.0
                numeric = abs(float(numeric))
                numeric = max(0.02, min(numeric, 0.75))
                return numeric, f"{default_source}:parsed_numeric"

        return 0.25, f"{default_source}:fallback"

    def _build_profit_projection(
        self,
        capital: float,
        expected_return_rate: Any,
        risk_value: Any,
        source: str = "analysis",
    ) -> Dict[str, float]:
        """Build expected/best/worst-case profit projections."""

        capital_basis = self._to_float(capital) or 0.0
        normalized_return = self._normalize_return_rate(expected_return_rate)
        risk_spread, risk_source = self._normalize_risk_measure(risk_value, default_source=source)

        best_return = normalized_return + risk_spread
        worst_return = normalized_return - risk_spread
        worst_return = max(-1.0, worst_return)

        projection = {
            "expected_return_pct": normalized_return * 100.0,
            "expected_profit_usd": capital_basis * normalized_return,
            "best_case_return_pct": best_return * 100.0,
            "best_case_profit_usd": capital_basis * best_return,
            "worst_case_return_pct": worst_return * 100.0,
            "worst_case_profit_usd": capital_basis * worst_return,
            "risk_spread_pct": risk_spread * 100.0,
            "risk_measure_value": risk_value,
            "risk_measure_source": risk_source,
            "capital_basis_usd": capital_basis,
        }

        return {key: float(value) if isinstance(value, (int, float)) else value for key, value in projection.items()}

    def _risk_spread_to_label(self, risk_spread: float) -> str:
        """Convert normalized risk spread into human-readable label."""

        if risk_spread <= 0.1:
            return "low"
        if risk_spread <= 0.25:
            return "medium"
        if risk_spread <= 0.4:
            return "medium_high"
        return "high"

    def _extract_capital_metadata_from_opportunities(
        self,
        opportunities: List[OpportunityResult],
    ) -> Optional[Dict[str, Any]]:
        """Aggregate capital metadata from opportunity results."""

        capital_snapshots: List[Dict[str, Any]] = []
        for opportunity in opportunities:
            if not isinstance(opportunity, OpportunityResult):
                continue
            metadata = getattr(opportunity, "metadata", {}) or {}
            if not isinstance(metadata, dict):
                continue
            capital_meta = metadata.get("capital_assumptions")
            if isinstance(capital_meta, dict):
                capital_snapshots.append(capital_meta)

        if not capital_snapshots:
            return None

        reference = max(
            capital_snapshots,
            key=lambda item: self._to_float(item.get("deployable_capital_usd")) or 0.0,
        )

        combined = copy.deepcopy(reference)
        combined_components = combined.get("components") if isinstance(combined.get("components"), dict) else {}

        for snapshot in capital_snapshots:
            components = snapshot.get("components") if isinstance(snapshot, dict) else None
            if isinstance(components, dict):
                for key, value in components.items():
                    numeric = self._to_float(value)
                    if numeric is None:
                        continue
                    existing = self._to_float(combined_components.get(key))
                    if existing is None or numeric > existing:
                        combined_components[key] = float(numeric)

        combined["components"] = combined_components
        combined["sources_count"] = len(capital_snapshots)

        return combined

    def _summarize_profit_projections(
        self,
        opportunities: List[OpportunityResult],
    ) -> Optional[Dict[str, Any]]:
        """Summarize profit projections across opportunities."""

        projections: List[Dict[str, Any]] = []
        for opportunity in opportunities:
            metadata = getattr(opportunity, "metadata", {}) or {}
            if not isinstance(metadata, dict):
                continue
            projection = metadata.get("profit_projection")
            if isinstance(projection, dict):
                projections.append(projection)

        if not projections:
            return None

        total_expected = 0.0
        total_best = 0.0
        total_worst = 0.0
        total_return_pct = 0.0

        for projection in projections:
            expected_profit = self._to_float(projection.get("expected_profit_usd")) or 0.0
            best_profit = self._to_float(projection.get("best_case_profit_usd")) or 0.0
            worst_profit = self._to_float(projection.get("worst_case_profit_usd")) or 0.0
            expected_return_pct = self._to_float(projection.get("expected_return_pct")) or 0.0

            total_expected += expected_profit
            total_best += best_profit
            total_worst += worst_profit
            total_return_pct += expected_return_pct

        summary = {
            "expected_profit_total_usd": total_expected,
            "best_case_total_usd": total_best,
            "worst_case_total_usd": total_worst,
            "average_expected_return_pct": total_return_pct / max(len(projections), 1),
            "opportunity_count": len(projections),
        }

        return summary
    
    async def _scan_hedge_opportunities(self, discovered_assets, user_profile, scan_id, portfolio_result):
        """Generate hedge opportunities using the live hedge_position strategy."""

        opportunities: List[OpportunityResult] = []

        async def _load_portfolio_positions() -> List[Dict[str, Any]]:
            try:
                snapshot = await portfolio_risk_service.get_portfolio(user_profile.user_id)
            except Exception as portfolio_error:  # pragma: no cover - defensive logging
                self.logger.warning(
                    "Hedge scanner: portfolio lookup failed",
                    user_id=user_profile.user_id,
                    scan_id=scan_id,
                    error=str(portfolio_error),
                )
                return []

            if not snapshot.get("success"):
                return []

            payload = snapshot.get("portfolio", {}) or {}
            positions = list(payload.get("positions", []) or [])
            if not positions:
                balances = payload.get("balances", []) or []
                for balance in balances:
                    symbol = balance.get("asset") or balance.get("symbol")
                    quantity = self._to_float(balance.get("total")) or 0.0
                    value_usd = self._to_float(balance.get("value_usd")) or 0.0
                    if not symbol or value_usd <= 0:
                        continue
                    positions.append(
                        {
                            "symbol": symbol,
                            "quantity": quantity,
                            "value_usd": value_usd,
                            "exchange": balance.get("exchange", "binance"),
                        }
                    )
            return positions

        try:
            positions = await _load_portfolio_positions()

            candidate_positions: List[Dict[str, Any]] = []
            for position in positions:
                raw_symbol = position.get("symbol") or position.get("asset")
                if not raw_symbol:
                    continue

                market_value = (
                    self._to_float(position.get("market_value"))
                    or self._to_float(position.get("value_usd"))
                    or 0.0
                )

                quantity = self._to_float(position.get("quantity")) or 0.0
                current_price = self._to_float(position.get("current_price"))
                if not current_price and market_value and quantity:
                    current_price = market_value / max(quantity, 1e-9)

                if market_value <= 0:
                    continue

                candidate_positions.append(
                    {
                        "symbol": raw_symbol,
                        "value_usd": market_value,
                        "quantity": quantity if quantity > 0 else None,
                        "current_price": current_price,
                        "exchange": position.get("exchange", "binance"),
                    }
                )

            if not candidate_positions:
                fallback_symbols = self._select_symbols_by_volume(
                    "hedge_position", discovered_assets, default_limit=5
                )
                for symbol in fallback_symbols:
                    candidate_positions.append(
                        {
                            "symbol": symbol,
                            "value_usd": 10_000.0,
                            "quantity": None,
                            "current_price": None,
                            "exchange": "binance",
                        }
                    )

            candidate_positions.sort(key=lambda item: item.get("value_usd", 0.0), reverse=True)
            hedge_types = ["direct_hedge", "correlation_hedge", "options_hedge"]

            for position in candidate_positions[:5]:
                base_symbol = position["symbol"]
                normalized_symbol = base_symbol if "/" in base_symbol else f"{base_symbol}/USDT"
                position_value = float(position.get("value_usd") or 0.0)
                if position_value <= 0:
                    continue

                quantity = position.get("quantity")
                if not quantity:
                    price_reference = position.get("current_price")
                    if not price_reference:
                        price_snapshot = await trading_strategies_service._get_symbol_price("auto", normalized_symbol)
                        price_reference = self._to_float(price_snapshot.get("price")) if isinstance(price_snapshot, dict) else None
                    if price_reference and price_reference > 0:
                        quantity = position_value / price_reference
                    else:
                        quantity = position_value / 20_000  # Approximate for BTC-scale assets

                for hedge_type in hedge_types:
                    try:
                        hedge_parameters = {
                            "primary_position_size": quantity,
                            "primary_side": "long" if position_value >= 0 else "short",
                            "hedge_type": hedge_type,
                            "hedge_ratio": 0.6,
                            "correlation_factor": 0.8,
                        }

                        hedge_result = await trading_strategies_service.execute_strategy(
                            function="hedge_position",
                            symbol=normalized_symbol,
                            parameters=hedge_parameters,
                            user_id=user_profile.user_id,
                            simulation_mode=True,
                        )

                        if not hedge_result.get("success"):
                            continue

                        recommendations = hedge_result.get("hedge_recommendations", []) or []
                        if not recommendations:
                            continue

                        cost_benefit = hedge_result.get("cost_benefit", {}) or {}
                        for recommendation in recommendations:
                            risk_reduction_pct = (
                                self._to_float(recommendation.get("risk_reduction"))
                                or self._to_float(recommendation.get("hedge_effectiveness"))
                                or 0.0
                            )

                            if risk_reduction_pct <= 0:
                                continue

                            signal_strength = max(min(risk_reduction_pct / 10.0, 10.0), 0.5)
                            protected_capital = position_value * (risk_reduction_pct / 100.0)
                            required_capital = (
                                self._to_float(recommendation.get("cost_estimate"))
                                or self._to_float(recommendation.get("premium_cost"))
                                or position_value * 0.02
                            )

                            opportunity = OpportunityResult(
                                strategy_id="ai_hedge_position",
                                strategy_name=f"AI Hedge Strategist - {hedge_type.replace('_', ' ').title()}",
                                opportunity_type="hedge",
                                symbol=base_symbol,
                                exchange=position.get("exchange", "binance"),
                                profit_potential_usd=float(protected_capital),
                                confidence_score=float(min(risk_reduction_pct, 100.0)),
                                risk_level=self._signal_to_risk_level(signal_strength),
                                required_capital_usd=float(max(required_capital, 0.0)),
                                estimated_timeframe="immediate",
                                entry_price=self._to_float(hedge_result.get("primary_position", {}).get("entry_price")) or position.get("current_price"),
                                exit_price=None,
                                metadata={
                                    "hedge_type": hedge_type,
                                    "recommendation": recommendation,
                                    "risk_reduction_pct": risk_reduction_pct,
                                    "position_value_usd": position_value,
                                    "cost_benefit": cost_benefit,
                                    "capital_assumptions": {
                                        "deployable_capital_usd": position_value,
                                        "components": {"position_value": position_value},
                                    },
                                },
                                discovered_at=self._current_timestamp(),
                            )

                            opportunities.append(opportunity)

                    except Exception as hedge_error:
                        self.logger.debug(
                            "Hedge scanner: strategy execution failed",
                            user_id=user_profile.user_id,
                            scan_id=scan_id,
                            symbol=base_symbol,
                            hedge_type=hedge_type,
                            error=str(hedge_error),
                        )

        except Exception as error:
            self.logger.exception(
                "Hedge opportunity scan failed",
                user_id=user_profile.user_id,
                scan_id=scan_id,
                error=str(error),
            )

        return opportunities

    async def _scan_futures_arbitrage_opportunities(
        self,
        discovered_assets: Dict[str, List[Any]],
        user_profile: UserOpportunityProfile,
        scan_id: str,
        portfolio_result: Dict[str, Any],
    ) -> List[OpportunityResult]:
        """Scan cross-market futures arbitrage opportunities using basis analysis."""

        opportunities: List[OpportunityResult] = []

        try:
            strategy_id = "ai_futures_arbitrage"
            owned_strategy_ids = [s.get("strategy_id") for s in portfolio_result.get("active_strategies", [])]

            if strategy_id not in owned_strategy_ids:
                self.logger.warning(
                    "Strategy not in portfolio, scanning anyway",
                    user_id=user_profile.user_id,
                    scan_id=scan_id,
                    strategy_id=strategy_id,
                    portfolio_strategies=len(owned_strategy_ids),
                )

            symbols = self._select_symbols_by_volume(
                "futures_arbitrage", discovered_assets, default_limit=10
            )
            if not symbols:
                self.logger.info(
                    "No symbols available for futures arbitrage scan",
                    scan_id=scan_id,
                    user_id=user_profile.user_id,
                )
                return opportunities
            base_symbols = []
            for symbol in symbols:
                base = self._extract_base_symbol(symbol)
                if base and base not in base_symbols:
                    base_symbols.append(base)

            for base_symbol in base_symbols:
                try:
                    basis_result = await trading_strategies_service.execute_strategy(
                        function="basis_trade",
                        symbol=base_symbol,
                        parameters={"trade_type": "cash_carry"},
                        user_id=user_profile.user_id,
                        simulation_mode=True,
                    )

                    if not basis_result.get("success"):
                        continue

                    analysis = basis_result.get("basis_trade_analysis", {})
                    basis_metrics = analysis.get("basis_analysis", {})
                    recommendation = analysis.get("trade_recommendation", {})

                    action = recommendation.get("action", "")
                    if not action or action.upper().startswith("NO_TRADE"):
                        continue

                    expected_profit_pct = self._parse_usd_value(
                        recommendation.get("expected_profit_pct"),
                        default=0.0,
                    )
                    if expected_profit_pct <= 0:
                        continue

                    position_size = self._parse_usd_value(
                        recommendation.get("position_size_recommendation"),
                        default=25000.0,
                    )
                    profit_potential = position_size * (expected_profit_pct / 100)

                    margin_required = self._parse_usd_value(
                        recommendation.get("margin_required"),
                        default=position_size * 0.2,
                    )

                    annualized_return = self._parse_usd_value(
                        basis_metrics.get("annualized_return_pct"),
                        default=expected_profit_pct,
                    )
                    confidence = max(25.0, min(95.0, abs(annualized_return)))

                    required_capital = max(margin_required, 5000.0)
                    futures_details = analysis.get("futures_info", {}).get("quarterly_future", {})

                    opportunities.append(
                        OpportunityResult(
                            strategy_id=strategy_id,
                            strategy_name=f"AI Futures Arbitrage ({base_symbol})",
                            opportunity_type="futures_arbitrage",
                            symbol=f"{base_symbol}/USDT",
                            exchange=analysis.get("spot_info", {}).get("exchange", "binance"),
                            profit_potential_usd=round(profit_potential, 2),
                            confidence_score=confidence,
                            risk_level=self._score_to_risk_level(abs(annualized_return) / 20.0),
                            required_capital_usd=required_capital,
                            estimated_timeframe=f"{futures_details.get('days_to_expiry', 60)}d",
                            entry_price=analysis.get("spot_info", {}).get("price"),
                            exit_price=futures_details.get("price"),
                            metadata={
                                "expected_profit_pct": expected_profit_pct,
                                "annualized_return_pct": annualized_return,
                                "trade_action": action,
                                "basis_analysis": basis_metrics,
                                "risk_assessment": analysis.get("risk_assessment", {}),
                            },
                            discovered_at=self._current_timestamp(),
                        )
                    )

                except Exception as exc:  # pragma: no cover - defensive logging
                    self.logger.debug(
                        "Basis trade analysis failed for symbol",
                        symbol=base_symbol,
                        scan_id=scan_id,
                        error=str(exc),
                    )
                    continue

            self.logger.info(
                "? Futures arbitrage scanner completed",
                scan_id=scan_id,
                opportunities=len(opportunities),
            )

        except Exception:
            self.logger.exception(
                "Futures arbitrage scan failed",
                scan_id=scan_id,
            )

        return opportunities

    async def _scan_complex_strategy_opportunities(self, discovered_assets, user_profile, scan_id, portfolio_result):
        """Surface complex options strategy structures from the derivatives engine."""

        opportunities: List[OpportunityResult] = []

        try:
            candidate_symbols = self._select_symbols_by_volume(
                "complex_strategy", discovered_assets, default_limit=10
            )
            if not candidate_symbols:
                candidate_symbols = ["BTC", "ETH", "SOL"]

            strategy_types = [
                "iron_condor",
                "butterfly",
                "calendar_spread",
                "straddle",
            ]

            for symbol in candidate_symbols[:5]:
                normalized_symbol = symbol if "/" in symbol else f"{symbol}/USDT"

                for strategy_type in strategy_types:
                    try:
                        execution = await trading_strategies_service.execute_strategy(
                            function="complex_strategy",
                            strategy_type=strategy_type,
                            symbol=normalized_symbol,
                            parameters={"quantity": 1, "expiry_days": 30},
                            user_id=user_profile.user_id,
                            simulation_mode=True,
                        )

                        if not execution.get("success"):
                            continue

                        max_profit = self._to_float(execution.get("max_profit")) or 0.0
                        max_loss = self._to_float(execution.get("max_loss")) or 0.0
                        net_premium = self._to_float(execution.get("net_premium_paid"))
                        breakevens = execution.get("breakeven_points") or []
                        current_price = self._to_float(execution.get("current_price"))

                        risk_denominator = max(max_loss, abs(net_premium or 0.0), 1.0)
                        signal_strength = max(min((max_profit / risk_denominator) * 3.0, 9.5), 2.0)

                        opportunity = OpportunityResult(
                            strategy_id="ai_complex_strategy",
                            strategy_name=f"AI Complex Derivatives - {strategy_type.replace('_', ' ').title()}",
                            opportunity_type="complex_derivative",
                            symbol=symbol,
                            exchange="derivatives",
                            profit_potential_usd=float(max_profit),
                            confidence_score=float(min(signal_strength * 10, 95.0)),
                            risk_level=self._signal_to_risk_level(signal_strength),
                            required_capital_usd=float(max(max_loss, abs(net_premium or 0.0))),
                            estimated_timeframe="30d",
                            entry_price=current_price,
                            exit_price=self._to_float(execution.get("optimal_price")),
                            metadata={
                                "strategy_type": strategy_type,
                                "max_loss": max_loss,
                                "net_premium": net_premium,
                                "breakeven_points": breakevens,
                                "wing_width": execution.get("wing_width"),
                                "contracts": execution.get("contracts_considered"),
                                "capital_assumptions": {
                                    "deployable_capital_usd": float(max(max_loss, abs(net_premium or 0.0)) or 0.0),
                                    "components": {"option_premium": net_premium},
                                },
                            },
                            discovered_at=self._current_timestamp(),
                        )

                        opportunities.append(opportunity)

                    except Exception as strategy_error:
                        self.logger.debug(
                            "Complex strategy execution failed",
                            user_id=user_profile.user_id,
                            scan_id=scan_id,
                            symbol=symbol,
                            strategy=strategy_type,
                            error=str(strategy_error),
                        )

        except Exception as error:
            self.logger.exception(
                "Complex strategy opportunity scan failed",
                user_id=user_profile.user_id,
                scan_id=scan_id,
                error=str(error),
            )

        return opportunities
    
    # ================================================================================
    # UTILITY METHODS
    # ================================================================================

    async def _refresh_strategy_symbol_policies(self, force: bool = False) -> None:
        """Reload symbol policy overrides from the database."""

        now = time.monotonic()
        if not force and now < self._policy_cache_expiry:
            return

        async with self._policy_refresh_lock:
            if not force and time.monotonic() < self._policy_cache_expiry:
                return

            try:
                overrides = await strategy_scanning_policy_service.get_policy_overrides()
            except Exception as error:  # pragma: no cover - defensive logging
                self.logger.warning(
                    "Failed to refresh strategy scanning policies", error=str(error)
                )
                self._policy_cache_expiry = time.monotonic() + 30.0
                return

            combined = copy.deepcopy(self._base_strategy_symbol_policies)
            for key, payload in overrides.items():
                if not isinstance(payload, dict):
                    continue

                baseline_entry = copy.deepcopy(combined.get(key, {})) if isinstance(combined.get(key), dict) else {}
                if "max_symbols" in payload:
                    baseline_entry["max_symbols"] = payload.get("max_symbols")
                if "chunk_size" in payload:
                    baseline_entry["chunk_size"] = payload.get("chunk_size")
                if "priority" in payload and payload.get("priority") is not None:
                    try:
                        baseline_entry["priority"] = int(payload.get("priority"))
                    except (TypeError, ValueError):
                        pass
                if "enabled" in payload and payload.get("enabled") is not None:
                    baseline_entry["enabled"] = bool(payload.get("enabled"))

                combined[key] = baseline_entry

            self.strategy_symbol_policies = combined
            self._policy_cache_expiry = time.monotonic() + 60.0

    def _signal_to_risk_level(self, signal_strength: float) -> str:
        """Convert signal strength to risk level for transparency."""
        if signal_strength > 7.0:
            return "low"
        elif signal_strength > 5.0:
            return "medium"
        elif signal_strength > 3.0:
            return "medium_high"
        else:
            return "high"
    
    def _get_strategy_symbol_limit(
        self, strategy_key: str, default: Optional[int] = None
    ) -> Optional[int]:
        """Return the configured symbol limit for a strategy or a safe default."""

        policy = self.strategy_symbol_policies.get(strategy_key)
        if isinstance(policy, dict) and "max_symbols" in policy:
            value = policy.get("max_symbols")
            if value is None:
                return None
            if isinstance(value, int):
                return value if value > 0 else None
            try:
                int_value = int(value)
            except (TypeError, ValueError):
                return default
            return int_value if int_value > 0 else None

        if default is not None:
            return default

        return DEFAULT_STRATEGY_SYMBOL_LIMIT

    def _get_strategy_chunk_size(self, strategy_key: str) -> Optional[int]:
        """Return the configured chunk size for a strategy, if any."""

        policy = self.strategy_symbol_policies.get(strategy_key)
        if isinstance(policy, dict) and "chunk_size" in policy:
            value = policy.get("chunk_size")
            if value is None:
                return None
            if isinstance(value, int):
                return value if value > 0 else None
            try:
                int_value = int(value)
            except (TypeError, ValueError):
                return None
            return int_value if int_value > 0 else None

        return None

    def _chunk_symbols(self, strategy_key: str, symbols: List[str]) -> List[List[str]]:
        """Split symbols into chunks based on strategy policy."""

        if not symbols:
            return []

        chunk_size = self._get_strategy_chunk_size(strategy_key)
        if not chunk_size or chunk_size <= 0 or chunk_size >= len(symbols):
            return [symbols]

        return [symbols[i : i + chunk_size] for i in range(0, len(symbols), chunk_size)]

    async def _execute_strategy_across_chunks(
        self,
        strategy_key: str,
        symbols: List[str],
        executor: Any,
    ) -> List[OpportunityResult]:
        """Execute strategy fetcher across symbol chunks and aggregate opportunities."""

        if not symbols:
            return []

        opportunities: List[OpportunityResult] = []
        for chunk in self._chunk_symbols(strategy_key, symbols):
            if not chunk:
                continue
            chunk_result = await executor(chunk)
            if chunk_result:
                opportunities.extend(chunk_result)

        return opportunities

    def _select_symbols_by_volume(
        self,
        strategy_key: str,
        discovered_assets: Dict[str, List[Any]],
        default_limit: Optional[int] = None,
    ) -> List[str]:
        """Select symbols ordered by volume honoring strategy policies."""

        policy = self.strategy_symbol_policies.get(strategy_key)
        if isinstance(policy, dict) and policy.get("enabled") is False:
            self.logger.debug(
                "Strategy scanning disabled via policy", strategy=strategy_key
            )
            return []

        limit = self._get_strategy_symbol_limit(strategy_key, default_limit)
        return self._get_top_symbols_by_volume(discovered_assets, limit=limit)

    def _get_top_symbols_by_volume(
        self, discovered_assets: Dict[str, List[Any]], limit: Optional[int] = None
    ) -> List[str]:
        """Get top symbols by volume across all tiers."""

        all_assets: List[Any] = []
        for tier_assets in discovered_assets.values():
            all_assets.extend(tier_assets)

        # Sort by volume and get top symbols while handling partial asset payloads
        sorted_assets = sorted(
            all_assets,
            key=lambda asset: getattr(asset, "volume_24h_usd", 0) or 0,
            reverse=True,
        )

        def _extract_symbols(assets: List[Any]) -> List[str]:
            symbols: List[str] = []
            for asset in assets:
                symbol = getattr(asset, "symbol", None)
                if not symbol:
                    continue
                symbols.append(symbol)
            return symbols

        if limit is None or limit <= 0:
            return _extract_symbols(sorted_assets)

        return _extract_symbols(sorted_assets[:limit])

    def _get_symbols_for_statistical_arbitrage(
        self, discovered_assets: Dict[str, List[Any]], limit: Optional[int] = None
    ) -> List[str]:
        """Get symbols suitable for statistical arbitrage (higher tier preferred)."""

        policy = self.strategy_symbol_policies.get("statistical_arbitrage")
        if isinstance(policy, dict) and policy.get("enabled") is False:
            self.logger.debug("Statistical arbitrage policy disabled")
            return []

        # Prefer institutional and enterprise tier assets for stat arb
        preferred_tiers = ["tier_institutional", "tier_enterprise", "tier_professional"]

        symbols: List[str] = []
        seen: Set[str] = set()

        def _append_symbol(symbol: Optional[str]) -> None:
            if not symbol:
                return
            if symbol in seen:
                return
            seen.add(symbol)
            symbols.append(symbol)

        for tier in preferred_tiers:
            for asset in discovered_assets.get(tier, []) or []:
                _append_symbol(getattr(asset, "symbol", None))

        for asset in discovered_assets.get("tier_retail", []) or []:
            _append_symbol(getattr(asset, "symbol", None))

        if limit is None or limit <= 0:
            return symbols

        return symbols[:limit]

    def _get_correlation_pairs(
        self, discovered_assets: Dict[str, List[Any]], max_pairs: Optional[int] = 10
    ) -> List[Tuple[str, str]]:
        """Get symbol pairs likely to be correlated for pairs trading."""

        # Get top symbols
        top_symbols = self._get_top_symbols_by_volume(discovered_assets)

        # Create pairs from major cryptocurrencies (these tend to be correlated)
        major_cryptos = [s for s in top_symbols if s in ["BTC", "ETH", "BNB", "ADA", "SOL", "DOT", "AVAX", "MATIC"]]

        pairs = []
        for i in range(len(major_cryptos)):
            for j in range(i + 1, len(major_cryptos)):
                pairs.append((major_cryptos[i], major_cryptos[j]))
                if max_pairs is not None and len(pairs) >= max_pairs:
                    break
            if max_pairs is not None and len(pairs) >= max_pairs:
                break

        if max_pairs is None or max_pairs <= 0:
            return pairs

        return pairs[:max_pairs]

    def _to_float(self, value: Any) -> Optional[float]:
        """Convert common numeric string formats to float safely."""

        if value is None:
            return None

        if isinstance(value, (int, float)):
            float_val = float(value)
            return float_val if math.isfinite(float_val) else None

        if isinstance(value, Decimal):
            if not value.is_finite():
                return None
            return float(value)

        if isinstance(value, str):
            stripped = value.strip()
            # Normalize Unicode minus (U+2212) to ASCII hyphen
            stripped = stripped.replace("\u2212", "-")
            # Parentheses-negatives: handle signs correctly
            paren_negative = stripped.startswith("(") and stripped.endswith(")")
            inner_sign_negative = False
            if paren_negative:
                inner = stripped[1:-1].strip()
                if inner.startswith(('+', '-')):
                    inner_sign_negative = inner.startswith('-')
                    stripped = inner[1:]
                else:
                    stripped = inner
            if not stripped:
                return None

            # Handle European format first on the original string (thousand sep . or space, decimal ,)
            s = stripped
            # Check for complex EU thousands pattern first
            if re.match(r"^\d{1,3}(?:[.\s]\d{3})+,\d+$", s):
                s = s.replace(" ", "").replace(".", "").replace(",", ".")
            # Check for simple EU decimal pattern (digits,comma,digits with no dots or spaces)
            elif re.match(r"^\d+,\d+$", s) and "." not in s:
                s = s.replace(",", ".")
            else:
                # Remove US-style thousands commas
                s = s.replace(",", "")
            cleaned = re.sub(r"[^0-9eE+\-.]", "", s)
            if not cleaned or cleaned in {"-", "+", ".", "-.", "+."}:
                return None

            try:
                val = float(cleaned)
                if paren_negative:
                    # Apply parentheses negation only if inner sign wasn't already negative
                    return -val if not inner_sign_negative else val
                else:
                    return val
            except ValueError:
                return None

        return None
    def _to_fraction(self, value: Any) -> Optional[float]:
        """Convert values that may represent percentages into fractions."""

        original = value if isinstance(value, str) else None
        numeric = self._to_float(value)

        if numeric is None:
            return None

        # Reject non-finite numeric values
        if not math.isfinite(numeric):
            return None

        # Check for percent markers (including fullwidth percent sign U+FF05)
        if original:
<<<<<<< HEAD
            normalized = original.strip().replace('\uFF05', '%')  # Replace fullwidth percent sign (U+FF05)
=======
            normalized = original.strip().replace('?', '%')  # Replace fullwidth percent
>>>>>>> bf8eee5e
            if "%" in normalized:
                return numeric / 100.0

        absolute = abs(numeric)
        if absolute <= 1:
            return numeric
        if absolute <= 100:
            return numeric / 100.0

        return numeric

    async def _preload_price_universe(
        self,
        discovered_assets: Dict[str, List[Any]],
        user_profile: UserOpportunityProfile,
        scan_id: str,
    ) -> None:
        """Warm the shared price cache for the user's highest priority assets."""

        try:
            symbol_candidates: List[Any] = []
            for tier_assets in discovered_assets.values():
                symbol_candidates.extend(tier_assets)

            if not symbol_candidates:
                return

            symbol_candidates.sort(
                key=lambda asset: getattr(asset, "volume_24h_usd", 0),
                reverse=True,
            )

            # PERFORMANCE OPTIMIZATION: Limit to top 200 assets and process in batches
            # This reduces API call volume from 1000+ to 200, dramatically improving response time
            max_assets = min(200, len(symbol_candidates))  # Reduced from 1000 to 200
            selected_assets = symbol_candidates[: max_assets]

            preload_pairs: List[Tuple[str, str]] = []
            for asset in selected_assets:
                exchange_name = getattr(asset, "exchange", "")
                base_symbol = getattr(asset, "symbol", "")
                if not exchange_name or not base_symbol:
                    continue
                preload_pairs.append((exchange_name, base_symbol))

            if preload_pairs:
                # BATCH PROCESSING: Process assets in batches of 50 to avoid overwhelming exchanges
                batch_size = 50
                for i in range(0, len(preload_pairs), batch_size):
                    batch = preload_pairs[i:i + batch_size]
                    try:
                        await market_analysis_service.preload_exchange_prices(
                            batch,
                            ttl=60,  # 60 seconds for near-real-time trading data
                            concurrency=50,  # Increased from 20 for faster parallel loading
                        )
                        self.logger.info(
                            "Preloaded price cache batch",
                            scan_id=scan_id,
                            batch_num=i // batch_size + 1,
                            batch_size=len(batch),
                            total_batches=(len(preload_pairs) + batch_size - 1) // batch_size,
                        )
                    except Exception as batch_exc:
                        self.logger.warning(
                            "Price batch preload failed, continuing with next batch",
                            scan_id=scan_id,
                            batch_num=i // batch_size + 1,
                            error=str(batch_exc),
                        )
                        continue
                
                self.logger.info(
                    "Completed price cache preload for opportunity scan",
                    scan_id=scan_id,
                    total_assets=len(preload_pairs),
                    tier=user_profile.max_asset_tier,
                )
        except Exception as exc:  # pragma: no cover - defensive logging
            self.logger.warning(
                "Price universe preload failed",
                scan_id=scan_id,
                error=str(exc),
            )

    async def _rank_and_filter_opportunities(
        self,
        opportunities: List[OpportunityResult],
        user_profile: UserOpportunityProfile,
        scan_id: str
    ) -> List[OpportunityResult]:
        """Rank and filter opportunities based on user profile and limits."""
        
        if not opportunities:
            return []
        
        # Sort by profit potential * confidence score (expected value)
        ranked_opportunities = sorted(
            opportunities,
            key=lambda x: x.profit_potential_usd * x.confidence_score,
            reverse=True
        )
        
        # Apply user's scan limit only if set (None = unlimited)
        if user_profile.opportunity_scan_limit is not None:
            limited_opportunities = ranked_opportunities[:user_profile.opportunity_scan_limit]
        else:
            limited_opportunities = ranked_opportunities  # Return all opportunities
        
        self.logger.info("?? Opportunities ranked and filtered",
                        scan_id=scan_id,
                        total_found=len(opportunities),
                        after_filtering=len(limited_opportunities),
                        user_limit=user_profile.opportunity_scan_limit or "unlimited")
        
        return limited_opportunities
    
    async def _generate_strategy_recommendations(
        self,
        user_id: str,
        user_profile: UserOpportunityProfile,
        current_opportunities_count: int,
        portfolio_result: Dict[str, Any]
    ) -> List[Dict[str, Any]]:
        """Generate strategy purchase recommendations to increase opportunities."""
        
        recommendations = []
        
        try:
            # If user has few opportunities, recommend more strategies
            if current_opportunities_count < 10:
                # Get marketplace to see what strategies user doesn't have
                marketplace_result = await strategy_marketplace_service.get_marketplace_strategies(
                    user_id=user_id,
                    include_ai_strategies=True,
                    include_community_strategies=False
                )
                
                if marketplace_result.get("success"):
                    # Use passed portfolio result instead of N+1 query
                    user_portfolio = portfolio_result
                    current_strategy_ids = set()
                    
                    if user_portfolio.get("success"):
                        current_strategy_ids = {
                            s["strategy_id"] for s in user_portfolio.get("active_strategies", [])
                        }
                    
                    # Recommend high-impact strategies user doesn't have
                    high_impact_strategies = [
                        ("ai_statistical_arbitrage", "Statistical Arbitrage", "+150% more opportunities"),
                        ("ai_funding_arbitrage", "Funding Arbitrage", "+80% more opportunities"), 
                        ("ai_pairs_trading", "Pairs Trading", "+120% more opportunities"),
                        ("ai_spot_breakout_strategy", "Breakout Trading", "+60% more opportunities")
                    ]
                    
                    for strategy_id, name, benefit in high_impact_strategies:
                        if strategy_id not in current_strategy_ids:
                            recommendations.append({
                                "strategy_id": strategy_id,
                                "name": name,
                                "benefit": benefit,
                                "reason": f"Users with {name} see {benefit.split('+')[1]} on average",
                                "type": "opportunity_increase"
                            })
                            
                        if len(recommendations) >= 3:  # Max 3 recommendations
                            break
            
            # Tier-based recommendations
            if user_profile.user_tier == "basic":
                recommendations.append({
                    "strategy_id": "tier_upgrade",
                    "name": "Upgrade to Pro Tier",
                    "benefit": "Access to Professional-grade assets ($10M+ volume)",
                    "reason": "Unlock institutional opportunities with higher profit potential",
                    "type": "tier_upgrade"
                })
            
        except Exception as e:
            self.logger.error("Failed to generate strategy recommendations", error=str(e))
        
        return recommendations
    
    async def _handle_no_strategies_user(self, user_id: str, scan_id: str) -> Dict[str, Any]:
        """Handle users with no active strategies - automatically onboard them with 3 free strategies."""
        
        self.logger.info("User has no active strategies, triggering automatic onboarding", 
                        scan_id=scan_id, user_id=user_id)
        
        try:
            # Import onboarding service
            from app.services.user_onboarding_service import user_onboarding_service
            
            # Trigger automatic onboarding to get 3 free strategies
            onboarding_result = await user_onboarding_service.trigger_onboarding_if_needed(user_id)
            
            if onboarding_result.get("success"):
                self.logger.info("?? User automatically onboarded with free strategies", 
                               scan_id=scan_id, user_id=user_id)
                
                # Now try to discover opportunities again with the new strategies
                # Recursively call the main discovery method, but prevent infinite loop
                if not hasattr(self, '_onboarding_attempt'):
                    self._onboarding_attempt = True
                    try:
                        result = await self.discover_opportunities_for_user(
                            user_id=user_id,
                            force_refresh=True,
                            include_strategy_recommendations=True
                        )
                        # Add onboarding metadata
                        result["auto_onboarded"] = True
                        result["onboarding_result"] = onboarding_result
                        return result
                    finally:
                        delattr(self, '_onboarding_attempt')
                else:
                    # Prevent infinite recursion - return default response
                    return {
                        "success": True,
                        "scan_id": scan_id,
                        "user_id": user_id,
                        "opportunities": [],
                        "total_opportunities": 0,
                        "message": "Onboarding completed! Please try discovering opportunities again.",
                        "auto_onboarded": True,
                        "onboarding_result": onboarding_result
                    }
            else:
                # Onboarding failed, return helpful message
                return {
                    "success": True,
                    "scan_id": scan_id,
                    "user_id": user_id,
                    "opportunities": [],
                    "total_opportunities": 0,
                    "message": "No active trading strategies found. Unable to automatically activate free strategies.",
                    "onboarding_error": onboarding_result.get("error"),
                    "free_strategies_available": [
                        {
                            "strategy_id": "ai_risk_management",
                            "name": "AI Risk Management",
                            "description": "Essential portfolio protection - FREE",
                            "cost": 0
                        },
                        {
                            "strategy_id": "ai_portfolio_optimization", 
                            "name": "AI Portfolio Optimization",
                            "description": "Smart portfolio rebalancing - FREE",
                            "cost": 0
                        },
                        {
                            "strategy_id": "ai_spot_momentum_strategy",
                            "name": "AI Momentum Trading",
                            "description": "Catch trending moves - FREE", 
                            "cost": 0
                        }
                    ],
                    "next_action": "Visit the Strategy Marketplace to manually activate your free strategies"
                }
                
        except Exception as e:
            self.logger.error("Automatic onboarding failed", 
                            scan_id=scan_id, user_id=user_id, error=str(e))
            
            # Fallback to original response
            return {
                "success": True,
                "scan_id": scan_id,
                "user_id": user_id,
                "opportunities": [],
                "total_opportunities": 0,
                "message": "No active trading strategies found. Get your 3 free strategies to start discovering opportunities!",
                "onboarding_error": str(e),
                "free_strategies_available": [
                    {
                        "strategy_id": "ai_risk_management",
                        "name": "AI Risk Management",
                        "description": "Essential portfolio protection - FREE",
                        "cost": 0
                    },
                    {
                        "strategy_id": "ai_portfolio_optimization", 
                        "name": "AI Portfolio Optimization",
                        "description": "Smart portfolio rebalancing - FREE",
                        "cost": 0
                    },
                    {
                        "strategy_id": "ai_spot_momentum_strategy",
                        "name": "AI Momentum Trading",
                        "description": "Catch trending moves - FREE", 
                        "cost": 0
                    }
                ],
                "next_action": "Visit the Strategy Marketplace to activate your free strategies"
            }
    
    def _serialize_opportunity(self, opportunity: OpportunityResult) -> Dict[str, Any]:
        """Convert OpportunityResult to serializable dictionary."""
        
        return {
            "strategy_id": opportunity.strategy_id,
            "strategy_name": opportunity.strategy_name,
            "opportunity_type": opportunity.opportunity_type,
            "symbol": opportunity.symbol,
            "exchange": opportunity.exchange,
            "profit_potential_usd": opportunity.profit_potential_usd,
            "confidence_score": opportunity.confidence_score,
            "risk_level": opportunity.risk_level,
            "required_capital_usd": opportunity.required_capital_usd,
            "estimated_timeframe": opportunity.estimated_timeframe,
            "entry_price": opportunity.entry_price,
            "exit_price": opportunity.exit_price,
            "metadata": opportunity.metadata,
            "discovered_at": opportunity.discovered_at.isoformat()
        }
    
    async def _get_user_portfolio(self, user_id: str) -> Dict[str, Any]:
        """Get user's portfolio with active strategies."""
        try:
            # DIRECT FIX: Use the working admin snapshot approach for admin users
            # This bypasses the failing service calls and uses the proven working method
            admin_snapshot = await strategy_marketplace_service.get_admin_portfolio_snapshot(user_id)
            if admin_snapshot and admin_snapshot.get("success"):
                self.logger.info("Using admin portfolio snapshot for user", user_id=user_id)
                return admin_snapshot
            
            # Fallback to cached method for non-admin users
            portfolio_result = await self._get_user_portfolio_cached(user_id)

            # Check if portfolio fetch was successful and has active strategies
            if portfolio_result.get("success"):
                active_strategies = portfolio_result.get("active_strategies", [])
                # If user has strategies, return their portfolio
                if active_strategies:  # Check if list is not empty
                    return portfolio_result
                # If user has no strategies, fall back to admin snapshot
                self.logger.info("User has no active strategies, falling back to admin snapshot", user_id=user_id)

            # Final fallback to admin snapshot for users without strategies
            admin_snapshot = await strategy_marketplace_service.get_admin_portfolio_snapshot(user_id)
            if admin_snapshot and admin_snapshot.get("success"):
                self.logger.info("Using admin portfolio snapshot for user", user_id=user_id)
                return admin_snapshot

            # Ensure consistent structure even on degraded responses
            portfolio_result.setdefault("active_strategies", [])
            portfolio_result.setdefault("success", False)
            return portfolio_result
        except Exception as e:
            self.logger.exception("Failed to get user portfolio", extra={"user_id": user_id})
            return {'success': False, 'active_strategies': [], 'error': str(e)}

    async def _get_cached_opportunities(
        self,
        user_id: str,
        user_profile: UserOpportunityProfile
    ) -> Optional[Dict[str, Any]]:
        """Get cached opportunities if available and fresh."""

        if not self.redis:
            return None

        try:
            cache_key = f"user_opportunities:{user_id}:{user_profile.user_tier}:{user_profile.active_strategy_count}"
            cached_data = await self.redis.get(cache_key)

            if cached_data:
                data = json.loads(cached_data)

                payload = data.get("payload", data)
                if isinstance(payload, dict):
                    self._ensure_profile_strategy_counts(payload)
                metadata = data.get("cache_metadata", {})

                cache_time_str = metadata.get("cached_at") or data.get("cached_at")
                if cache_time_str:
                    try:
                        cache_time = datetime.fromisoformat(cache_time_str)
                    except ValueError:
                        cache_time = self._current_timestamp() - timedelta(hours=1)
                else:
                    cache_time = self._current_timestamp() - timedelta(hours=1)

                cached_fingerprint = metadata.get("strategy_fingerprint") or payload.get("user_profile", {}).get("strategy_fingerprint")
                if cached_fingerprint and cached_fingerprint != user_profile.strategy_fingerprint:
                    self.logger.info(
                        "Cached opportunities invalidated due to strategy change",
                        user_id=user_id,
                        cached_fingerprint=cached_fingerprint,
                        current_fingerprint=user_profile.strategy_fingerprint
                    )
                    return None

                total_opportunities = payload.get("total_opportunities", 0)
                if total_opportunities == 0:
                    zero_ttl = metadata.get("zero_ttl_seconds", 120)
                    if self._current_timestamp() - cache_time > timedelta(seconds=zero_ttl):
                        self.logger.info(
                            "Discarding zero-result cache to force rescan",
                            user_id=user_id,
                            age_seconds=(self._current_timestamp() - cache_time).total_seconds(),
                            zero_ttl=zero_ttl
                        )
                        return None

                # Cache is fresh for 5 minutes for non-zero results, 2 minutes for zero results
                max_age = timedelta(minutes=5) if total_opportunities > 0 else timedelta(seconds=metadata.get("zero_ttl_seconds", 120))
                if self._current_timestamp() - cache_time < max_age:
                    return payload

        except Exception as e:
            self.logger.debug("Cache retrieval failed", error=str(e))

        return None

    async def _cache_opportunities(
        self,
        user_id: str,
        result: Dict[str, Any],
        user_profile: UserOpportunityProfile
    ):
        """Cache opportunity results."""

        if not self.redis:
            return

        try:
            cache_key = f"user_opportunities:{user_id}:{user_profile.user_tier}:{user_profile.active_strategy_count}"

            cache_time = self._current_timestamp().isoformat()
            total_opportunities = result.get("total_opportunities", 0)

            # Ensure cached payload is immutable by storing a JSON-safe copy
            try:
                payload_copy = json.loads(json.dumps(result))
            except TypeError:
                payload_copy = result

            self._ensure_profile_strategy_counts(payload_copy)

            cache_entry = {
                "payload": payload_copy,
                "cache_metadata": {
                    "cached_at": cache_time,
                    "cache_key": cache_key,
                    "strategy_fingerprint": user_profile.strategy_fingerprint,
                    "zero_ttl_seconds": 120,
                    "total_opportunities": total_opportunities
                }
            }

            ttl_seconds = 300 if total_opportunities > 0 else 120
            await self.redis.set(cache_key, json.dumps(cache_entry), ex=ttl_seconds)

            # Update last scan time
            last_scan_key = f"user_opportunity_last_scan:{user_id}"
            await self.redis.set(last_scan_key, cache_time, ex=86400)  # 24h

        except Exception as e:
            self.logger.debug("Cache storage failed", error=str(e))

    def _ensure_profile_strategy_counts(self, payload: Dict[str, Any]) -> None:
        """Ensure both legacy and new user profile keys are present."""

        if not isinstance(payload, dict):
            return

        profile = payload.get("user_profile")
        if not isinstance(profile, dict):
            return

        active_strategies = profile.get("active_strategies")
        active_strategy_count = profile.get("active_strategy_count")

        if active_strategies is None and active_strategy_count is not None:
            profile["active_strategies"] = active_strategy_count
        elif active_strategy_count is None and active_strategies is not None:
            profile["active_strategy_count"] = active_strategies
    
    async def _track_error_metrics(self, user_id: str, scan_id: str, error: str, execution_time: float):
        """Track error metrics for monitoring and alerting."""

        try:
            if not self.redis:
                return

            # Increment error counters
            error_key = f"opportunity_discovery_errors:{self._current_timestamp().strftime('%Y-%m-%d')}"
            await self.redis.incr(error_key)
            await self.redis.expire(error_key, 86400 * 7)  # 7 days

            # Track user-specific errors
            user_error_key = f"user_opportunity_errors:{user_id}"
            await self.redis.incr(user_error_key)
            await self.redis.expire(user_error_key, 86400)  # 24 hours

            # Store error details for analysis
            error_details = {
                "scan_id": scan_id,
                "user_id": user_id,
                "error": error,
                "execution_time_ms": execution_time,
                "timestamp": self._current_timestamp().isoformat()
            }

            error_log_key = f"opportunity_error_log:{scan_id}"
            await self.redis.set(error_log_key, json.dumps(error_details), ex=86400 * 3)  # 3 days

        except Exception as track_error:
            self.logger.debug("Error tracking failed", error=str(track_error))

    async def _track_scan_lifecycle(self, user_id: str, scan_id: str, phase: str, status: str = "in_progress", error: str = None, **extra_data):
        """Track scan lifecycle progression through each phase for comprehensive diagnostics.

        Phases: started, portfolio_fetch, asset_discovery, strategies_scan, ranking, completed, failed
        Status: in_progress, completed, error, timeout
        """
        try:
            if not self.redis:
                return

            lifecycle_key = f"scan_lifecycle:{scan_id}"
            timestamp = self._current_timestamp().isoformat()

            phase_data = {
                "phase": phase,
                "status": status,
                "timestamp": timestamp,
                "user_id": user_id,
                **extra_data
            }

            if error:
                phase_data["error"] = str(error)

            # Store in Redis hash for easy retrieval
            await self.redis.hset(lifecycle_key, phase, json.dumps(phase_data))
            await self.redis.expire(lifecycle_key, 3600)  # 1 hour TTL

            # Also update "current_phase" for quick status checks
            await self.redis.hset(lifecycle_key, "current_phase", phase)
            await self.redis.hset(lifecycle_key, "current_status", status)
            await self.redis.hset(lifecycle_key, "last_updated", timestamp)

            # Maintain lightweight index of active lifecycle keys for diagnostics recovery
            index_key = "scan_lifecycle:index"
            current_time = int(time.time())
            await self.redis.zadd(index_key, {lifecycle_key: current_time})
            await self.redis.zremrangebyscore(index_key, 0, current_time - 3600)
            await self.redis.expire(index_key, 3600)

            self.logger.info(f"?? Scan lifecycle: {phase}",
                           scan_id=scan_id,
                           status=status,
                           **extra_data)

        except Exception as track_error:
            self.logger.debug("Lifecycle tracking failed", error=str(track_error))

    async def _track_debug_step(
        self,
        user_id: str,
        scan_id: str,
        step_number: int,
        step_name: str,
        status: str = "in_progress",
        error: Exception | str | None = None,
        **extra_data,
    ):
        """Track detailed step-by-step progress for diagnostic visibility.

        This writes to Redis so debug info is visible through the diagnostic endpoint
        instead of requiring log parsing.

        Status: starting, completed, failed
        """
        try:
            if not self.redis:
                return

            debug_key = f"scan_debug:{scan_id}"
            timestamp = self._current_timestamp().isoformat()

            step_data = {
                "step": step_number,
                "name": step_name,
                "status": status,
                "timestamp": timestamp,
                "user_id": user_id,
                "scan_id": scan_id,
                **extra_data
            }

            if error:
                step_data["error"] = str(error)
                step_data["error_type"] = type(error).__name__ if isinstance(error, Exception) else "Unknown"

            # Store in Redis hash with step number as key
            step_key = f"step_{step_number}"
            await self.redis.hset(debug_key, step_key, json.dumps(step_data))
            await self.redis.hset(debug_key, "current_step", str(step_number))
            await self.redis.hset(debug_key, "last_updated", timestamp)
            await self.redis.expire(debug_key, 3600)  # 1 hour TTL

            # Log to application logs as well
            emoji = "??" if status == "starting" else "?" if status == "completed" else "?"
            self.logger.info(f"{emoji} STEP {step_number}: {step_name}",
                           scan_id=scan_id,
                           status=status,
                           **extra_data)

        except Exception as track_error:  # noqa: BLE001 - telemetry should not affect flow
            self.logger.debug("Debug step tracking failed", error=str(track_error))

    async def _track_scan_metrics(self, user_id: str, scan_id: str, opportunities_count: int, strategies_count: int, execution_time_ms: float, success: bool = True):
        """Track user-initiated opportunity scan metrics for diagnostic monitoring.

        Uses atomic Lua script to prevent race conditions during concurrent scan completions.
        """

        try:
            if not self.redis:
                return

            # Store latest scan metrics in Redis for diagnostic endpoint
            metrics_data = {
                "scan_id": scan_id,
                "user_id": user_id,
                "opportunities_discovered": opportunities_count,
                "strategies_scanned": strategies_count,
                "execution_time_ms": execution_time_ms,
                "success": success,
                "timestamp": self._current_timestamp().isoformat()
            }

            # Store in Redis with key that diagnostic endpoint can read
            metrics_key = "service_metrics:user_initiated_scans"
            await self.redis.set(metrics_key, json.dumps(metrics_data), ex=3600)  # 1 hour TTL

            # Atomic daily statistics update using Lua script to prevent race conditions
            stats_key = f"opportunity_scan_stats:{self._current_timestamp().strftime('%Y-%m-%d')}"

            # Lua script for atomic read-modify-write of daily stats
            # Uses Redis hash for better atomicity and performance
            lua_script = """
                local stats_key = KEYS[1]
                local opps_count = tonumber(ARGV[1])
                local strats_count = tonumber(ARGV[2])
                local exec_time = tonumber(ARGV[3])
                local success_flag = tonumber(ARGV[4])
                local ttl = tonumber(ARGV[5])

                -- Increment counters atomically
                redis.call('HINCRBY', stats_key, 'total_scans', 1)
                if success_flag == 1 then
                    redis.call('HINCRBY', stats_key, 'successful_scans', 1)
                end
                redis.call('HINCRBY', stats_key, 'total_opportunities', opps_count)
                redis.call('HINCRBY', stats_key, 'total_strategies', strats_count)

                -- Calculate running average atomically
                local total_scans = tonumber(redis.call('HGET', stats_key, 'total_scans'))
                local prev_avg = tonumber(redis.call('HGET', stats_key, 'avg_execution_time_ms') or '0')
                local new_avg = (prev_avg * (total_scans - 1) + exec_time) / total_scans
                redis.call('HSET', stats_key, 'avg_execution_time_ms', tostring(new_avg))

                -- Set TTL
                redis.call('EXPIRE', stats_key, ttl)

                -- Return updated stats
                return {
                    redis.call('HGET', stats_key, 'total_scans'),
                    redis.call('HGET', stats_key, 'successful_scans'),
                    redis.call('HGET', stats_key, 'total_opportunities'),
                    redis.call('HGET', stats_key, 'total_strategies'),
                    redis.call('HGET', stats_key, 'avg_execution_time_ms')
                }
            """

            # Execute Lua script atomically
            success_int = 1 if success else 0
            ttl_seconds = 86400 * 7  # 7 days

            result = await self.redis.eval(
                lua_script,
                1,  # number of keys
                stats_key,  # KEYS[1]
                opportunities_count,  # ARGV[1]
                strategies_count,  # ARGV[2]
                execution_time_ms,  # ARGV[3]
                success_int,  # ARGV[4]
                ttl_seconds  # ARGV[5]
            )

            self.logger.info(
                "?? User-initiated scan metrics tracked (atomic)",
                scan_id=scan_id,
                user_id=user_id,
                opportunities=opportunities_count,
                strategies=strategies_count,
                execution_time_ms=execution_time_ms,
                success=success,
                daily_stats={
                    "total_scans": result[0] if result else None,
                    "successful_scans": result[1] if result else None,
                    "total_opportunities": result[2] if result else None,
                    "total_strategies": result[3] if result else None,
                    "avg_execution_time_ms": result[4] if result else None
                }
            )

        except Exception as track_error:
<<<<<<< HEAD
            self.logger.debug("Scan metrics tracking failed", error=str(track_error))
    
    async def _provide_fallback_opportunities(self, user_id: str, scan_id: str) -> Dict[str, Any]:
        """Provide fallback opportunities when main discovery fails."""
        
        try:
            # Try to get cached opportunities from previous successful scans
            if self.redis:
                cache_pattern = f"user_opportunities:{user_id}:*"
                
                # Use async scan instead of blocking keys()
                async for cache_key in self.redis.scan_iter(match=cache_pattern):
                    try:
                        cached_data = await self.redis.get(cache_key)
                        if cached_data:
                            data = json.loads(cached_data)

                            # Cache entries now wrap the payload for metadata. Support
                            # both the new {"payload": ...} structure and the legacy
                            # flat structure to keep backward compatibility.
                            payload = data.get("payload") if isinstance(data, dict) else None
                            if not payload and isinstance(data, dict):
                                payload = data

                            opportunities = []
                            if isinstance(payload, dict):
                                opportunities = payload.get("opportunities", [])

                            if opportunities:
                                # Return subset of cached opportunities with warning
                                limited_opportunities = opportunities[:5]  # Limit to 5
                                
                                self.logger.info("?? Fallback opportunities provided from cache",
                                               scan_id=scan_id,
                                               user_id=user_id,
                                               count=len(limited_opportunities))
                                
                                return {
                                    "success": True,
                                    "opportunities": limited_opportunities,
                                    "source": "cached_fallback",
                                    "warning": "Limited opportunities from cache due to system error"
                                }
                    except:
                        continue
            
            # If no cache available, provide basic strategy recommendations
            basic_opportunities = [
                {
                    "strategy_id": "ai_risk_management",
                    "strategy_name": "AI Risk Management",
                    "opportunity_type": "risk_assessment",
                    "symbol": "PORTFOLIO",
                    "exchange": "multiple",
                    "profit_potential_usd": 0,
                    "confidence_score": 0.8,
                    "risk_level": "low",
                    "required_capital_usd": 0,
                    "estimated_timeframe": "ongoing",
                    "entry_price": None,
                    "exit_price": None,
                    "metadata": {
                        "fallback": True,
                        "description": "Review your portfolio risk profile and get protection recommendations"
                    },
                    "discovered_at": self._current_timestamp().isoformat()
                }
            ]
            
            return {
                "success": True,
                "opportunities": basic_opportunities,
                "source": "basic_fallback",
                "warning": "Basic opportunities provided due to system error"
            }
            
        except Exception as e:
            self.logger.error("Fallback opportunities failed", 
                            scan_id=scan_id, error=str(e))
            return {"success": False, "opportunities": []}





    # Additional Enterprise Scanner Implementations (16 missing methods)
    async def _scan_funding_arbitrage_pro_opportunities(self, discovered_assets, user_profile, scan_id, portfolio_result):
        """Pro version of funding arbitrage with enhanced analysis"""
        try:
            self.logger.info("?? Scanning funding arbitrage pro opportunities", scan_id=scan_id)
            
            # Use base funding arbitrage scanner with enhanced analysis
            base_opportunities = await self._scan_funding_arbitrage_opportunities(
                discovered_assets, user_profile, scan_id, portfolio_result
            )
            
            # Enhance with pro-level analysis
            enhanced_opportunities = []
            for opp in base_opportunities:
                # Create new OpportunityResult with pro-level enhancements
                enhanced_opp = dataclasses.replace(
                    opp,
                    opportunity_type="funding_arbitrage_pro",
                    confidence_score=min(95, opp.confidence_score + 15),
                    metadata={
                        **opp.metadata,
                        "pro_features": {
                            "advanced_spread_analysis": True,
                            "multi_exchange_arbitrage": True,
                            "risk_adjusted_returns": True
                        }
                    }
                )
                enhanced_opportunities.append(enhanced_opp)
            
            return enhanced_opportunities
            
        except Exception as e:
            self.logger.error("Funding arbitrage pro scan failed", scan_id=scan_id, error=str(e))
            return []

    async def _scan_market_making_pro_opportunities(self, discovered_assets, user_profile, scan_id, portfolio_result):
        """Pro version of market making with advanced order book analysis"""
        try:
            self.logger.info("?? Scanning market making pro opportunities", scan_id=scan_id)
            
            # Use base market making scanner with enhanced analysis
            base_opportunities = await self._scan_market_making_opportunities(
                discovered_assets, user_profile, scan_id, portfolio_result
            )
            
            # Enhance with pro-level analysis
            enhanced_opportunities = []
            for opp in base_opportunities:
                enhanced_opp = dataclasses.replace(
                    opp,
                    opportunity_type="market_making_pro",
                    confidence_score=min(95, opp.confidence_score + 10),
                    metadata={
                        **opp.metadata,
                        "pro_features": {
                            "advanced_order_book_analysis": True,
                            "dynamic_spread_adjustment": True,
                            "liquidity_provision_optimization": True
                        }
                    }
                )
                enhanced_opportunities.append(enhanced_opp)
            
            return enhanced_opportunities
            
        except Exception as e:
            self.logger.error("Market making pro scan failed", scan_id=scan_id, error=str(e))
            return []

    async def _scan_scalping_engine_opportunities(self, discovered_assets, user_profile, scan_id, portfolio_result):
        """Advanced scalping engine with high-frequency analysis"""
        try:
            self.logger.info("?? Scanning scalping engine opportunities", scan_id=scan_id)
            
            # Use base scalping scanner with enhanced analysis
            base_opportunities = await self._scan_scalping_opportunities(
                discovered_assets, user_profile, scan_id, portfolio_result
            )
            
            # Enhance with engine-level analysis
            enhanced_opportunities = []
            for opp in base_opportunities:
                enhanced_opp = dataclasses.replace(
                    opp,
                    opportunity_type="scalping_engine",
                    confidence_score=min(95, opp.confidence_score + 5),
                    metadata={
                        **opp.metadata,
                        "engine_features": {
                            "high_frequency_analysis": True,
                            "micro_trend_detection": True,
                            "rapid_execution_optimization": True
                        }
                    }
                )
                enhanced_opportunities.append(enhanced_opp)
            
            return enhanced_opportunities
            
        except Exception as e:
            self.logger.error("Scalping engine scan failed", scan_id=scan_id, error=str(e))
            return []

    async def _scan_swing_navigator_opportunities(self, discovered_assets, user_profile, scan_id, portfolio_result):
        """Swing trading navigator with trend analysis"""
        try:
            self.logger.info("?? Scanning swing navigator opportunities", scan_id=scan_id)
            
            # Use momentum strategy as base with swing-specific enhancements
            base_opportunities = await self._scan_spot_momentum_opportunities(
                discovered_assets, user_profile, scan_id, portfolio_result
            )
            
            # Enhance with swing-specific analysis
            enhanced_opportunities = []
            for opp in base_opportunities:
                enhanced_opp = dataclasses.replace(
                    opp,
                    opportunity_type="swing_navigator",
                    estimated_timeframe="4h",  # Swing trading timeframe
                    confidence_score=min(90, opp.confidence_score + 5),
                    metadata={
                        **opp.metadata,
                        "swing_features": {
                            "trend_continuation_analysis": True,
                            "swing_point_identification": True,
                            "multi_timeframe_confirmation": True
                        }
                    }
                )
                enhanced_opportunities.append(enhanced_opp)
            
            return enhanced_opportunities
            
        except Exception as e:
            self.logger.error("Swing navigator scan failed", scan_id=scan_id, error=str(e))
            return []

    async def _scan_position_manager_opportunities(self, discovered_assets, user_profile, scan_id, portfolio_result):
        """Position management with risk-adjusted sizing"""
        try:
            self.logger.info("?? Scanning position manager opportunities", scan_id=scan_id)
            
            # Use risk management as base with position-specific enhancements
            base_opportunities = await self._scan_risk_management_opportunities(
                discovered_assets, user_profile, scan_id, portfolio_result
            )
            
            # Enhance with position management features
            enhanced_opportunities = []
            for opp in base_opportunities:
                enhanced_opp = dataclasses.replace(
                    opp,
                    opportunity_type="position_manager",
                    confidence_score=min(95, opp.confidence_score + 10),
                    metadata={
                        **opp.metadata,
                        "position_features": {
                            "dynamic_position_sizing": True,
                            "risk_adjusted_allocation": True,
                            "portfolio_correlation_analysis": True
                        }
                    }
                )
                enhanced_opportunities.append(enhanced_opp)
            
            return enhanced_opportunities
            
        except Exception as e:
            self.logger.error("Position manager scan failed", scan_id=scan_id, error=str(e))
            return []

    async def _scan_risk_guardian_opportunities(self, discovered_assets, user_profile, scan_id, portfolio_result):
        """Advanced risk guardian with comprehensive protection"""
        try:
            self.logger.info("?? Scanning risk guardian opportunities", scan_id=scan_id)
            
            # Use risk management as base with guardian-specific enhancements
            base_opportunities = await self._scan_risk_management_opportunities(
                discovered_assets, user_profile, scan_id, portfolio_result
            )
            
            # Enhance with guardian features
            enhanced_opportunities = []
            for opp in base_opportunities:
                enhanced_opp = dataclasses.replace(
                    opp,
                    opportunity_type="risk_guardian",
                    confidence_score=min(98, opp.confidence_score + 15),
                    metadata={
                        **opp.metadata,
                        "guardian_features": {
                            "real_time_risk_monitoring": True,
                            "automatic_hedge_activation": True,
                            "portfolio_protection_alerts": True
                        }
                    }
                )
                enhanced_opportunities.append(enhanced_opp)
            
            return enhanced_opportunities
            
        except Exception as e:
            self.logger.error("Risk guardian scan failed", scan_id=scan_id, error=str(e))
            return []

    async def _scan_portfolio_optimizer_opportunities(self, discovered_assets, user_profile, scan_id, portfolio_result):
        """Portfolio optimizer with advanced allocation strategies"""
        try:
            self.logger.info("?? Scanning portfolio optimizer opportunities", scan_id=scan_id)
            
            # Use portfolio optimization as base with optimizer-specific enhancements
            base_opportunities = await self._scan_portfolio_optimization_opportunities(
                discovered_assets, user_profile, scan_id, portfolio_result
            )
            
            # Enhance with optimizer features
            enhanced_opportunities = []
            for opp in base_opportunities:
                enhanced_opp = dataclasses.replace(
                    opp,
                    opportunity_type="portfolio_optimizer",
                    confidence_score=min(95, opp.confidence_score + 10),
                    metadata={
                        **opp.metadata,
                        "optimizer_features": {
                            "advanced_allocation_algorithms": True,
                            "dynamic_rebalancing": True,
                            "risk_return_optimization": True
                        }
                    }
                )
                enhanced_opportunities.append(enhanced_opp)
            
            return enhanced_opportunities
            
        except Exception as e:
            self.logger.error("Portfolio optimizer scan failed", scan_id=scan_id, error=str(e))
            return []

    async def _scan_strategy_analytics_opportunities(self, discovered_assets, user_profile, scan_id, portfolio_result):
        """Strategy analytics with performance insights"""
        try:
            self.logger.info("?? Scanning strategy analytics opportunities", scan_id=scan_id)
            
            # Use statistical arbitrage as base with analytics-specific enhancements
            base_opportunities = await self._scan_statistical_arbitrage_opportunities(
                discovered_assets, user_profile, scan_id, portfolio_result
            )
            
            # Enhance with analytics features
            enhanced_opportunities = []
            for opp in base_opportunities:
                enhanced_opp = dataclasses.replace(
                    opp,
                    opportunity_type="strategy_analytics",
                    confidence_score=min(90, opp.confidence_score + 5),
                    metadata={
                        **opp.metadata,
                        "analytics_features": {
                            "performance_attribution": True,
                            "strategy_correlation_analysis": True,
                            "predictive_analytics": True
                        }
                    }
                )
                enhanced_opportunities.append(enhanced_opp)
            
            return enhanced_opportunities
            
        except Exception as e:
            self.logger.error("Strategy analytics scan failed", scan_id=scan_id, error=str(e))
            return []

    async def _scan_momentum_trader_opportunities(self, discovered_assets, user_profile, scan_id, portfolio_result):
        """Momentum trader with enhanced trend following"""
        try:
            self.logger.info("?? Scanning momentum trader opportunities", scan_id=scan_id)
            
            # Use spot momentum as base with trader-specific enhancements
            base_opportunities = await self._scan_spot_momentum_opportunities(
                discovered_assets, user_profile, scan_id, portfolio_result
            )
            
            # Enhance with trader features
            enhanced_opportunities = []
            for opp in base_opportunities:
                enhanced_opp = dataclasses.replace(
                    opp,
                    opportunity_type="momentum_trader",
                    confidence_score=min(95, opp.confidence_score + 10),
                    metadata={
                        **opp.metadata,
                        "trader_features": {
                            "advanced_momentum_indicators": True,
                            "trend_strength_analysis": True,
                            "entry_exit_optimization": True
                        }
                    }
                )
                enhanced_opportunities.append(enhanced_opp)
            
            return enhanced_opportunities
            
        except Exception as e:
            self.logger.error("Momentum trader scan failed", scan_id=scan_id, error=str(e))
            return []

    async def _scan_mean_reversion_pro_opportunities(self, discovered_assets, user_profile, scan_id, portfolio_result):
        """Pro version of mean reversion with advanced statistical analysis"""
        try:
            self.logger.info("?? Scanning mean reversion pro opportunities", scan_id=scan_id)
            
            # Use spot mean reversion as base with pro enhancements
            base_opportunities = await self._scan_spot_mean_reversion_opportunities(
                discovered_assets, user_profile, scan_id, portfolio_result
            )
            
            # Enhance with pro features
            enhanced_opportunities = []
            for opp in base_opportunities:
                enhanced_opp = dataclasses.replace(
                    opp,
                    opportunity_type="mean_reversion_pro",
                    confidence_score=min(95, opp.confidence_score + 15),
                    metadata={
                        **opp.metadata,
                        "pro_features": {
                            "advanced_statistical_models": True,
                            "multi_timeframe_mean_reversion": True,
                            "volatility_adjusted_signals": True
                        }
                    }
                )
                enhanced_opportunities.append(enhanced_opp)
            
            return enhanced_opportunities
            
        except Exception as e:
            self.logger.error("Mean reversion pro scan failed", scan_id=scan_id, error=str(e))
            return []

    async def _scan_breakout_hunter_opportunities(self, discovered_assets, user_profile, scan_id, portfolio_result):
        """Breakout hunter with advanced pattern recognition"""
        try:
            self.logger.info("?? Scanning breakout hunter opportunities", scan_id=scan_id)
            
            # Use spot breakout as base with hunter-specific enhancements
            base_opportunities = await self._scan_spot_breakout_opportunities(
                discovered_assets, user_profile, scan_id, portfolio_result
            )
            
            # Enhance with hunter features
            enhanced_opportunities = []
            for opp in base_opportunities:
                enhanced_opp = dataclasses.replace(
                    opp,
                    opportunity_type="breakout_hunter",
                    confidence_score=min(95, opp.confidence_score + 10),
                    metadata={
                        **opp.metadata,
                        "hunter_features": {
                            "advanced_pattern_recognition": True,
                            "volume_confirmation_analysis": True,
                            "false_breakout_filtering": True
                        }
                    }
                )
                enhanced_opportunities.append(enhanced_opp)
            
            return enhanced_opportunities
            
        except Exception as e:
            self.logger.error("Breakout hunter scan failed", scan_id=scan_id, error=str(e))
            return []

    async def _scan_algorithmic_suite_opportunities(self, discovered_assets, user_profile, scan_id, portfolio_result):
        """Algorithmic suite with multi-strategy coordination"""
        try:
            self.logger.info("?? Scanning algorithmic suite opportunities", scan_id=scan_id)
            
            # Use complex strategy as base with suite-specific enhancements
            base_opportunities = await self._scan_complex_strategy_opportunities(
                discovered_assets, user_profile, scan_id, portfolio_result
            )
            
            # Enhance with suite features
            enhanced_opportunities = []
            for opp in base_opportunities:
                enhanced_opp = dataclasses.replace(
                    opp,
                    opportunity_type="algorithmic_suite",
                    confidence_score=min(95, opp.confidence_score + 10),
                    metadata={
                        **opp.metadata,
                        "suite_features": {
                            "multi_strategy_coordination": True,
                            "adaptive_algorithm_selection": True,
                            "cross_strategy_optimization": True
                        }
                    }
                )
                enhanced_opportunities.append(enhanced_opp)
            
            return enhanced_opportunities
            
        except Exception as e:
            self.logger.error("Algorithmic suite scan failed", scan_id=scan_id, error=str(e))
            return []

    async def _scan_pairs_trader_opportunities(self, discovered_assets, user_profile, scan_id, portfolio_result):
        """Pairs trader with enhanced correlation analysis"""
        try:
            self.logger.info("?? Scanning pairs trader opportunities", scan_id=scan_id)
            
            # Use pairs trading as base with trader-specific enhancements
            base_opportunities = await self._scan_pairs_trading_opportunities(
                discovered_assets, user_profile, scan_id, portfolio_result
            )
            
            # Enhance with trader features
            enhanced_opportunities = []
            for opp in base_opportunities:
                enhanced_opp = dataclasses.replace(
                    opp,
                    opportunity_type="pairs_trader",
                    confidence_score=min(95, opp.confidence_score + 10),
                    metadata={
                        **opp.metadata,
                        "trader_features": {
                            "advanced_correlation_analysis": True,
                            "cointegration_testing": True,
                            "pairs_selection_optimization": True
                        }
                    }
                )
                enhanced_opportunities.append(enhanced_opp)
            
            return enhanced_opportunities
            
        except Exception as e:
            self.logger.error("Pairs trader scan failed", scan_id=scan_id, error=str(e))
            return []

    async def _scan_statistical_arbitrage_pro_opportunities(self, discovered_assets, user_profile, scan_id, portfolio_result):
        """Pro version of statistical arbitrage with advanced models"""
        try:
            self.logger.info("?? Scanning statistical arbitrage pro opportunities", scan_id=scan_id)
            
            # Use statistical arbitrage as base with pro enhancements
            base_opportunities = await self._scan_statistical_arbitrage_opportunities(
                discovered_assets, user_profile, scan_id, portfolio_result
            )
            
            # Enhance with pro features
            enhanced_opportunities = []
            for opp in base_opportunities:
                enhanced_opp = dataclasses.replace(
                    opp,
                    opportunity_type="statistical_arbitrage_pro",
                    confidence_score=min(95, opp.confidence_score + 15),
                    metadata={
                        **opp.metadata,
                        "pro_features": {
                            "advanced_statistical_models": True,
                            "machine_learning_enhancement": True,
                            "high_frequency_execution": True
                        }
                    }
                )
                enhanced_opportunities.append(enhanced_opp)
            
            return enhanced_opportunities
            
        except Exception as e:
            self.logger.error("Statistical arbitrage pro scan failed", scan_id=scan_id, error=str(e))
            return []

    async def _scan_market_maker_opportunities(self, discovered_assets, user_profile, scan_id, portfolio_result):
        """Market maker with advanced liquidity provision"""
        try:
            self.logger.info("?? Scanning market maker opportunities", scan_id=scan_id)
            
            # Use market making as base with maker-specific enhancements
            base_opportunities = await self._scan_market_making_opportunities(
                discovered_assets, user_profile, scan_id, portfolio_result
            )
            
            # Enhance with maker features
            enhanced_opportunities = []
            for opp in base_opportunities:
                enhanced_opp = dataclasses.replace(
                    opp,
                    opportunity_type="market_maker",
                    confidence_score=min(95, opp.confidence_score + 10),
                    metadata={
                        **opp.metadata,
                        "maker_features": {
                            "advanced_liquidity_provision": True,
                            "dynamic_spread_management": True,
                            "inventory_risk_management": True
                        }
                    }
                )
                enhanced_opportunities.append(enhanced_opp)
            
            return enhanced_opportunities
            
        except Exception as e:
            self.logger.error("Market maker scan failed", scan_id=scan_id, error=str(e))
            return []

    async def _scan_scalping_engine_pro_opportunities(self, discovered_assets, user_profile, scan_id, portfolio_result):
        """Pro version of scalping engine with ultra-high frequency analysis"""
        try:
            self.logger.info("?? Scanning scalping engine pro opportunities", scan_id=scan_id)
            
            # Use scalping as base with pro engine enhancements
            base_opportunities = await self._scan_scalping_opportunities(
                discovered_assets, user_profile, scan_id, portfolio_result
            )
            
            # Enhance with pro engine features
            enhanced_opportunities = []
            for opp in base_opportunities:
                enhanced_opp = dataclasses.replace(
                    opp,
                    opportunity_type="scalping_engine_pro",
                    confidence_score=min(98, opp.confidence_score + 15),
                    metadata={
                        **opp.metadata,
                        "pro_engine_features": {
                            "ultra_high_frequency_analysis": True,
                            "microsecond_execution_optimization": True,
                            "advanced_latency_arbitrage": True
                        }
                    }
                )
                enhanced_opportunities.append(enhanced_opp)
            
            return enhanced_opportunities
            
        except Exception as e:
            self.logger.error("Scalping engine pro scan failed", scan_id=scan_id, error=str(e))
            return []

    async def _scan_swing_navigator_pro_opportunities(self, discovered_assets, user_profile, scan_id, portfolio_result):
        """Pro version of swing navigator with advanced trend analysis"""
        try:
            self.logger.info("?? Scanning swing navigator pro opportunities", scan_id=scan_id)
            
            # Use momentum strategy as base with pro navigator enhancements
            base_opportunities = await self._scan_spot_momentum_opportunities(
                discovered_assets, user_profile, scan_id, portfolio_result
            )
            
            # Enhance with pro navigator features
            enhanced_opportunities = []
            for opp in base_opportunities:
                enhanced_opp = dataclasses.replace(
                    opp,
                    opportunity_type="swing_navigator_pro",
                    estimated_timeframe="4h",  # Swing trading timeframe
                    confidence_score=min(95, opp.confidence_score + 15),
                    metadata={
                        **opp.metadata,
                        "pro_navigator_features": {
                            "advanced_trend_analysis": True,
                            "multi_timeframe_synthesis": True,
                            "predictive_swing_identification": True
                        }
                    }
                )
                enhanced_opportunities.append(enhanced_opp)
            
            return enhanced_opportunities
            
        except Exception as e:
            self.logger.error("Swing navigator pro scan failed", scan_id=scan_id, error=str(e))
            return []


# Global service instance
user_opportunity_discovery = UserOpportunityDiscoveryService()


async def get_user_opportunity_discovery() -> UserOpportunityDiscoveryService:
    """Dependency injection for FastAPI."""
    return user_opportunity_discovery
=======
            self.logger.debug("Scan metrics tracking failed", error=str(track_error))
>>>>>>> bf8eee5e
<|MERGE_RESOLUTION|>--- conflicted
+++ resolved
@@ -4915,11 +4915,7 @@
 
         # Check for percent markers (including fullwidth percent sign U+FF05)
         if original:
-<<<<<<< HEAD
             normalized = original.strip().replace('\uFF05', '%')  # Replace fullwidth percent sign (U+FF05)
-=======
-            normalized = original.strip().replace('?', '%')  # Replace fullwidth percent
->>>>>>> bf8eee5e
             if "%" in normalized:
                 return numeric / 100.0
 
@@ -5634,7 +5630,6 @@
             )
 
         except Exception as track_error:
-<<<<<<< HEAD
             self.logger.debug("Scan metrics tracking failed", error=str(track_error))
     
     async def _provide_fallback_opportunities(self, user_id: str, scan_id: str) -> Dict[str, Any]:
@@ -6309,7 +6304,4 @@
 
 async def get_user_opportunity_discovery() -> UserOpportunityDiscoveryService:
     """Dependency injection for FastAPI."""
-    return user_opportunity_discovery
-=======
-            self.logger.debug("Scan metrics tracking failed", error=str(track_error))
->>>>>>> bf8eee5e
+    return user_opportunity_discovery