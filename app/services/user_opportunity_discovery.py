"""
ENTERPRISE USER OPPORTUNITY DISCOVERY SERVICE

This service is the CORE business logic that connects:
- User's purchased strategy portfolio (marketplace)
- Enterprise asset discovery (thousands of assets across 10+ exchanges)  
- Real trading strategies (25+ AI strategies)
- Credit system integration
- Performance tracking

NO MOCK DATA - ALL PRODUCTION READY

Author: CTO Assistant
Date: 2025-09-12
"""

import asyncio
import copy
import dataclasses
import hashlib
import json
import math
import re
import time
import uuid
from datetime import datetime, timedelta, timezone
from typing import Dict, List, Optional, Any, Tuple, Set
from dataclasses import dataclass
from decimal import Decimal

import structlog

from app.core.config import get_settings
from app.core.database import get_database
from app.core.redis import get_redis_client
from app.core.logging import LoggerMixin
from app.constants.opportunity import build_strategy_policy_baseline
from app.services.strategy_marketplace_service import strategy_marketplace_service
from app.services.trading_strategies import trading_strategies_service
from app.services.dynamic_asset_filter import enterprise_asset_filter
from app.services.market_analysis import market_analysis_service
from app.models.credit import CreditAccount, CreditTransaction
from app.models.user import User
from app.services.portfolio_risk_core import portfolio_risk_service
from sqlalchemy import select
from app.services.strategy_scanning_policy_service import (
    strategy_scanning_policy_service,
)


# Allow the opportunity discovery service to wait long enough for the
# strategy marketplace service (which can take up to a minute) to respond.
# This value was raised from 15s -> 65s so our wait is slightly longer than
# the marketplace service's 60s internal timeout, preventing premature
# cancellations while still bounding the request time for circuit breaker
# logic.
PORTFOLIO_FETCH_TIMEOUT_SECONDS: float = 65.0

settings = get_settings()

DEFAULT_STRATEGY_SYMBOL_LIMIT = 20


@dataclass
class OpportunityResult:
    """Single opportunity result from strategy scanning."""
    strategy_id: str
    strategy_name: str
    opportunity_type: str
    symbol: str
    exchange: str
    profit_potential_usd: float
    confidence_score: float
    risk_level: str
    required_capital_usd: float
    estimated_timeframe: str
    entry_price: Optional[float]
    exit_price: Optional[float]
    metadata: Dict[str, Any]
    discovered_at: datetime


@dataclass
class _CachedOpportunityResult:
    payload: Dict[str, Any]
    expires_at: float
    partial: bool


@dataclass
class UserOpportunityProfile:
    """User's opportunity discovery profile based on their strategy portfolio."""
    user_id: str
    active_strategy_count: int
    total_monthly_strategy_cost: int
    user_tier: str  # basic, pro, enterprise
    max_asset_tier: str  # tier_retail, tier_professional, etc
    opportunity_scan_limit: int
    last_scan_time: Optional[datetime]
    strategy_fingerprint: str


class UserOpportunityDiscoveryService(LoggerMixin):
    """
    ENTERPRISE USER OPPORTUNITY DISCOVERY SERVICE
    
    This is the HEART of your business model - connecting user's purchased strategies
    with enterprise asset discovery to deliver personalized opportunities.
    """
    
    def __init__(self):
        super().__init__()
        self.redis: Optional[Any] = None
        
        # ENTERPRISE CACHING LAYER - Optimized for Performance
        self._portfolio_cache = {}  # {user_id: {'data': portfolio, 'expires': timestamp}}
        self._cache_ttl = 900  # 15 minutes - increased from 5 to reduce DB queries
        
        # CIRCUIT BREAKER for external calls
        self._circuit_breaker = {
            'failures': 0,
            'last_failure': 0,
            'is_open': False,
            'threshold': 3,
            'timeout': 60
        }
        self.opportunity_cache = {}
        self._scan_tasks: Dict[str, asyncio.Task] = {}
        self._scan_tasks_lock = asyncio.Lock()
        self._scan_cache_lock = asyncio.Lock()
        self._scan_cache_ttl = 300  # 5 minutes to align with fast-refresh chat expectations
        self._partial_cache_ttl = 300  # 5 minutes - increased from 2 for better partial result reuse
        self._scan_response_budget = 150.0  # 150 seconds - allow all 14 strategies to complete (portfolio optimization takes ~80s)
        self._scan_lookup: Dict[str, str] = {}
        self._scan_lookup_lock = asyncio.Lock()
        self._user_latest_scan_key: Dict[str, str] = {}

        # Strategy scanning methods mapping
        self.strategy_scanners = {
            "risk_management": self._scan_risk_management_opportunities,
            "portfolio_optimization": self._scan_portfolio_optimization_opportunities,
            "spot_momentum_strategy": self._scan_spot_momentum_opportunities,
            "spot_mean_reversion": self._scan_spot_mean_reversion_opportunities,
            "spot_breakout_strategy": self._scan_spot_breakout_opportunities,
            "scalping_strategy": self._scan_scalping_opportunities,
            "pairs_trading": self._scan_pairs_trading_opportunities,
            "statistical_arbitrage": self._scan_statistical_arbitrage_opportunities,
            "market_making": self._scan_market_making_opportunities,
            "futures_trade": self._scan_futures_trading_opportunities,
            "options_trade": self._scan_options_trading_opportunities,
            "funding_arbitrage": self._scan_funding_arbitrage_opportunities,
            "hedge_position": self._scan_hedge_opportunities,
            "complex_strategy": self._scan_complex_strategy_opportunities,
            "futures_arbitrage": self._scan_futures_arbitrage_opportunities,
            "options_strategies": self._scan_options_trading_opportunities,
            "volatility_trading": self._scan_volatility_trading_opportunities,
            "news_sentiment": self._scan_news_sentiment_opportunities,
            "funding_arbitrage_pro": self._scan_funding_arbitrage_pro_opportunities,
            "market_making_pro": self._scan_market_making_pro_opportunities,
            "scalping_engine": self._scan_scalping_engine_opportunities,
            "swing_navigator": self._scan_swing_navigator_opportunities,
            "position_manager": self._scan_position_manager_opportunities,
            "risk_guardian": self._scan_risk_guardian_opportunities,
            "portfolio_optimizer": self._scan_portfolio_optimizer_opportunities,
            "strategy_analytics": self._scan_strategy_analytics_opportunities,
            "momentum_trader": self._scan_momentum_trader_opportunities,
            "mean_reversion_pro": self._scan_mean_reversion_pro_opportunities,
            "breakout_hunter": self._scan_breakout_hunter_opportunities,
            "algorithmic_suite": self._scan_algorithmic_suite_opportunities,
            "pairs_trader": self._scan_pairs_trader_opportunities,
            "statistical_arbitrage_pro": self._scan_statistical_arbitrage_pro_opportunities,
            "market_maker": self._scan_market_maker_opportunities,
            "scalping_engine_pro": self._scan_scalping_engine_pro_opportunities,
            "swing_navigator_pro": self._scan_swing_navigator_pro_opportunities,
        }

        # Canonical strategy aliases so display names map to scanners
        self._strategy_aliases = {
            self._normalize_strategy_identifier("ai futures arbitrage"): "futures_arbitrage",
            self._normalize_strategy_identifier("ai futures trading"): "futures_trade",
            self._normalize_strategy_identifier("ai options strategies"): "options_strategies",
            self._normalize_strategy_identifier("ai options trading"): "options_trade",
            self._normalize_strategy_identifier("ai volatility trading"): "volatility_trading",
            self._normalize_strategy_identifier("ai news sentiment"): "news_sentiment",
        }
        
        # User tier configurations - Enterprise-grade with dynamic limits
        self.tier_configs = {
            "basic": {
                "max_asset_tier": "tier_retail",
                "scan_limit": None,  # No hard limit - scan all available opportunities
                "max_strategies": None  # No hard limit - user can purchase unlimited strategies
            },
            "pro": {
                "max_asset_tier": "tier_professional",
                "scan_limit": None,  # No hard limit
                "max_strategies": None  # No hard limit
            },
            "enterprise": {
                "max_asset_tier": "tier_institutional",
                "scan_limit": None,  # No hard limit
                "max_strategies": None  # No hard limit
            }
        }

        self._policy_refresh_lock = asyncio.Lock()
        self._policy_cache_expiry: float = 0.0
        self._base_strategy_symbol_policies: Dict[str, Dict[str, Any]] = (
            build_strategy_policy_baseline()
        )
        self.strategy_symbol_policies: Dict[str, Dict[str, Any]] = copy.deepcopy(
            self._base_strategy_symbol_policies
        )

    async def _get_cached_scan_entry(
        self,
        user_id: str,
        scan_id: Optional[str] = None,
    ) -> Optional[_CachedOpportunityResult]:
        cache_key = await self._resolve_scan_cache_key(user_id=user_id, scan_id=scan_id)
        if not cache_key:
            return None

        # Check in-memory cache first
        async with self._scan_cache_lock:
            entry = self.opportunity_cache.get(cache_key)
            if isinstance(entry, _CachedOpportunityResult):
                if entry.expires_at > time.monotonic():
                    return entry
                else:
                    self.opportunity_cache.pop(cache_key, None)

        # CRITICAL FIX: Check Redis if not found in memory (cross-worker access)
        if self.redis:
            try:
                redis_key = f"opportunity_scan_result:{cache_key}"
                cached_data = await self.redis.get(redis_key)
                if cached_data:
                    if isinstance(cached_data, bytes):
                        cached_data = cached_data.decode('utf-8')
                    scan_data = json.loads(cached_data)

                    # Get TTL from Redis to calculate expires_at
                    ttl = await self.redis.ttl(redis_key)
                    expires_at = time.monotonic() + max(0, ttl) if ttl > 0 else time.monotonic() + 60

                    result = _CachedOpportunityResult(
                        payload=scan_data["payload"],
                        expires_at=expires_at,
                        partial=scan_data.get("partial", False)
                    )

                    # Restore to in-memory cache for faster subsequent access
                    async with self._scan_cache_lock:
                        self.opportunity_cache[cache_key] = result

                    self.logger.debug("Scan result retrieved from Redis",
                                    cache_key=cache_key,
                                    scan_id=scan_data["payload"].get("scan_id"),
                                    partial=result.partial)
                    return result
            except Exception as redis_error:
                self.logger.warning("Failed to retrieve scan result from Redis",
                                  error=str(redis_error),
                                  cache_key=cache_key)

        return None

    async def _update_cached_scan_result(
        self,
        cache_key: str,
        payload: Dict[str, Any],
        *,
        partial: bool,
    ) -> None:
        ttl = self._partial_cache_ttl if partial else self._scan_cache_ttl
        expires_at = time.monotonic() + ttl
        cached_payload = copy.deepcopy(payload)

        # Store in in-memory cache
        async with self._scan_cache_lock:
            self.opportunity_cache[cache_key] = _CachedOpportunityResult(
                payload=cached_payload,
                expires_at=expires_at,
                partial=partial,
            )

        # CRITICAL FIX: Also persist to Redis for cross-worker access
        if self.redis:
            try:
                redis_key = f"opportunity_scan_result:{cache_key}"
                scan_data = {
                    "payload": cached_payload,
                    "partial": partial,
                    "cached_at": time.time()
                }
                ttl_seconds = int(ttl)
                await self.redis.setex(redis_key, ttl_seconds, json.dumps(scan_data))
                self.logger.debug("Scan result persisted to Redis",
                                cache_key=cache_key,
                                scan_id=cached_payload.get("scan_id"),
                                partial=partial,
                                ttl=ttl_seconds)
            except Exception as redis_error:
                self.logger.warning("Failed to persist scan result to Redis",
                                  error=str(redis_error),
                                  cache_key=cache_key)

    def _schedule_scan_cleanup(self, cache_key: str, task: asyncio.Task) -> None:
        user_id_hint = cache_key.split(":", 1)[0] if cache_key else None

        def _cleanup(done: asyncio.Task) -> None:
            async def _cleanup_async() -> None:
                async with self._scan_tasks_lock:
                    current_task = self._scan_tasks.get(cache_key)
                    if current_task is task:
                        self._scan_tasks.pop(cache_key, None)

                scan_id_value = getattr(task, "scan_id", None)
                if scan_id_value:
                    await self._unregister_scan_lookup(scan_id_value)

                if done.cancelled():
                    return

                exc = done.exception()
                if exc:
                    self.logger.warning(
                        "Opportunity discovery task finished with error",
                        user_id=user_id_hint,
                        cache_key=cache_key,
                        error=str(exc),
                    )

            asyncio.create_task(_cleanup_async())

        task.add_done_callback(_cleanup)

    async def _register_scan_lookup(self, user_id: str, cache_key: str, scan_id: str) -> None:
        async with self._scan_lookup_lock:
            self._scan_lookup[scan_id] = cache_key
            self._user_latest_scan_key[user_id] = cache_key

        # CRITICAL FIX: Also persist scan_id ? cache_key mapping to Redis for cross-worker access
        if self.redis:
            try:
                redis_lookup_key = f"opportunity_scan_lookup:{scan_id}"
                redis_user_key = f"opportunity_user_latest_scan:{user_id}"
                ttl_seconds = max(self._partial_cache_ttl, self._scan_cache_ttl)

                await self.redis.setex(redis_lookup_key, ttl_seconds, cache_key)
                await self.redis.setex(redis_user_key, ttl_seconds, cache_key)

                self.logger.debug("Scan lookup persisted to Redis",
                                scan_id=scan_id,
                                cache_key=cache_key,
                                user_id=user_id)
            except Exception as redis_error:
                self.logger.warning("Failed to persist scan lookup to Redis",
                                  error=str(redis_error),
                                  scan_id=scan_id)

    async def _unregister_scan_lookup(self, scan_id: str) -> None:
        """Unregister scan lookup only if cache entry has expired.
        
        We keep the scan_id ? cache_key mapping alive while the cached result
        is still available, so follow-up polls using the scan_id can retrieve
        the correct payload even after the scan task completes.
        
        CRITICAL FIX: Also checks Redis before removing lookup mapping to prevent
        cross-worker issues where results exist in Redis but not in memory.
        """
        async with self._scan_lookup_lock:
            cache_key = self._scan_lookup.get(scan_id)
            if not cache_key:
                # Also check Redis - might exist there even if not in memory
                if self.redis:
                    try:
                        redis_lookup_key = f"opportunity_scan_lookup:{scan_id}"
                        cached_key = await self.redis.get(redis_lookup_key)
                        if cached_key:
                            cache_key = cached_key.decode('utf-8') if isinstance(cached_key, bytes) else cached_key
                        else:
                            # Not in memory or Redis - safe to skip
                            return
                    except Exception as redis_error:
                        self.logger.warning("Failed to check Redis during unregister",
                                          error=str(redis_error),
                                          scan_id=scan_id)
                        return
                else:
                    return
            
            # Check if cache entry still exists in memory and hasn't expired
            async with self._scan_cache_lock:
                cached_result = self.opportunity_cache.get(cache_key)
                if cached_result and cached_result.expires_at > time.monotonic():
                    # Cache entry still valid in memory - keep the mapping alive
                    return
            
            # CRITICAL FIX: Also check Redis before removing lookup mapping
            # This prevents removing the mapping when results exist in Redis (cross-worker scenario)
            if self.redis:
                try:
                    redis_result_key = f"opportunity_scan_result:{cache_key}"
                    redis_ttl = await self.redis.ttl(redis_result_key)
                    if redis_ttl > 0:
                        # Result still exists in Redis with valid TTL - keep the mapping alive
                        self.logger.debug("Keeping scan lookup alive - result exists in Redis",
                                        scan_id=scan_id,
                                        cache_key=cache_key,
                                        redis_ttl=redis_ttl)
                        return
                except Exception as redis_error:
                    self.logger.warning("Failed to check Redis result during unregister",
                                      error=str(redis_error),
                                      scan_id=scan_id,
                                      cache_key=cache_key)
                    # On Redis error, be conservative and keep the mapping
            
            # Cache entry expired or doesn't exist in both memory and Redis - safe to remove mapping
            self._scan_lookup.pop(scan_id, None)
            
            # Also remove Redis lookup keys if cache is truly expired
            if self.redis:
                try:
                    redis_lookup_key = f"opportunity_scan_lookup:{scan_id}"
                    await self.redis.delete(redis_lookup_key)
                    self.logger.debug("Removed scan lookup from Redis",
                                    scan_id=scan_id,
                                    cache_key=cache_key)
                except Exception as redis_error:
                    self.logger.warning("Failed to remove Redis lookup key",
                                      error=str(redis_error),
                                      scan_id=scan_id)
            
            user_id, *_ = cache_key.split(":", 1)
            latest_key = self._user_latest_scan_key.get(user_id)
            if latest_key == cache_key:
                # Keep latest mapping so subsequent lookups fall back gracefully.
                pass

    async def _resolve_scan_cache_key(
        self,
        *,
        user_id: str,
        scan_id: Optional[str] = None,
    ) -> Optional[str]:
        # Check in-memory lookup first
        async with self._scan_lookup_lock:
            if scan_id:
                cache_key = self._scan_lookup.get(scan_id)
                if cache_key:
                    return cache_key
            else:
                cache_key = self._user_latest_scan_key.get(user_id)
                if cache_key:
                    return cache_key

        # CRITICAL FIX: Check Redis if not found in memory (cross-worker access)
        if self.redis:
            try:
                if scan_id:
                    redis_lookup_key = f"opportunity_scan_lookup:{scan_id}"
                    cached_key = await self.redis.get(redis_lookup_key)
                    if cached_key:
                        cache_key = cached_key.decode('utf-8') if isinstance(cached_key, bytes) else cached_key
                        # Restore to in-memory lookup for faster subsequent access
                        async with self._scan_lookup_lock:
                            self._scan_lookup[scan_id] = cache_key
                        return cache_key
                else:
                    redis_user_key = f"opportunity_user_latest_scan:{user_id}"
                    cached_key = await self.redis.get(redis_user_key)
                    if cached_key:
                        cache_key = cached_key.decode('utf-8') if isinstance(cached_key, bytes) else cached_key
                        # Restore to in-memory lookup for faster subsequent access
                        async with self._scan_lookup_lock:
                            self._user_latest_scan_key[user_id] = cache_key
                        return cache_key
            except Exception as redis_error:
                self.logger.warning("Failed to resolve scan cache key from Redis",
                                  error=str(redis_error),
                                  scan_id=scan_id,
                                  user_id=user_id)

        return None

    def _build_scan_cache_key(
        self,
        user_id: str,
        *,
        symbols: Optional[List[str]] = None,
        asset_tiers: Optional[List[str]] = None,
        strategy_ids: Optional[List[str]] = None,
    ) -> str:
        normalized_filters = {
            "symbols": self._normalize_filter_values(symbols, upper=True),
            "asset_tiers": self._normalize_filter_values(asset_tiers),
            "strategy_ids": self._normalize_filter_values(strategy_ids),
        }
        serialized = json.dumps(normalized_filters, sort_keys=True, separators=(",", ":"))
        digest = hashlib.sha1(serialized.encode("utf-8")).hexdigest()[:16]
        return f"{user_id}:{digest}"

    @staticmethod
    def _normalize_filter_values(
        values: Optional[List[str]],
        *,
        upper: bool = False,
    ) -> List[str]:
        if not values:
            return []
        cleaned: List[str] = []
        for item in values:
            if not item:
                continue
            value = str(item).strip()
            if not value:
                continue
            cleaned.append(value.upper() if upper else value.lower())
        # Preserve deterministic ordering
        return sorted(set(cleaned))

    async def _peek_cached_scan_entry(
        self,
        cache_key: str,
    ) -> Optional[_CachedOpportunityResult]:
        # Check in-memory cache first
        async with self._scan_cache_lock:
            entry = self.opportunity_cache.get(cache_key)
            if isinstance(entry, _CachedOpportunityResult):
                if entry.expires_at > time.monotonic():
                    return entry
                else:
                    self.opportunity_cache.pop(cache_key, None)

        # CRITICAL FIX: Check Redis if not found in memory (cross-worker access)
        if self.redis:
            try:
                redis_key = f"opportunity_scan_result:{cache_key}"
                cached_data = await self.redis.get(redis_key)
                if cached_data:
                    if isinstance(cached_data, bytes):
                        cached_data = cached_data.decode('utf-8')
                    scan_data = json.loads(cached_data)

                    # Get TTL from Redis to calculate expires_at
                    ttl = await self.redis.ttl(redis_key)
                    expires_at = time.monotonic() + max(0, ttl) if ttl > 0 else time.monotonic() + 60

                    result = _CachedOpportunityResult(
                        payload=scan_data["payload"],
                        expires_at=expires_at,
                        partial=scan_data.get("partial", False)
                    )

                    # Restore to in-memory cache for faster subsequent access
                    async with self._scan_cache_lock:
                        self.opportunity_cache[cache_key] = result

                    return result
            except Exception as redis_error:
                self.logger.warning("Failed to peek scan result from Redis",
                                  error=str(redis_error),
                                  cache_key=cache_key)

        return None

    @staticmethod
    def _summarize_scan_filters(
        *,
        symbols: Optional[List[str]] = None,
        asset_tiers: Optional[List[str]] = None,
        strategy_ids: Optional[List[str]] = None,
    ) -> Dict[str, List[str]]:
        summary: Dict[str, List[str]] = {}
        if symbols:
            summary["symbols"] = sorted({str(symbol).upper() for symbol in symbols if symbol})
        if asset_tiers:
            summary["asset_tiers"] = sorted({str(tier) for tier in asset_tiers if tier})
        if strategy_ids:
            summary["strategy_ids"] = sorted({str(strategy_id) for strategy_id in strategy_ids if strategy_id})
        return summary

    def _strategy_matches_filter(self, strategy: Dict[str, Any], filters: Set[str]) -> bool:
        if not strategy or not filters:
            return False

        candidates = [
            str(strategy.get("strategy_id", "")),
            str(strategy.get("id", "")),
            str(strategy.get("slug", "")),
            str(strategy.get("name", "")),
        ]
        for candidate in candidates:
            if not candidate:
                continue
            normalized = candidate.lower()
            if normalized in filters:
                return True
            alias = self._resolve_strategy_alias(candidate)
            if alias and alias in filters:
                return True
        return False

    def _assemble_response(
        self,
        *,
        user_id: str,
        scan_id: str,
        ranked_opportunities: List[OpportunityResult],
        user_profile: UserOpportunityProfile,
        strategy_results: Dict[str, Any],
        discovered_assets: Dict[str, List[Any]],
        strategy_recommendations: List[Dict[str, Any]],
        metrics: Dict[str, Any],
        execution_time_ms: float,
        partial: bool,
        strategies_completed: int,
        total_strategies: int,
        applied_filters: Optional[Dict[str, List[str]]] = None,
    ) -> Dict[str, Any]:
        signal_stats = {
            "total_signals_analyzed": 0,
            "signals_by_strength": {
                "very_strong (>6.0)": 0,
                "strong (4.5-6.0)": 0,
                "moderate (3.0-4.5)": 0,
                "weak (<3.0)": 0,
            },
            "threshold_analysis": {
                "original_threshold": 6.0,
                "opportunities_above_original": 0,
                "opportunities_shown": len(ranked_opportunities),
                "additional_opportunities_revealed": 0,
            },
        }

        for opp in ranked_opportunities:
            signal_strength = opp.metadata.get("signal_strength", 0)
            signal_stats["total_signals_analyzed"] += 1
            if signal_strength > 6.0:
                signal_stats["signals_by_strength"]["very_strong (>6.0)"] += 1
                signal_stats["threshold_analysis"]["opportunities_above_original"] += 1
            elif signal_strength > 4.5:
                signal_stats["signals_by_strength"]["strong (4.5-6.0)"] += 1
            elif signal_strength > 3.0:
                signal_stats["signals_by_strength"]["moderate (3.0-4.5)"] += 1
            else:
                signal_stats["signals_by_strength"]["weak (<3.0)"] += 1

        signal_stats["threshold_analysis"]["additional_opportunities_revealed"] = (
            len(ranked_opportunities)
            - signal_stats["threshold_analysis"]["opportunities_above_original"]
        )

        metadata_payload: Dict[str, Any] = {}
        capital_metadata = self._extract_capital_metadata_from_opportunities(ranked_opportunities)
        if capital_metadata:
            metadata_payload["capital_assumptions"] = capital_metadata

        projection_summary = self._summarize_profit_projections(ranked_opportunities)
        if projection_summary:
            metadata_payload["profit_projection_summary"] = projection_summary

        if applied_filters:
            metadata_payload["filters"] = applied_filters

        response = {
            "success": True,
            "scan_id": scan_id,
            "user_id": user_id,
            "opportunities": [self._serialize_opportunity(opp) for opp in ranked_opportunities],
            "total_opportunities": len(ranked_opportunities),
            "signal_analysis": signal_stats,
            "threshold_transparency": {
                "message": (
                    f"Found {len(ranked_opportunities)} total opportunities. "
                    f"{signal_stats['threshold_analysis']['opportunities_above_original']} meet our highest standards (>6.0), "
                    f"but we're showing all {len(ranked_opportunities)} to give you full market visibility."
                ),
                "recommendation": "Focus on HIGH confidence opportunities for best results",
            },
            "user_profile": {
                "active_strategies": user_profile.active_strategy_count,
                "active_strategy_count": user_profile.active_strategy_count,
                "user_tier": user_profile.user_tier,
                "monthly_strategy_cost": user_profile.total_monthly_strategy_cost,
                "scan_limit": user_profile.opportunity_scan_limit,
                "strategy_fingerprint": user_profile.strategy_fingerprint,
            },
            "strategy_performance": strategy_results,
            "asset_discovery": {
                "total_assets_scanned": sum(len(assets) for assets in discovered_assets.values()),
                "asset_tiers": list(discovered_assets.keys()),
                "max_tier_accessed": user_profile.max_asset_tier,
            },
            "strategy_recommendations": strategy_recommendations,
            "execution_time_ms": execution_time_ms,
            "last_updated": self._current_timestamp().isoformat(),
            "performance_metrics": {
                "portfolio_fetch_time_ms": metrics.get("portfolio_fetch_time", 0) * 1000,
                "cache_hit_rate": metrics.get("cache_hits", 0)
                / max(1, metrics.get("cache_hits", 0) + metrics.get("cache_misses", 0)),
                "total_timeouts": metrics.get("timeouts", 0),
                "total_errors": len(metrics.get("errors", [])),
            },
        }

        metadata = response.setdefault("metadata", {})
        if metadata_payload:
            metadata.update(metadata_payload)
        metadata["scan_state"] = "partial" if partial else "complete"
        metadata["strategies_completed"] = strategies_completed
        metadata["total_strategies"] = total_strategies
        metadata["remaining_strategies"] = max(total_strategies - strategies_completed, 0)
        metadata.setdefault("message", "Partial opportunity scan results while remaining strategies finish." if partial else "Full opportunity scan results available.")
        metadata["generated_at"] = self._current_timestamp().isoformat()

        return response

    async def async_init(self):
        """Initialize async components."""
        try:
            # Try to get Redis client but don't fail if Redis is unavailable
            try:
                self.redis = await get_redis_client()
                self.logger.info("Redis client initialized for opportunity discovery")
            except Exception as redis_error:
                self.logger.warning("Redis unavailable, continuing without caching", error=str(redis_error))
                self.redis = None

            # Initialize enterprise asset filter
            await enterprise_asset_filter.async_init()

            await self._refresh_strategy_symbol_policies(force=True)

            self.logger.info("?? User Opportunity Discovery Service initialized")

        except Exception as e:
            self.logger.error("Failed to initialize User Opportunity Discovery", error=str(e))
            raise

    def _compute_strategy_fingerprint(self, strategies: List[Dict[str, Any]]) -> str:
        """Create a deterministic fingerprint for the user's active strategy set."""

        if not strategies:
            return "none"

        try:
            strategy_ids = [str(strategy.get("strategy_id", "")).strip() for strategy in strategies]
            normalized = sorted(filter(None, strategy_ids))
            if not normalized:
                return "none"

            fingerprint_source = "|".join(normalized)
            return str(uuid.uuid5(uuid.NAMESPACE_URL, fingerprint_source))
        except Exception as exc:
            self.logger.warning(
                "Failed to compute strategy fingerprint, defaulting to 'none'",
                error=str(exc)
            )
            return "none"

    def _normalize_strategy_identifier(self, value: Optional[str]) -> str:
        """Normalize strategy identifiers/names for alias lookups."""

        if not value:
            return ""

        normalized = re.sub(r"[^a-z0-9]+", "", str(value).lower())
        return normalized

    def _resolve_strategy_alias(self, *candidates: str) -> Optional[str]:
        """Resolve a strategy alias from multiple identifier candidates."""

        for candidate in candidates:
            normalized = self._normalize_strategy_identifier(candidate)
            if not normalized:
                continue
            alias = self._strategy_aliases.get(normalized)
            if alias:
                return alias
        return None

    def _current_timestamp(self) -> datetime:
        """Return timezone-aware UTC timestamps for opportunity payloads."""

        return datetime.now(timezone.utc)

    @staticmethod
    def _resolve_owned_strategy_id(owned_ids: List[str], *candidates: str) -> Optional[str]:
        """Return the first matching candidate present in the owned strategy ids."""

        for candidate in candidates:
            if candidate in owned_ids:
                return candidate
        return candidates[0] if candidates else None

    def _looks_like_uuid(self, value: str) -> bool:
        """Return True when value appears to be a UUID."""

        try:
            uuid.UUID(str(value))
            return True
        except (ValueError, TypeError):
            return False

    def _extract_base_symbol(self, symbol: str) -> str:
        """Extract base asset from trading pair symbol."""

        if not symbol:
            return ""

        normalized = symbol.upper().replace("-", "/")
        if "/" in normalized:
            return normalized.split("/", 1)[0]
        if normalized.endswith("USDT") or normalized.endswith("USDC"):
            return normalized[:-4]
        if normalized.endswith("USD"):
            return normalized[:-3]
        return normalized

    def _parse_usd_value(self, value: Any, default: float = 0.0) -> float:
        """Safely parse USD-like values ("$50,000" ? 50000)."""

        if value is None:
            return default

        if isinstance(value, (int, float, Decimal)):
            try:
                return float(value)
            except (TypeError, ValueError):
                return default

        try:
            cleaned = re.sub(r"[^0-9.\-]", "", str(value))
            if cleaned in {"", "-", "--"}:
                return default
            return float(cleaned)
        except (TypeError, ValueError):
            return default

    def _score_to_risk_level(self, normalized_score: float) -> str:
        """Map 0-1 normalized score to qualitative risk labels."""

        score = max(0.0, min(1.0, normalized_score))
        if score < 0.25:
            return "low"
        if score < 0.5:
            return "medium"
        if score < 0.75:
            return "high"
        return "very_high"

    def _determine_required_capital(
        self,
        strategy_info: Dict[str, Any],
        fallback: float
    ) -> float:
        """Determine required capital from strategy metadata with fallback."""

        for key in ("required_capital_usd", "min_capital_usd", "min_capital"):
            if key in strategy_info:
                parsed = self._parse_usd_value(strategy_info.get(key))
                if parsed > 0:
                    return parsed
        return fallback

    async def _get_user_portfolio_cached(self, user_id: str) -> Dict[str, Any]:
        """Get user portfolio with enterprise caching and circuit breaker pattern."""
        
        # Check cache first
        cached = self._portfolio_cache.get(user_id)
        if cached and cached['expires'] > time.time():
            self.logger.debug("?? Portfolio cache hit", user_id=user_id)
            return cached['data']
        
        # Check circuit breaker
        if self._circuit_breaker['is_open']:
            if time.time() - self._circuit_breaker['last_failure'] < self._circuit_breaker['timeout']:
                self.logger.warning("? Circuit breaker open, returning cached or default", user_id=user_id)
                return cached['data'] if cached else {'success': True, 'active_strategies': []}
            else:
                # Reset circuit breaker
                self._circuit_breaker['is_open'] = False
                self._circuit_breaker['failures'] = 0
        
        try:
            # Fetch with timeout (increased to 65s to allow proper strategy loading)
            # Note: strategy_marketplace_service has its own 60s timeout internally
            portfolio_result = await asyncio.wait_for(
                strategy_marketplace_service.get_user_strategy_portfolio(user_id),
                timeout=PORTFOLIO_FETCH_TIMEOUT_SECONDS
            )
            
            # Cache successful result
            self._portfolio_cache[user_id] = {
                'data': portfolio_result,
                'expires': time.time() + self._cache_ttl
            }
            
            # Reset circuit breaker on success
            self._circuit_breaker['failures'] = 0
            
            self.logger.debug("? Portfolio fetched and cached", user_id=user_id)
            return portfolio_result
            
        except asyncio.TimeoutError:
            self.logger.exception(
                f"? Portfolio fetch TIMEOUT after {PORTFOLIO_FETCH_TIMEOUT_SECONDS}s",
                user_id=user_id,
                timeout_seconds=PORTFOLIO_FETCH_TIMEOUT_SECONDS,
            )
            
            # Increment circuit breaker
            self._circuit_breaker['failures'] += 1
            self._circuit_breaker['last_failure'] = time.time()
            
            if self._circuit_breaker['failures'] >= self._circuit_breaker['threshold']:
                self._circuit_breaker['is_open'] = True
                self.logger.warning("?? Circuit breaker opened due to repeated failures")
            
            # Return cached data if available, otherwise empty
            if cached:
                self.logger.info("?? Returning stale cache due to timeout", user_id=user_id)
                return cached['data']
            
            return {'success': True, 'active_strategies': [], 'error': 'portfolio_fetch_timeout'}
            
        except Exception as e:
            self.logger.error("? Portfolio fetch EXCEPTION", 
                            user_id=user_id, 
                            error=str(e),
                            error_type=type(e).__name__,
                            exc_info=True)
            
            # Increment circuit breaker
            self._circuit_breaker['failures'] += 1
            self._circuit_breaker['last_failure'] = time.time()
            
            if self._circuit_breaker['failures'] >= self._circuit_breaker['threshold']:
                self._circuit_breaker['is_open'] = True
                self.logger.warning("?? Circuit breaker opened due to repeated failures")
            
            # Return cached data if available, otherwise empty
            if cached:
                self.logger.info("?? Returning stale cache due to exception", user_id=user_id)
                return cached['data']
            
            return {'success': True, 'active_strategies': [], 'error': f'portfolio_fetch_error: {type(e).__name__}'}
    
    async def discover_opportunities_for_user(
        self,
        user_id: str,
        force_refresh: bool = False,
        include_strategy_recommendations: bool = True,
        *,
        symbols: Optional[List[str]] = None,
        asset_tiers: Optional[List[str]] = None,
        strategy_ids: Optional[List[str]] = None,
        scan_id: Optional[str] = None,
        cache_key: Optional[str] = None,
    ) -> Dict[str, Any]:
        cache_key = cache_key or self._build_scan_cache_key(
            user_id,
            symbols=symbols,
            asset_tiers=asset_tiers,
            strategy_ids=strategy_ids,
        )

        scan_id_local: Optional[str] = scan_id
        cached_entry: Optional[_CachedOpportunityResult] = None

        async with self._scan_tasks_lock:
            task = self._scan_tasks.get(cache_key)
            if task and task.done():
                self._scan_tasks.pop(cache_key, None)
                task = None
            if scan_id_local is None and task is not None:
                scan_id_local = getattr(task, "scan_id", None)

        if scan_id_local is None:
            cached_entry = await self._peek_cached_scan_entry(cache_key)
            if cached_entry:
                scan_id_local = cached_entry.payload.get("scan_id")

        if scan_id_local is None:
            scan_id_local = f"user_discovery_{user_id}_{int(time.time())}"

        await self._register_scan_lookup(user_id, cache_key, scan_id_local)

        if cached_entry is None:
            cached_entry = await self._peek_cached_scan_entry(cache_key)

        if cached_entry and not force_refresh and not cached_entry.partial:
            return copy.deepcopy(cached_entry.payload)

        if force_refresh:
            async with self._scan_tasks_lock:
                existing = self._scan_tasks.pop(cache_key, None)
            if existing and not existing.done():
                existing.cancel()

        task: Optional[asyncio.Task] = None
        async with self._scan_tasks_lock:
            task = self._scan_tasks.get(cache_key)
            if task and task.done():
                self._scan_tasks.pop(cache_key, None)
                task = None

            if not task:
                task = asyncio.create_task(
                    self._execute_opportunity_discovery(
                        user_id=user_id,
                        force_refresh=force_refresh,
                        include_strategy_recommendations=include_strategy_recommendations,
                        symbols=symbols,
                        asset_tiers=asset_tiers,
                        strategy_ids=strategy_ids,
                        existing_scan_id=scan_id_local,
                        cache_key=cache_key,
                    ),
                    name=f"opportunity-discovery:{scan_id_local}",
                )
                task.scan_id = scan_id_local
                task.cache_key = cache_key
                self._scan_tasks[cache_key] = task
                self._schedule_scan_cleanup(cache_key, task)
            else:
                scan_id_local = getattr(task, "scan_id", scan_id_local)
                await self._register_scan_lookup(user_id, cache_key, scan_id_local)

        if cached_entry and not force_refresh:
            payload = copy.deepcopy(cached_entry.payload)
            metadata = payload.setdefault("metadata", {})
            metadata.setdefault(
                "message",
                "Returning cached opportunity results while a fresh scan completes in the background.",
            )
            metadata.setdefault(
                "scan_state",
                "partial" if cached_entry.partial else "cached",
            )
            metadata.setdefault("generated_at", self._current_timestamp().isoformat())
            return payload

        if force_refresh and task:
            try:
                result = await asyncio.wait_for(
                    asyncio.shield(task),
                    timeout=5.0,
                )
                return copy.deepcopy(result)
            except asyncio.TimeoutError:
                pass

        placeholder_payload = {
            "success": True,
            "scan_id": scan_id_local,
            "user_id": user_id,
            "opportunities": [],
            "total_opportunities": 0,
            "message": "Opportunity scan started. Analyzing your strategies for opportunities...",
            "scan_state": "pending",
            "metadata": {
                "scan_state": "pending",
                "message": "Scanning your active strategies for new opportunities...",
                "strategies_completed": 0,
                "total_strategies": 0,
                "generated_at": self._current_timestamp().isoformat(),
                "filters": self._summarize_scan_filters(
                    symbols=symbols,
                    asset_tiers=asset_tiers,
                    strategy_ids=strategy_ids,
                ),
            },
            "background_scan": True,
        }

        await self._update_cached_scan_result(
            cache_key,
            placeholder_payload,
            partial=True,
        )

        self.logger.info(
            "Returning pending opportunity scan placeholder",
            user_id=user_id,
            scan_id=scan_id_local,
            force_refresh=force_refresh,
        )

        return copy.deepcopy(placeholder_payload)

    async def _execute_opportunity_discovery(
        self,
        user_id: str,
        force_refresh: bool = False,
        include_strategy_recommendations: bool = True,
        *,
        symbols: Optional[List[str]] = None,
        asset_tiers: Optional[List[str]] = None,
        strategy_ids: Optional[List[str]] = None,
        existing_scan_id: Optional[str] = None,
        cache_key: Optional[str] = None,
    ) -> Dict[str, Any]:
        """
        MAIN ENTRY POINT: Discover all opportunities for user based on their strategy portfolio.
        
        This is the method that replaces the fake market_inefficiency_scanner.
        """
        
        discovery_start_time = time.monotonic()
        discovery_start_wall = time.time()
        scan_id = existing_scan_id or f"user_discovery_{user_id}_{int(time.time())}"
        cache_key = cache_key or self._build_scan_cache_key(
            user_id,
            symbols=symbols,
            asset_tiers=asset_tiers,
            strategy_ids=strategy_ids,
        )
        filter_summary = self._summarize_scan_filters(
            symbols=symbols,
            asset_tiers=asset_tiers,
            strategy_ids=strategy_ids,
        )

        self.logger.info("?? ENTERPRISE User Opportunity Discovery Starting",
                        scan_id=scan_id,
                        user_id=user_id,
                        force_refresh=force_refresh)

        # Track scan start
        await self._track_scan_lifecycle(
            user_id,
            scan_id,
            "started",
            "in_progress",
            force_refresh=force_refresh,
            start_time=discovery_start_wall,
            start_time_monotonic=discovery_start_time,
        )

        metrics: Dict[str, Any] = {
            "scan_id": scan_id,
            "start_time": discovery_start_wall,
            "start_time_monotonic": discovery_start_time,
            "start_time_iso": datetime.fromtimestamp(discovery_start_wall, tz=timezone.utc).isoformat(),
            "portfolio_fetch_time": 0.0,
            "asset_discovery_time": 0.0,
            "strategy_scan_times": {},
            "total_strategies": 0,
            "total_opportunities": 0,
            "cache_hits": 0,
            "cache_misses": 0,
            "timeouts": 0,
            "errors": [],
        }

        try:
            # Initialize if needed
            if not self.redis:
                await self.async_init()

            await self._refresh_strategy_symbol_policies()

            # STEP 1: Build user opportunity profile
            user_profile = await self._build_user_opportunity_profile(user_id)

            if user_profile.active_strategy_count == 0:
                return await self._handle_no_strategies_user(user_id, scan_id)

            # STEP 2: Check cache first (unless force refresh)
            if not force_refresh:
                cached_opportunities = await self._get_cached_opportunities(user_id, user_profile)
                if cached_opportunities:
                    self.logger.info("?? Using cached opportunity data", 
                                   scan_id=scan_id,
                                   opportunities_count=len(cached_opportunities.get("opportunities", [])))
                    return cached_opportunities
            
            # STEP 3: Load portfolio data for this discovery
            portfolio_fetch_start = time.time()
            await self._track_scan_lifecycle(user_id, scan_id, "portfolio_fetch", "in_progress")

            portfolio_result = await self._get_user_portfolio(user_id)
            metrics["portfolio_fetch_time"] = time.time() - portfolio_fetch_start

            if not portfolio_result.get("success") or not portfolio_result.get("active_strategies"):
                self.logger.warning("? NO STRATEGIES FOUND IN PORTFOLIO",
                                  scan_id=scan_id,
                                  user_id=user_id,
                                  portfolio_result=portfolio_result)
                await self._track_scan_lifecycle(user_id, scan_id, "portfolio_fetch", "error",
                                                error="No active strategies found",
                                                portfolio_result=portfolio_result)
                return await self._handle_no_strategies_user(user_id, scan_id)

            active_strategies = portfolio_result["active_strategies"]

            if strategy_ids:
                strategy_filter = {sid.lower() for sid in strategy_ids if sid}
                filtered_strategies = [
                    strategy
                    for strategy in active_strategies
                    if self._strategy_matches_filter(strategy, strategy_filter)
                ]

                if not filtered_strategies:
                    self.logger.info(
                        "No strategies matched filters",
                        scan_id=scan_id,
                        user_id=user_id,
                        requested_filters=list(strategy_filter),
                    )

                    empty_payload = {
                        "success": True,
                        "scan_id": scan_id,
                        "user_id": user_id,
                        "opportunities": [],
                        "total_opportunities": 0,
                        "message": "No strategies matched the selected filters.",
                        "metadata": {
                            "scan_state": "complete",
                            "strategies_completed": 0,
                            "total_strategies": 0,
                            "generated_at": self._current_timestamp().isoformat(),
                            "filters": filter_summary,
                            "message": "No strategies matched the selected filters.",
                        },
                    }

                    await self._update_cached_scan_result(
                        cache_key,
                        empty_payload,
                        partial=False,
                    )

                    return empty_payload

                active_strategies = filtered_strategies
                portfolio_result["active_strategies"] = active_strategies

            await self._track_scan_lifecycle(user_id, scan_id, "portfolio_fetch", "completed",
                                           strategies_count=len(active_strategies),
                                           duration_ms=metrics["portfolio_fetch_time"] * 1000,
                                           filters=filter_summary)

            # CRITICAL DEBUG: Log user's active strategies
            self.logger.info("?? USER ACTIVE STRATEGIES",
                           scan_id=scan_id,
                           user_id=user_id,
                           strategy_count=len(active_strategies),
                           strategies=[s.get("strategy_id") for s in active_strategies])

            # STEP 4: Get enterprise asset discovery based on user tier
            asset_discovery_start = time.time()
            await self._track_scan_lifecycle(user_id, scan_id, "asset_discovery", "in_progress")

            discovered_assets = await enterprise_asset_filter.discover_all_assets_with_volume_filtering(
                min_tier=user_profile.max_asset_tier,
                force_refresh=force_refresh
            )
            metrics["asset_discovery_time"] = time.time() - asset_discovery_start

            if asset_tiers:
                allowed_tiers = {tier.lower() for tier in asset_tiers if tier}
                discovered_assets = {
                    tier: assets
                    for tier, assets in discovered_assets.items()
                    if tier.lower() in allowed_tiers
                }

            if symbols:
                symbol_filter = {symbol.upper() for symbol in symbols if symbol}
                filtered_assets: Dict[str, List[Any]] = {}
                for tier, assets in discovered_assets.items():
                    filtered_list = [
                        asset
                        for asset in assets
                        if getattr(asset, "symbol", "").upper() in symbol_filter
                    ]
                    if filtered_list:
                        filtered_assets[tier] = filtered_list
                discovered_assets = filtered_assets

            if not discovered_assets or sum(len(assets) for assets in discovered_assets.values()) == 0:
                self.logger.warning("No assets discovered", scan_id=scan_id, user_tier=user_profile.user_tier)
                await self._track_scan_lifecycle(user_id, scan_id, "asset_discovery", "error",
                                                error="No tradeable assets found")
                payload = {
                    "success": True,
                    "scan_id": scan_id,
                    "user_id": user_id,
                    "opportunities": [],
                    "total_opportunities": 0,
                    "message": "No assets matched the selected filters.",
                    "metadata": {
                        "scan_state": "complete",
                        "strategies_completed": 0,
                        "total_strategies": len(active_strategies),
                        "generated_at": self._current_timestamp().isoformat(),
                        "filters": filter_summary,
                        "message": "No assets matched the selected filters.",
                    },
                }
                await self._update_cached_scan_result(cache_key, payload, partial=False)
                return payload

            await self._track_scan_lifecycle(user_id, scan_id, "asset_discovery", "completed",
                                           total_assets=sum(len(assets) for assets in discovered_assets.values()),
                                           duration_ms=metrics["asset_discovery_time"] * 1000)

            await self._preload_price_universe(discovered_assets, user_profile, scan_id)

            # STEP 5: Run opportunity discovery across all user's strategies
            all_opportunities = []
            strategy_results = {}
            total_strategies = len(active_strategies)
            metrics['total_strategies'] = total_strategies
            strategies_completed = 0
            strategy_timings: Dict[str, float] = {}

            # Track start of strategies scan
            await self._track_scan_lifecycle(user_id, scan_id, "strategies_scan", "in_progress",
                                           total_strategies=total_strategies)

            initial_snapshot = self._assemble_response(
                user_id=user_id,
                scan_id=scan_id,
                ranked_opportunities=[],
                user_profile=user_profile,
                strategy_results=strategy_results,
                discovered_assets=discovered_assets,
                strategy_recommendations=[],
                metrics=metrics,
                execution_time_ms=(time.monotonic() - discovery_start_time) * 1000,
                partial=True,
                strategies_completed=0,
                total_strategies=total_strategies,
                applied_filters=filter_summary,
            )
            await self._update_cached_scan_result(cache_key, initial_snapshot, partial=True)

            # Create semaphore for bounded concurrency - Optimized for performance
            concurrency_limit = 15  # Run max 15 strategies concurrently (increased from 3)
            strategy_semaphore = asyncio.Semaphore(concurrency_limit)

            # Calculate remaining budget for strategy scans; do not overshoot SLA
            # Use monotonic time for consistent timeout calculations
            elapsed_since_start = time.monotonic() - discovery_start_time
            remaining_budget = max(0.0, self._scan_response_budget - elapsed_since_start)

            # Calculate per-strategy timeout from remaining budget, accounting for concurrency
            # With 15 concurrent strategies, we process in batches, so timeout should reflect batch time
            batches = max(1, math.ceil(total_strategies / concurrency_limit))
            # Allocate remaining budget per batch; allow longer-running strategies to finish (upper bound 180s to match gunicorn timeout)
            # High timeout prevents premature failures while optimizations take effect
            per_strategy_timeout_s = max(10.0, min(180.0, remaining_budget / batches))

            async def scan_strategy_with_semaphore(strategy_info, strategy_index):
                strategy_identifier = strategy_info.get("strategy_id", "Unknown")
                strategy_name = strategy_info.get("name", "Unknown")

                async with strategy_semaphore:
                    # Start time and debug tracking inside semaphore to measure pure execution time (not queue wait)
                    strategy_start_monotonic = time.monotonic()
                    strategy_start_wall = time.time()
<<<<<<< HEAD
=======
                    # Helper to compute elapsed durations consistently using the monotonic clock
                    def _strategy_elapsed_seconds() -> float:
                        return time.monotonic() - strategy_start_monotonic

>>>>>>> fecdae38
                    step_number = 100 + strategy_index  # 100-series reserved for per-strategy steps
                    await self._track_debug_step(
                        user_id, scan_id, step_number,
                        f"Strategy: {strategy_name}",
                        "starting",
                        strategy_id=strategy_identifier,
                        strategy_index=strategy_index,
                        started_at=datetime.fromtimestamp(strategy_start_wall, tz=timezone.utc).isoformat()
                    )

                    try:
                        # Call _scan_strategy_opportunities directly - it handles its own timeout/partial-result logic
                        result = await self._scan_strategy_opportunities(
                            strategy_info,
                            discovered_assets,
                            user_profile,
                            scan_id,
                            portfolio_result,
                            timeout_seconds=per_strategy_timeout_s,
                            start_time=strategy_start_wall,
                        )
                    except asyncio.CancelledError as e:
                        # Track strategy cancellation (parent task cancelled)
<<<<<<< HEAD
                        execution_time = (time.monotonic() - strategy_start_monotonic) * 1000
=======
                        execution_time = _strategy_elapsed_seconds() * 1000
>>>>>>> fecdae38
                        await self._track_debug_step(
                            user_id, scan_id, step_number,
                            f"Strategy: {strategy_name}",
                            "cancelled",
                            strategy_id=strategy_identifier,
                            strategy_index=strategy_index,
                            execution_time_ms=execution_time,
                            error=e,
                            error_type="CancelledError",
                            is_cancelled=True
                        )
                        raise
                    except Exception as e:
                        # Track strategy failure (timeout or other)
<<<<<<< HEAD
                        execution_time = (time.monotonic() - strategy_start_monotonic) * 1000
=======
                        execution_time = _strategy_elapsed_seconds() * 1000
>>>>>>> fecdae38
                        error_type = type(e).__name__
                        is_timeout = isinstance(e, asyncio.TimeoutError)

                        await self._track_debug_step(
                            user_id, scan_id, step_number,
                            f"Strategy: {strategy_name}",
                            "failed",
                            strategy_id=strategy_identifier,
                            strategy_index=strategy_index,
                            execution_time_ms=execution_time,
                            error=e,
                            error_type=error_type,
                            is_timeout=is_timeout
                        )
                        raise
                    else:
                        # Track strategy completion (only if no exception)
<<<<<<< HEAD
                        execution_time = (time.monotonic() - strategy_start_monotonic) * 1000
=======
                        execution_time = _strategy_elapsed_seconds() * 1000
>>>>>>> fecdae38
                        await self._track_debug_step(
                            user_id, scan_id, step_number,
                            f"Strategy: {strategy_name}",
                            "completed",
                            strategy_id=strategy_identifier,
                            strategy_index=strategy_index,
                            execution_time_ms=execution_time,
                            opportunities_found=len(result.get("opportunities", [])) if isinstance(result, dict) else 0
                        )
                        return result
                    finally:
<<<<<<< HEAD
                        strategy_timings[strategy_identifier] = time.monotonic() - strategy_start_monotonic
=======
                        strategy_timings[strategy_identifier] = _strategy_elapsed_seconds()
>>>>>>> fecdae38

            # Run all strategy scans concurrently
            self.logger.info("?? STARTING CONCURRENT STRATEGY SCANS",
                           scan_id=scan_id,
                           total_strategies=total_strategies,
                           concurrency_limit=15)

            strategy_tasks = [
                scan_strategy_with_semaphore(strategy, idx)
                for idx, strategy in enumerate(active_strategies)
            ]

            strategy_scan_results = await asyncio.gather(*strategy_tasks, return_exceptions=True)

            self.logger.info("? ALL STRATEGY SCANS COMPLETED",
                           scan_id=scan_id,
                           total_strategies=total_strategies,
                           total_time_s=sum(strategy_timings.values()))
            
            # Process results
            for i, result in enumerate(strategy_scan_results):
                strategy_name = active_strategies[i].get("name", "Unknown")
                strategy_id = active_strategies[i].get("strategy_id", "Unknown")
                strategies_completed += 1

                if isinstance(result, Exception):
                    self.logger.warning("Strategy scan failed",
                                      scan_id=scan_id,
                                      strategy=strategy_name,
                                      error=str(result))
                    metrics['errors'].append({
                        "strategy_id": strategy_id,
                        "strategy_name": strategy_name,
                        "error": str(result),
                    })
                    if isinstance(result, asyncio.TimeoutError):
                        metrics['timeouts'] += 1
                else:
                    # CRITICAL DEBUG: Log what each strategy scanner returned
                    self.logger.info("?? STRATEGY SCAN RESULT",
                                   scan_id=scan_id,
                                   strategy_name=strategy_name,
                                   strategy_id=strategy_id,
                                   result_type=type(result).__name__,
                                   has_opportunities=bool(result.get("opportunities") if isinstance(result, dict) else False),
                                   opportunities_count=len(result.get("opportunities", [])) if isinstance(result, dict) else 0)

                    if isinstance(result, dict) and result.get("opportunities"):
                        result_strategy_id = result["strategy_id"]
                        opportunities = result["opportunities"]

                        self.logger.info("? OPPORTUNITIES FOUND FROM STRATEGY",
                                       scan_id=scan_id,
                                       strategy_id=result_strategy_id,
                                       opportunities_count=len(opportunities))

                        strategy_results[result_strategy_id] = {
                            "count": len(opportunities),
                            "total_potential": sum(opp.profit_potential_usd for opp in opportunities),
                            "avg_confidence": sum(opp.confidence_score for opp in opportunities) / len(opportunities) if opportunities else 0
                        }

                        all_opportunities.extend(opportunities)
                    elif isinstance(result, dict):
                        self.logger.warning("? STRATEGY RETURNED EMPTY OPPORTUNITIES",
                                          scan_id=scan_id,
                                          strategy_name=strategy_name,
                                          strategy_id=strategy_id,
                                          result_keys=list(result.keys()))
                    else:
                        self.logger.warning("? STRATEGY RETURNED INVALID RESULT TYPE",
                                          scan_id=scan_id,
                                          strategy_name=strategy_name,
                                          result_type=type(result).__name__)

                ranked_snapshot = await self._rank_and_filter_opportunities(
                    all_opportunities,
                    user_profile,
                    scan_id,
                )
                metrics['total_opportunities'] = len(ranked_snapshot)
                snapshot_response = self._assemble_response(
                    user_id=user_id,
                    scan_id=scan_id,
                    ranked_opportunities=ranked_snapshot,
                    user_profile=user_profile,
                    strategy_results=strategy_results,
                    discovered_assets=discovered_assets,
                    strategy_recommendations=[],
                    metrics=metrics,
                    execution_time_ms=(time.monotonic() - discovery_start_time) * 1000,
                    partial=True,
                    strategies_completed=strategies_completed,
                    total_strategies=total_strategies,
                    applied_filters=filter_summary,
                )
                await self._update_cached_scan_result(
                    cache_key,
                    snapshot_response,
                    partial=True,
                )

            metrics['strategy_scan_times'] = strategy_timings

            # DEBUG: Log entry to aggregation phase
            self.logger.info("?? STARTING AGGREGATION PHASE",
                           scan_id=scan_id,
                           user_id=user_id,
                           total_opportunities_collected=len(all_opportunities),
                           strategies_processed=total_strategies)

            # STEP 6: Rank and filter opportunities
            try:
                await self._track_debug_step(user_id, scan_id, 6, "Rank and filter opportunities",
                                            "starting", opportunities_count=len(all_opportunities))

                ranked_opportunities = await self._rank_and_filter_opportunities(
                    all_opportunities, user_profile, scan_id
                )

                await self._track_debug_step(user_id, scan_id, 6, "Rank and filter opportunities",
                                            "completed", ranked_count=len(ranked_opportunities))
            except Exception as rank_error:
                await self._track_debug_step(user_id, scan_id, 6, "Rank and filter opportunities",
                                            "failed", error=str(rank_error))
                raise

            # STEP 7: Add strategy recommendations if requested
            strategy_recommendations = []
            if include_strategy_recommendations:
                await self._track_debug_step(
                    user_id,
                    scan_id,
                    7,
                    "Generate strategy recommendations",
                    "starting",
                )

                recommendation_timeout = 6.0
                try:
                    strategy_recommendations = await asyncio.wait_for(
                        self._generate_strategy_recommendations(
                            user_id,
                            user_profile,
                            len(ranked_opportunities),
                            portfolio_result,
                            scan_id=scan_id,
                            timeout_seconds=recommendation_timeout,
                        ),
                        timeout=recommendation_timeout,
                    )
                    await self._track_debug_step(
                        user_id,
                        scan_id,
                        7,
                        "Generate strategy recommendations",
                        "completed",
                        recommendations_count=len(strategy_recommendations),
                    )
                except asyncio.TimeoutError:
                    self.logger.warning(
                        "Strategy recommendations generation timed out",
                        user_id=user_id,
                        scan_id=scan_id,
                        timeout_seconds=recommendation_timeout,
                    )
                    strategy_recommendations = []
                    await self._track_debug_step(
                        user_id,
                        scan_id,
                        7,
                        "Generate strategy recommendations",
                        "failed",
                        error=f"timeout after {recommendation_timeout}s",
                    )
                except asyncio.CancelledError:
                    await self._track_debug_step(
                        user_id,
                        scan_id,
                        7,
                        "Generate strategy recommendations",
                        "failed",
                        error="cancelled",
                    )
                    raise
                except Exception as rec_error:
                    await self._track_debug_step(
                        user_id,
                        scan_id,
                        7,
                        "Generate strategy recommendations",
                        "failed",
                        error=str(rec_error),
                    )
                    if isinstance(rec_error, asyncio.CancelledError):
                        raise
                    strategy_recommendations = []

            # STEP 8: Build comprehensive response with metrics
            try:
                await self._track_debug_step(user_id, scan_id, 8, "Assemble response", "starting")

                execution_time = (time.monotonic() - discovery_start_time) * 1000
                metrics['total_time'] = execution_time
                metrics['total_opportunities'] = len(ranked_opportunities)

                final_response = self._assemble_response(
                    user_id=user_id,
                    scan_id=scan_id,
                    ranked_opportunities=ranked_opportunities,
                    user_profile=user_profile,
                    strategy_results=strategy_results,
                    discovered_assets=discovered_assets,
                    strategy_recommendations=strategy_recommendations,
                    metrics=metrics,
                    execution_time_ms=execution_time,
                    partial=False,
                    strategies_completed=total_strategies,
                    total_strategies=total_strategies,
                    applied_filters=filter_summary,
                )

                await self._track_debug_step(user_id, scan_id, 8, "Assemble response", "completed")
            except Exception as assembly_error:
                await self._track_debug_step(user_id, scan_id, 8, "Assemble response",
                                            "failed", error=str(assembly_error))
                raise

            # STEP 9: Update cached scan result
            try:
                await self._track_debug_step(user_id, scan_id, 9, "Update cached scan result", "starting")

                await self._update_cached_scan_result(cache_key, final_response, partial=False)

                await self._track_debug_step(user_id, scan_id, 9, "Update cached scan result", "completed")
            except Exception as cache_error:
                await self._track_debug_step(user_id, scan_id, 9, "Update cached scan result",
                                            "failed", error=str(cache_error))
                raise

            # ENTERPRISE MONITORING: Log comprehensive metrics
            self.logger.info("?? OPPORTUNITY DISCOVERY METRICS",
                           scan_id=scan_id,
                           user_id=user_id,
                           total_time_ms=execution_time,
                           portfolio_fetch_time_ms=metrics['portfolio_fetch_time'] * 1000,
                           total_opportunities=metrics['total_opportunities'],
                           cache_hit_rate=metrics['cache_hits'] / max(1, metrics['cache_hits'] + metrics['cache_misses']),
                           timeouts=metrics['timeouts'],
                           errors=len(metrics['errors']))

            # PERFORMANCE ALERTING: Alert if performance degraded
            if execution_time > 10000:  # >10 seconds
                self.logger.warning("?? OPPORTUNITY DISCOVERY PERFORMANCE DEGRADED",
                                  scan_id=scan_id,
                                  user_id=user_id,
                                  total_time_ms=execution_time,
                                  portfolio_fetch_time_ms=metrics['portfolio_fetch_time'] * 1000,
                                  alert_threshold="10s")

            # STEP 10: Cache results
            try:
                await self._track_debug_step(user_id, scan_id, 10, "Cache opportunities", "starting")

                await self._cache_opportunities(user_id, final_response, user_profile)

                await self._track_debug_step(user_id, scan_id, 10, "Cache opportunities", "completed")
            except Exception as cache_opp_error:
                await self._track_debug_step(
                    user_id,
                    scan_id,
                    10,
                    "Cache opportunities",
                    "failed",
                    error=str(cache_opp_error),
                )
                if isinstance(cache_opp_error, asyncio.CancelledError):
                    raise
                self.logger.warning(
                    "Opportunity cache update failed",
                    scan_id=scan_id,
                    user_id=user_id,
                    error=str(cache_opp_error),
                )

            # STEP 11: Track strategies completion
            try:
                await self._track_debug_step(user_id, scan_id, 11, "Track strategies completion lifecycle", "starting")

                await self._track_scan_lifecycle(user_id, scan_id, "strategies_scan", "completed",
                                               strategies_completed=total_strategies,
                                               opportunities_found=len(ranked_opportunities))

                await self._track_debug_step(user_id, scan_id, 11, "Track strategies completion lifecycle", "completed")
            except Exception as lifecycle_error:
                await self._track_debug_step(
                    user_id,
                    scan_id,
                    11,
                    "Track strategies completion lifecycle",
                    "failed",
                    error=str(lifecycle_error),
                )
                if isinstance(lifecycle_error, asyncio.CancelledError):
                    raise
                self.logger.warning(
                    "Strategy completion lifecycle tracking failed",
                    scan_id=scan_id,
                    user_id=user_id,
                    error=str(lifecycle_error),
                )

            # STEP 12: Track metrics for diagnostic monitoring
            try:
                await self._track_debug_step(user_id, scan_id, 12, "Track scan metrics for diagnostics",
                                            "starting", opportunities=len(ranked_opportunities),
                                            strategies=user_profile.active_strategy_count)

                await self._track_scan_metrics(
                    user_id=user_id,
                    scan_id=scan_id,
                    opportunities_count=len(ranked_opportunities),
                    strategies_count=user_profile.active_strategy_count,
                    execution_time_ms=execution_time,
                    success=True
                )

                await self._track_debug_step(user_id, scan_id, 12, "Track scan metrics for diagnostics", "completed")
            except Exception as metrics_error:
                await self._track_debug_step(
                    user_id,
                    scan_id,
                    12,
                    "Track scan metrics for diagnostics",
                    "failed",
                    error=str(metrics_error),
                )
                if isinstance(metrics_error, asyncio.CancelledError):
                    raise
                self.logger.warning(
                    "Scan metrics tracking failed",
                    scan_id=scan_id,
                    user_id=user_id,
                    error=str(metrics_error),
                )

            # STEP 13: Track final completion
            try:
                await self._track_debug_step(user_id, scan_id, 13, "Track final completion lifecycle", "starting")

                await self._track_scan_lifecycle(user_id, scan_id, "completed", "completed",
                                               total_opportunities=len(ranked_opportunities),
                                               execution_time_ms=execution_time)

                await self._track_debug_step(user_id, scan_id, 13, "Track final completion lifecycle", "completed")
            except Exception as final_lifecycle_error:
                await self._track_debug_step(
                    user_id,
                    scan_id,
                    13,
                    "Track final completion lifecycle",
                    "failed",
                    error=str(final_lifecycle_error),
                )
                if isinstance(final_lifecycle_error, asyncio.CancelledError):
                    raise
                self.logger.warning(
                    "Final scan lifecycle tracking failed",
                    scan_id=scan_id,
                    user_id=user_id,
                    error=str(final_lifecycle_error),
                )

            self.logger.info("? ENTERPRISE User Opportunity Discovery Completed",
                           scan_id=scan_id,
                           user_id=user_id,
                           total_opportunities=len(ranked_opportunities),
                           strategies_used=user_profile.active_strategy_count,
                           execution_time_ms=execution_time)

            return final_response

        except Exception as e:
            execution_time = (time.monotonic() - discovery_start_time) * 1000
            error_type = type(e).__name__
            is_timeout = "Timeout" in error_type or "timeout" in str(e).lower()

            self.logger.error("?? ENTERPRISE User Opportunity Discovery Failed",
                            scan_id=scan_id,
                            user_id=user_id,
                            execution_time_ms=execution_time,
                            error=str(e),
                            error_type=error_type,
                            exc_info=True)

            # Track failure with detailed error info
            await self._track_scan_lifecycle(user_id, scan_id, "failed", "error" if not is_timeout else "timeout",
                                           error=str(e),
                                           error_type=error_type,
                                           execution_time_ms=execution_time,
                                           is_timeout=is_timeout)

            # Track error metrics
            await self._track_error_metrics(user_id, scan_id, str(e), execution_time)

            # Track scan metrics with failure status
            await self._track_scan_metrics(
                user_id=user_id,
                scan_id=scan_id,
                opportunities_count=0,
                strategies_count=0,
                execution_time_ms=execution_time,
                success=False
            )

            # Provide graceful degradation - return limited opportunities if possible
            fallback_result = await self._provide_fallback_opportunities(user_id, scan_id)

            return {
                "success": False,
                "error": f"Opportunity discovery failed: {str(e)}",
                "opportunities": fallback_result.get("opportunities", []),
                "scan_id": scan_id,
                "user_id": user_id,
                "execution_time_ms": execution_time,
                "fallback_used": fallback_result.get("success", False),
                "error_type": type(e).__name__
            }
    
    async def _build_user_opportunity_profile(self, user_id: str) -> UserOpportunityProfile:
        """Build user's opportunity discovery profile based on their strategy portfolio and credits."""
        
        try:
            # DIRECT FIX: Use admin snapshot first for admin users (proven working method)
            admin_snapshot = await strategy_marketplace_service.get_admin_portfolio_snapshot(user_id)
            if admin_snapshot and admin_snapshot.get("success"):
                portfolio_result = admin_snapshot
            else:
                # Fallback to regular portfolio method for non-admin users
                portfolio_result = await strategy_marketplace_service.get_user_strategy_portfolio(user_id)

                if (
                    (not portfolio_result.get("success"))
                    or not portfolio_result.get("active_strategies")
                ):
                    admin_snapshot = await strategy_marketplace_service.get_admin_portfolio_snapshot(user_id)
                    if admin_snapshot:
                        portfolio_result = admin_snapshot

            if not portfolio_result.get("success"):
                # Default profile for users with no strategies
                return UserOpportunityProfile(
                    user_id=user_id,
                    active_strategy_count=0,
                    total_monthly_strategy_cost=0,
                    user_tier="basic",
                    max_asset_tier="tier_retail",
                    opportunity_scan_limit=10,  # Very limited for non-subscribers
                    last_scan_time=None,
                    strategy_fingerprint="none"
                )
            
            active_strategies = portfolio_result.get("active_strategies", [])
            total_monthly_cost = portfolio_result.get("total_monthly_cost", 0)
            strategy_count = len(active_strategies)
            
            # Determine user tier based on strategy count and monthly spend
            if strategy_count >= 10 and total_monthly_cost >= 300:
                user_tier = "enterprise"
            elif strategy_count >= 5 and total_monthly_cost >= 100:
                user_tier = "pro" 
            else:
                user_tier = "basic"
            
            tier_config = self.tier_configs[user_tier]
            
            # Get last scan time from Redis
            last_scan_key = f"user_opportunity_last_scan:{user_id}"
            last_scan_timestamp = await self.redis.get(last_scan_key) if self.redis else None
            last_scan_time = None
            
            if last_scan_timestamp:
                try:
                    last_scan_time = datetime.fromisoformat(last_scan_timestamp.decode())
                except:
                    pass
            
            strategy_fingerprint = self._compute_strategy_fingerprint(active_strategies)

            return UserOpportunityProfile(
                user_id=user_id,
                active_strategy_count=strategy_count,
                total_monthly_strategy_cost=total_monthly_cost,
                user_tier=user_tier,
                max_asset_tier=tier_config["max_asset_tier"],
                opportunity_scan_limit=tier_config["scan_limit"],
                last_scan_time=last_scan_time,
                strategy_fingerprint=strategy_fingerprint
            )
            
        except Exception as e:
            self.logger.error("Failed to build user opportunity profile", 
                            user_id=user_id, error=str(e))
            
            # Return safe default
            return UserOpportunityProfile(
                user_id=user_id,
                active_strategy_count=0,
                total_monthly_strategy_cost=0,
                user_tier="basic",
                max_asset_tier="tier_retail",
                opportunity_scan_limit=10,
                last_scan_time=None,
                strategy_fingerprint="none"
            )
    
    async def _scan_strategy_opportunities(
        self,
        strategy_info: Dict[str, Any],
        discovered_assets: Dict[str, List[Any]],
        user_profile: UserOpportunityProfile,
        scan_id: str,
        portfolio_result: Dict[str, Any],  # NEW PARAMETER - eliminates N+1 query
        timeout_seconds: float = 30.0,
        start_time: Optional[float] = None,
    ) -> Dict[str, Any]:
        """Scan opportunities for a specific strategy."""

        if start_time is None:
            start_time = time.time()

        def _timeout_exceeded(threshold: float = 1.0) -> bool:
            return (time.time() - start_time) >= (timeout_seconds * threshold)

        def _timeout_response(reason: str) -> Dict[str, Any]:
            elapsed = time.time() - start_time
            self.logger.warning(
                "Strategy approaching timeout, returning partial results",
                scan_id=scan_id,
                strategy=strategy_info.get("name", "Unknown"),
                strategy_id=strategy_info.get("strategy_id", ""),
                elapsed_seconds=elapsed,
                timeout_seconds=timeout_seconds,
                reason=reason,
            )
            return {
                "strategy_id": strategy_info.get("strategy_id", ""),
                "strategy_name": strategy_info.get("name", "Unknown"),
                "opportunities": [],
                "success": False,
                "error": reason,
                "partial": True,
            }

        if _timeout_exceeded(0.8):
            return _timeout_response("timeout_pre_execution")

        strategy_id = strategy_info.get("strategy_id", "")
        strategy_name = strategy_info.get("name", "Unknown")
        
        # FIXED: Try multiple ID formats to find scanner
        # Extract strategy function name with multiple fallback attempts
        strategy_func_candidates: List[str] = []

        # Try removing "ai_" prefix
        if strategy_id.startswith("ai_"):
            strategy_func_candidates.append(strategy_id.replace("ai_", "", 1))

        # Try the ID as-is
        strategy_func_candidates.append(strategy_id)

        # Try adding "ai_" prefix if not present
        if strategy_id and not strategy_id.startswith("ai_"):
            strategy_func_candidates.append(f"ai_{strategy_id}")

        # Try removing "_strategy" suffix
        if strategy_id.endswith("_strategy"):
            strategy_func_candidates.append(strategy_id[: -len("_strategy")])

        # Try alias resolution using both ID and display name
        alias_candidate = self._resolve_strategy_alias(strategy_id, strategy_name)
        if alias_candidate:
            strategy_func_candidates.append(alias_candidate)

        # Deduplicate while preserving insertion order
        seen_candidates = set()
        strategy_func_candidates = [
            candidate
            for candidate in strategy_func_candidates
            if candidate and not (candidate in seen_candidates or seen_candidates.add(candidate))
        ]
        
        # Find matching scanner
        strategy_func = None
        for candidate in strategy_func_candidates:
            if _timeout_exceeded(0.85):
                return _timeout_response("timeout_scanner_resolution")
            if candidate in self.strategy_scanners:
                strategy_func = candidate
                break
        
        self.logger.info("?? Scanning strategy opportunities",
                        scan_id=scan_id,
                        strategy=strategy_name,
                        strategy_id=strategy_id,
                        strategy_func=strategy_func,
                        tried_candidates=strategy_func_candidates,
                        available_scanners=list(self.strategy_scanners.keys())[:5])
        
        try:
            # Check if we have a scanner for this strategy
            if not strategy_func or strategy_func not in self.strategy_scanners:
                if self._looks_like_uuid(strategy_id):
                    self.logger.info(
                        "?? Routing UUID strategy to community scanner",
                        scan_id=scan_id,
                        strategy_id=strategy_id,
                        strategy_name=strategy_name,
                    )
                    if _timeout_exceeded(0.9):
                        return _timeout_response("timeout_before_community_scan")
                    community_opportunities = await self._scan_community_strategy_opportunities(
                        strategy_info,
                        discovered_assets,
                        user_profile,
                        scan_id,
                        portfolio_result,
                    )

                    return {
                        "strategy_id": strategy_id,
                        "strategy_name": strategy_name,
                        "opportunities": community_opportunities,
                    }

                self.logger.warning("? No scanner found for strategy",
                                  strategy_id=strategy_id,
                                  strategy_func=strategy_func,
                                  tried_candidates=strategy_func_candidates,
                                  available_scanners=list(self.strategy_scanners.keys()),
                                  scan_id=scan_id)
                return {"strategy_id": strategy_id, "opportunities": []}
            
            # Run the strategy-specific scanner with portfolio data
            scanner_method = self.strategy_scanners[strategy_func]
            if _timeout_exceeded(0.95):
                return _timeout_response("timeout_before_execution")
            opportunities = await scanner_method(
                discovered_assets, user_profile, scan_id, portfolio_result
            )
            
            self.logger.info("? Strategy scan completed",
                           scan_id=scan_id,
                           strategy=strategy_name,
                           opportunities_found=len(opportunities))
            
            return {
                "strategy_id": strategy_id,
                "strategy_name": strategy_name,
                "opportunities": opportunities
            }
            
        except Exception as e:
            self.logger.error("Strategy scan failed",
                            scan_id=scan_id,
                            strategy=strategy_name,
                            error=str(e),
                            exc_info=True)
            return {"strategy_id": strategy_id, "opportunities": []}
    
    # ================================================================================
    # STRATEGY-SPECIFIC OPPORTUNITY SCANNERS
    # These connect to your REAL trading strategies service - NO MOCK DATA
    # ================================================================================
    
    async def _scan_funding_arbitrage_opportunities(
        self,
        discovered_assets: Dict[str, List[Any]],
        user_profile: UserOpportunityProfile,
        scan_id: str,
        portfolio_result: Dict[str, Any]
    ) -> List[OpportunityResult]:
        """Scan funding rate arbitrage opportunities using REAL trading strategies service."""

        opportunities: List[OpportunityResult] = []

        try:
            # Get top volume symbols from discovered assets for funding arbitrage
            top_symbols = self._select_symbols_by_volume(
                "funding_arbitrage", discovered_assets, default_limit=20
            )
            if not top_symbols:
                self.logger.info(
                    "No symbols available for funding arbitrage scan",
                    scan_id=scan_id,
                    user_id=user_profile.user_id,
                )
                return opportunities

            # Call REAL funding arbitrage strategy using UNIFIED approach (same as rebalancing)
            # Check if user owns this strategy first (using passed portfolio)
            strategy_id = "ai_funding_arbitrage"
            user_portfolio = portfolio_result
            owned_strategy_ids = [s.get("strategy_id") for s in user_portfolio.get("active_strategies", [])]

            # FIXED: Log but don't block - dispatcher already handles strategy filtering
            if strategy_id not in owned_strategy_ids:
                self.logger.warning(
                    "Strategy not in portfolio, scanning anyway",
                    user_id=user_profile.user_id,
                    scan_id=scan_id,
                    strategy_id=strategy_id,
                    portfolio_strategies=len(owned_strategy_ids),
                )

            async def fetch_for_symbols(symbol_chunk: List[str]) -> List[OpportunityResult]:
                symbols_str = ",".join(symbol_chunk)
                arbitrage_result = await trading_strategies_service.execute_strategy(
                    function="funding_arbitrage",
                    parameters={
                        "symbols": symbols_str,
                        "exchanges": "all",
                        "min_funding_rate": 0.005,
                    },
                    user_id=user_profile.user_id,
                    simulation_mode=True,  # Use simulation mode to avoid credit consumption
                )

                chunk_opportunities: List[OpportunityResult] = []
                if arbitrage_result.get("success"):
                    analysis_data = arbitrage_result.get("funding_arbitrage_analysis", {})
                    opportunities_data = analysis_data.get("opportunities", [])

                    for opp in opportunities_data or []:
                        chunk_opportunities.append(
                            OpportunityResult(
                                strategy_id="ai_funding_arbitrage",
                                strategy_name="AI Funding Arbitrage",
                                opportunity_type="funding_arbitrage",
                                symbol=opp.get("symbol", ""),
                                exchange=opp.get("exchange", ""),
                                profit_potential_usd=float(opp.get("profit_potential") or 0),
                                confidence_score=float(opp.get("confidence") or 0.7),
                                risk_level=opp.get("risk_level", "medium"),
                                required_capital_usd=float(opp.get("required_capital") or 1000),
                                estimated_timeframe=opp.get("timeframe", "8h"),
                                entry_price=opp.get("entry_price"),
                                exit_price=opp.get("exit_price"),
                                metadata={
                                    "funding_rate_long": opp.get("funding_rate_long", 0),
                                    "funding_rate_short": opp.get("funding_rate_short", 0),
                                    "spread_percentage": opp.get("spread_percentage", 0),
                                    "exchanges": opp.get("exchanges", []),
                                },
                                discovered_at=self._current_timestamp(),
                            )
                        )

                return chunk_opportunities

            opportunities = await self._execute_strategy_across_chunks(
                "funding_arbitrage", top_symbols, fetch_for_symbols
            )

        except Exception as e:
            self.logger.error(
                "Funding arbitrage scan failed",
                scan_id=scan_id,
                error=str(e),
            )

        return opportunities
    
    async def _scan_statistical_arbitrage_opportunities(
        self,
        discovered_assets: Dict[str, List[Any]],
        user_profile: UserOpportunityProfile, 
        scan_id: str,
        portfolio_result: Dict[str, Any]
    ) -> List[OpportunityResult]:
        """Scan statistical arbitrage opportunities using REAL trading strategies service."""
        
        opportunities = []
        
        try:
            # Get universe of assets for statistical arbitrage
            # Use higher tier assets for stat arb (more institutional approach)
            stat_arb_limit = self._get_strategy_symbol_limit(
                "statistical_arbitrage", default=50
            )
            universe_symbols = self._get_symbols_for_statistical_arbitrage(
                discovered_assets, limit=stat_arb_limit
            )
            if not universe_symbols:
                self.logger.info(
                    "No symbols available for statistical arbitrage scan",
                    scan_id=scan_id,
                    user_id=user_profile.user_id,
                )
                return opportunities
            universe_str = ",".join(universe_symbols)

            # Call REAL statistical arbitrage strategy using correct method signature
            stat_arb_result = await trading_strategies_service.execute_strategy(
                function="statistical_arbitrage",
                strategy_type="mean_reversion",
                parameters={"universe": universe_str},
                user_id=user_profile.user_id
            )
            
            if stat_arb_result.get("success"):
                # Extract opportunities from nested analysis structure  
                analysis_data = stat_arb_result.get("statistical_arbitrage_analysis", {})
                opportunities_data = analysis_data.get("opportunities", [])
                
                if opportunities_data:
                    for opp in opportunities_data:
                        opportunity = OpportunityResult(
                            strategy_id="ai_statistical_arbitrage",
                            strategy_name="AI Statistical Arbitrage", 
                            opportunity_type="statistical_arbitrage",
                            symbol=opp.get("symbol", ""),
                            exchange=opp.get("exchange", "binance"),
                            profit_potential_usd=float(opp.get("profit_potential") or 0),
                            confidence_score=float(opp.get("confidence") or 0.75),
                            risk_level=opp.get("risk_level", "medium_high"),
                            required_capital_usd=float(opp.get("required_capital") or 5000),
                            estimated_timeframe=opp.get("timeframe", "24h"),
                            entry_price=opp.get("entry_price"),
                            exit_price=opp.get("target_price"),
                            metadata={
                                "z_score": opp.get("z_score", 0),
                                "correlation": opp.get("correlation", 0),
                                "lookback_period": opp.get("lookback_period", "30d"),
                                "strategy_type": opp.get("strategy_type", "mean_reversion")
                            },
                            discovered_at=self._current_timestamp()
                        )
                        opportunities.append(opportunity)
                    
        except Exception as e:
            self.logger.error("Statistical arbitrage scan failed",
                            scan_id=scan_id, error=str(e))
        
        return opportunities
    
    async def _scan_pairs_trading_opportunities(
        self,
        discovered_assets: Dict[str, List[Any]],
        user_profile: UserOpportunityProfile,
        scan_id: str,
        portfolio_result: Dict[str, Any]
    ) -> List[OpportunityResult]:
        """Scan pairs trading opportunities using REAL trading strategies service."""
        
        opportunities = []
        
        try:
            # Get correlated pairs from top assets
            correlation_pairs = self._get_correlation_pairs(discovered_assets, max_pairs=10)
            
            for pair in correlation_pairs:
                pair_str = f"{pair[0]}-{pair[1]}"
                
                # Call REAL pairs trading strategy using correct method signature
                pairs_result = await trading_strategies_service.execute_strategy(
                    function="pairs_trading",
                    strategy_type="statistical_arbitrage",
                    parameters={"pair_symbols": pair_str},
                    user_id=user_profile.user_id
                )
                
                if pairs_result.get("success") and pairs_result.get("trading_signals"):
                    signals = pairs_result["trading_signals"]
                    signal_strength = signals.get("signal_strength", 0)
                    
                    # Track ALL signals for transparency
                    self.logger.info(f"?? PAIRS TRADING SIGNAL ANALYSIS",
                                   scan_id=scan_id,
                                   symbol=pair_str,
                                   signal_strength=signal_strength,
                                   qualifies_threshold=signal_strength > 5.0)
                    
                    # Create opportunity for ALL signals above 3.0 but mark quality
                    if signal_strength > 3.0:  # Capture more opportunities
                        quality_tier = "high" if signal_strength > 5.0 else "medium" if signal_strength > 4.0 else "low"
                        
                        opportunity = OpportunityResult(
                            strategy_id="ai_pairs_trading",
                            strategy_name=f"AI Pairs Trading ({quality_tier.upper()} confidence)",
                            opportunity_type="pairs_trading",
                            symbol=pair_str,
                            exchange="binance",
                            profit_potential_usd=float(signals.get("expected_profit") or 0),
                            confidence_score=float(signal_strength) * 10,
                            risk_level=self._signal_to_risk_level(signal_strength),
                            required_capital_usd=float(signals.get("required_capital") or 10000),
                            estimated_timeframe=signals.get("timeframe", "72h"),
                            entry_price=signals.get("entry_price"),
                            exit_price=signals.get("exit_price"),
                            metadata={
                                "signal_strength": signal_strength,
                                "quality_tier": quality_tier,
                                "meets_original_threshold": signal_strength > 5.0,
                                "recommendation": "STRONG BUY" if signal_strength > 5.0 else "CONSIDER" if signal_strength > 4.0 else "MONITOR",
                                "correlation": pairs_result.get("correlation_analysis", {}).get("correlation", 0),
                                "spread_z_score": signals.get("spread_z_score", 0),
                                "signal_type": signals.get("signal_type", ""),
                                "pair_symbols": [pair[0], pair[1]]
                            },
                            discovered_at=self._current_timestamp()
                        )
                        opportunities.append(opportunity)
                        
        except Exception as e:
            self.logger.error("Pairs trading scan failed", 
                            scan_id=scan_id, error=str(e))
        
        return opportunities
    
    async def _scan_spot_momentum_opportunities(
        self,
        discovered_assets: Dict[str, List[Any]],
        user_profile: UserOpportunityProfile,
        scan_id: str,
        portfolio_result: Dict[str, Any]
    ) -> List[OpportunityResult]:
        """Scan spot momentum opportunities using REAL trading strategies service."""
        
        opportunities = []
        
        try:
            # Check if user owns spot momentum strategy (should be free strategy)
            strategy_id = "ai_spot_momentum_strategy"
            user_portfolio = portfolio_result
            owned_strategy_ids = [s.get("strategy_id") for s in user_portfolio.get("active_strategies", [])]
            
            # FIXED: Log but don't block - dispatcher already handles strategy filtering
            if strategy_id not in owned_strategy_ids:
                self.logger.warning("Strategy not in portfolio, scanning anyway", 
                                   user_id=user_profile.user_id, 
                                   scan_id=scan_id,
                                   strategy_id=strategy_id,
                                   portfolio_strategies=len(owned_strategy_ids))
            
            # Get symbols suitable for momentum trading
            momentum_symbols = self._select_symbols_by_volume(
                "spot_momentum_strategy", discovered_assets, default_limit=30
            )
            if not momentum_symbols:
                self.logger.info(
                    "No symbols available for momentum scan",
                    scan_id=scan_id,
                    user_id=user_profile.user_id,
                )
                return opportunities

            for symbol in momentum_symbols:
                try:
                    # User owns strategy - execute using unified approach
                    momentum_result = await trading_strategies_service.execute_strategy(
                    function="spot_momentum_strategy",
                    symbol=f"{symbol}/USDT",
                    parameters={"timeframe": "4h"},
                    user_id=user_profile.user_id,
                    simulation_mode=True  # Use simulation mode for opportunity scanning
                )
                    
                    if momentum_result.get("success"):
                        # CRITICAL FIX: Extract signal from correct location (top level, not inside execution_result)
                        signals = momentum_result.get("signal") or momentum_result.get("execution_result", {}).get("signal")
                        
                        if not signals:
                            self.logger.warning("No signal data found in momentum result",
                                              scan_id=scan_id,
                                              symbol=symbol,
                                              has_top_level_signal="signal" in momentum_result,
                                              has_execution_result="execution_result" in momentum_result)
                            continue  # Skip if no signal data
                        
                        # Track ALL signals for transparency
                        signal_strength = signals.get("strength", 0)
                        signal_confidence = signals.get("confidence", 0)
                        signal_action = signals.get("action", "HOLD")
                        
                        self.logger.info(
                            "?? MOMENTUM SIGNAL ANALYSIS",
                            scan_id=scan_id,
                            symbol=symbol,
                            signal_strength=signal_strength,
                            signal_confidence=signal_confidence,
                            signal_action=signal_action,
                            qualifies_threshold=signal_strength > 6.0,
                        )
                        # Create opportunity for ALL signals above 3.0 but mark quality
                        if signal_strength >= 2.5 and signal_action in {"BUY", "SELL"}:
                            quality_tier = "high" if signal_strength > 6.0 else "medium" if signal_strength > 4.5 else "low"

                            execution_data = momentum_result.get("execution_result", {})
                            indicators = momentum_result.get("indicators", {}) or execution_data.get("indicators", {})
                            risk_mgmt = momentum_result.get("risk_management", {}) or execution_data.get("risk_management", {})

                            price_snapshot = (
                                (indicators or {}).get("price_snapshot")
                                or (risk_mgmt or {}).get("price_snapshot")
                                or (indicators or {}).get("price")
                                or (risk_mgmt or {}).get("price")
                                or {}
                            )

                            entry_price = self._to_float((risk_mgmt or {}).get("entry_price"))
                            if entry_price is None:
                                entry_price = self._to_float(price_snapshot.get("current"))

                            take_profit_price = self._to_float((risk_mgmt or {}).get("take_profit_price"))
                            stop_loss_price = self._to_float((risk_mgmt or {}).get("stop_loss_price"))

                            potential_profit_usd = self._to_float((risk_mgmt or {}).get("potential_profit_usd")) or 0.0
                            required_capital_usd = self._to_float((risk_mgmt or {}).get("notional_usd")) or 0.0
                            risk_amount_usd = self._to_float((risk_mgmt or {}).get("risk_amount_usd"))
                            risk_reward_ratio = self._to_float((risk_mgmt or {}).get("risk_reward_ratio"))

                            if not entry_price or not take_profit_price or not stop_loss_price:
                                self.logger.warning(
                                    "Momentum signal missing risk levels",
                                    scan_id=scan_id,
                                    symbol=symbol,
                                    has_entry=entry_price is not None,
                                    has_take_profit=take_profit_price is not None,
                                    has_stop_loss=stop_loss_price is not None,
                                )
                                continue

                            if required_capital_usd <= 0:
                                required_capital_usd = max(1000.0, float(entry_price) * 0.5)

                            if potential_profit_usd <= 0 and entry_price:
                                quantity = required_capital_usd / float(entry_price)
                                potential_profit_usd = abs(float(take_profit_price) - float(entry_price)) * quantity

                            opportunity = OpportunityResult(
                                strategy_id="ai_spot_momentum_strategy",
                                strategy_name=f"AI Spot Momentum ({quality_tier.upper()} confidence)",
                                opportunity_type="spot_momentum",
                                symbol=symbol,
                                exchange="binance",
                                profit_potential_usd=float(potential_profit_usd),
                                confidence_score=float(signal_confidence) if signal_confidence else signal_strength * 10,
                                risk_level=self._signal_to_risk_level(signal_strength),
                                required_capital_usd=float(required_capital_usd),
                                estimated_timeframe="4-24h",
                                entry_price=float(entry_price) if entry_price else None,
                                exit_price=float(take_profit_price) if take_profit_price else None,
                                metadata={
                                    "signal_strength": signal_strength,
                                    "signal_confidence": signal_confidence,
                                    "signal_action": signal_action,
                                    "quality_tier": quality_tier,
                                    "meets_original_threshold": signal_strength > 6.0,
                                    "recommendation": "STRONG BUY" if signal_strength > 6.0 else "CONSIDER" if signal_strength > 4.5 else "MONITOR",
                                    "price_snapshot": price_snapshot,
                                    "stop_loss_price": stop_loss_price,
                                    "take_profit_price": take_profit_price,
                                    "risk_amount_usd": risk_amount_usd,
                                    "risk_reward_ratio": risk_reward_ratio,
                                    "risk_management": risk_mgmt,
                                },
                                discovered_at=self._current_timestamp()
                            )
                            opportunities.append(opportunity)
                            
                except Exception as symbol_error:
                    self.logger.warning(f"Failed to process symbol {symbol}", 
                                      scan_id=scan_id, error=str(symbol_error))
                    continue
                        
        except Exception as e:
            self.logger.error("Spot momentum scan failed",
                            scan_id=scan_id, error=str(e))
        
        return opportunities
    
    async def _scan_spot_mean_reversion_opportunities(
        self,
        discovered_assets: Dict[str, List[Any]],
        user_profile: UserOpportunityProfile,
        scan_id: str,
        portfolio_result: Dict[str, Any]
    ) -> List[OpportunityResult]:
        """Scan spot mean reversion opportunities using REAL trading strategies service."""
        
        opportunities = []
        
        try:
            # Get symbols for mean reversion (prefer higher volume, established coins)
            reversion_symbols = self._select_symbols_by_volume(
                "spot_mean_reversion", discovered_assets, default_limit=25
            )
            if not reversion_symbols:
                self.logger.info(
                    "No symbols available for mean reversion scan",
                    scan_id=scan_id,
                    user_id=user_profile.user_id,
                )
                return opportunities

            for symbol in reversion_symbols:
                # Call REAL spot mean reversion strategy using correct method signature
                reversion_result = await trading_strategies_service.execute_strategy(
                    function="spot_mean_reversion",
                    symbol=f"{symbol}/USDT",
                    parameters={"timeframe": "1h"},
                    user_id=user_profile.user_id
                )
                
                if reversion_result.get("success"):
                    indicators = reversion_result.get("indicators", {})
                    signal_block = reversion_result.get("signal", {})
                    risk_mgmt = reversion_result.get("risk_management", {})

                    z_score = self._to_float(indicators.get("z_score")) or self._to_float(signal_block.get("z_score")) or 0.0
                    deviation_score = abs(z_score)

                    # Track ALL signals for transparency
                    self.logger.info(
                        "?? MEAN REVERSION SIGNAL ANALYSIS",
                        scan_id=scan_id,
                        symbol=symbol,
                        deviation_score=deviation_score,
                        qualifies_threshold=deviation_score > 2.0,
                    )
                    
                    if deviation_score > 1.0:
                        quality_tier = "high" if deviation_score > 2.0 else "medium" if deviation_score > 1.5 else "low"
                        signal_strength = min(deviation_score * 2, 10)

                        signal_action = signal_block.get("action") or ("SELL" if z_score > 0 else "BUY" if z_score < 0 else "HOLD")
                        if signal_action not in {"BUY", "SELL"}:
                            continue

                        price_snapshot = (
                            indicators.get("price_snapshot")
                            or risk_mgmt.get("price_snapshot")
                            or indicators.get("price")
                            or risk_mgmt.get("price")
                            or {}
                        )

                        entry_price = self._to_float(risk_mgmt.get("entry_price") or indicators.get("entry_price"))
                        if entry_price is None:
                            entry_price = self._to_float(price_snapshot.get("current"))

                        take_profit_price = self._to_float(risk_mgmt.get("take_profit_price") or indicators.get("mean_price"))
                        stop_loss_price = self._to_float(risk_mgmt.get("stop_loss_price"))

                        potential_profit_usd = self._to_float(risk_mgmt.get("potential_profit_usd")) or 0.0
                        required_capital_usd = self._to_float(risk_mgmt.get("notional_usd")) or 0.0
                        risk_amount_usd = self._to_float(risk_mgmt.get("risk_amount_usd"))
                        risk_reward_ratio = self._to_float(risk_mgmt.get("risk_reward_ratio"))

                        if not entry_price or not take_profit_price or not stop_loss_price:
                            self.logger.warning(
                                "Mean reversion signal missing risk levels",
                                scan_id=scan_id,
                                symbol=symbol,
                                has_entry=entry_price is not None,
                                has_take_profit=take_profit_price is not None,
                                has_stop_loss=stop_loss_price is not None,
                            )
                            continue

                        if required_capital_usd <= 0:
                            required_capital_usd = max(1500.0, float(entry_price) * 0.75)

                        if potential_profit_usd <= 0 and entry_price:
                            quantity = required_capital_usd / float(entry_price)
                            potential_profit_usd = abs(float(take_profit_price) - float(entry_price)) * quantity

                        confidence_score = self._to_float(signal_block.get("confidence"))
                        if confidence_score is None:
                            confidence_score = min(95.0, max(30.0, signal_strength * 10))

                        opportunity = OpportunityResult(
                            strategy_id="ai_spot_mean_reversion",
                            strategy_name=f"AI Mean Reversion ({quality_tier.upper()} confidence)",
                            opportunity_type="mean_reversion",
                            symbol=symbol,
                            exchange="binance",
                            profit_potential_usd=float(potential_profit_usd),
                            confidence_score=float(confidence_score),
                            risk_level=self._signal_to_risk_level(signal_strength),
                            required_capital_usd=float(required_capital_usd),
                            estimated_timeframe="6-24h",
                            entry_price=float(entry_price) if entry_price else None,
                            exit_price=float(take_profit_price) if take_profit_price else None,
                            metadata={
                                "signal_strength": signal_strength,
                                "deviation_score": deviation_score,
                                "quality_tier": quality_tier,
                                "meets_original_threshold": deviation_score > 2.0,
                                "recommendation": "STRONG SELL" if deviation_score > 2.0 and signal_action == "SELL" else "STRONG BUY" if deviation_score > 2.0 else "CONSIDER" if deviation_score > 1.5 else "MONITOR",
                                "signal_action": signal_action,
                                "price_snapshot": price_snapshot,
                                "stop_loss_price": stop_loss_price,
                                "take_profit_price": take_profit_price,
                                "risk_amount_usd": risk_amount_usd,
                                "risk_reward_ratio": risk_reward_ratio,
                                "risk_management": risk_mgmt,
                                "mean_price": indicators.get("mean_price"),
                                "standard_deviation": indicators.get("standard_deviation"),
                            },
                            discovered_at=self._current_timestamp()
                        )
                        opportunities.append(opportunity)
                        
        except Exception as e:
            self.logger.error("Spot mean reversion scan failed",
                            scan_id=scan_id, error=str(e))
        
        return opportunities
    
    async def _scan_spot_breakout_opportunities(
        self,
        discovered_assets: Dict[str, List[Any]],
        user_profile: UserOpportunityProfile,
        scan_id: str,
        portfolio_result: Dict[str, Any]
    ) -> List[OpportunityResult]:
        """Scan spot breakout opportunities using REAL trading strategies service."""
        
        opportunities = []
        
        try:
            # Get symbols for breakout trading
            breakout_symbols = self._select_symbols_by_volume(
                "spot_breakout_strategy", discovered_assets, default_limit=20
            )
            if not breakout_symbols:
                self.logger.info(
                    "No symbols available for breakout scan",
                    scan_id=scan_id,
                    user_id=user_profile.user_id,
                )
                return opportunities

            for symbol in breakout_symbols:
                # Call REAL spot breakout strategy using correct method signature
                breakout_result = await trading_strategies_service.execute_strategy(
                    function="spot_breakout_strategy",
                    symbol=f"{symbol}/USDT",
                    parameters={"timeframe": "1h"},
                    user_id=user_profile.user_id
                )
                
                if breakout_result.get("success"):
                    breakout_analysis = breakout_result.get("breakout_analysis", {})
                    risk_mgmt = breakout_result.get("risk_management", {})

                    breakout_probability = self._to_float(breakout_analysis.get("confidence"))
                    if breakout_probability is None:
                        breakout_probability = self._to_float(breakout_analysis.get("conviction"))
                        breakout_probability = breakout_probability * 0.6 if breakout_probability is not None else 0.0
                    else:
                        breakout_probability = breakout_probability / 100.0

                    breakout_probability = breakout_probability or 0.0
                    breakout_probability = max(0.0, min(breakout_probability, 1.0))

                    # Track ALL signals for transparency
                    self.logger.info(
                        "?? BREAKOUT SIGNAL ANALYSIS",
                        scan_id=scan_id,
                        symbol=symbol,
                        breakout_probability=breakout_probability,
                        qualifies_threshold=breakout_probability > 0.75,
                    )

                    if breakout_probability > 0.5 and breakout_analysis.get("breakout_detected"):
                        quality_tier = (
                            "high"
                            if breakout_probability > 0.75
                            else "medium"
                            if breakout_probability > 0.65
                            else "low"
                        )
                        signal_strength = breakout_probability * 10.0

                        entry_price = self._to_float(
                            risk_mgmt.get("entry_price")
                            or breakout_result.get("current_price")
                        )
                        take_profit_price = self._to_float(
                            risk_mgmt.get("take_profit_price")
                            or breakout_analysis.get("take_profit")
                        )
                        stop_loss_price = self._to_float(
                            risk_mgmt.get("stop_loss_price")
                            or breakout_analysis.get("stop_loss")
                        )

                        position_size_units = self._to_float(risk_mgmt.get("position_size"))
                        position_notional = self._to_float(risk_mgmt.get("position_notional"))

                        if (
                            entry_price
                            and (position_size_units is None or position_size_units <= 0)
                        ):
                            position_size_units = round(1000.0 / entry_price, 6)

                        if (
                            entry_price
                            and position_size_units
                            and (position_notional is None or position_notional <= 0)
                        ):
                            position_notional = round(position_size_units * entry_price, 2)

                        risk_amount = self._to_float(risk_mgmt.get("risk_amount"))
                        potential_profit = self._to_float(risk_mgmt.get("potential_profit"))
                        risk_reward_ratio = self._to_float(risk_mgmt.get("risk_reward_ratio"))

                        if (
                            entry_price
                            and stop_loss_price
                            and (risk_amount is None or risk_amount <= 0)
                            and position_size_units
                        ):
                            risk_amount = round(
                                abs(entry_price - stop_loss_price) * position_size_units,
                                2,
                            )

                        if (
                            entry_price
                            and take_profit_price
                            and (potential_profit is None or potential_profit <= 0)
                            and position_size_units
                        ):
                            potential_profit = round(
                                abs(take_profit_price - entry_price) * position_size_units,
                                2,
                            )

                        if (
                            risk_amount
                            and risk_amount > 0
                            and potential_profit is not None
                            and (risk_reward_ratio is None or risk_reward_ratio <= 0)
                        ):
                            risk_reward_ratio = round(potential_profit / risk_amount, 2)

                        confidence_score = self._to_float(breakout_analysis.get("confidence") or risk_mgmt.get("confidence"))
                        if confidence_score is None:
                            confidence_score = breakout_probability * 100.0

                        indicators = breakout_result.get("indicators") or {}
                        price_snapshot = indicators.get("price_snapshot") if isinstance(indicators, dict) else {}
                        if not isinstance(price_snapshot, dict):
                            price_snapshot = {}

                        # Compute required capital with sensible fallbacks
                        required_capital_usd = self._to_float(risk_mgmt.get("notional_usd"))
                        if required_capital_usd is None or required_capital_usd <= 0:
                            if position_notional and position_notional > 0:
                                required_capital_usd = float(position_notional)
                            elif entry_price and position_size_units:
                                required_capital_usd = round(float(entry_price) * float(position_size_units), 2)
                            else:
                                required_capital_usd = 1000.0

                        opportunity = OpportunityResult(
                            strategy_id="ai_spot_breakout_strategy",
                            strategy_name=f"AI Breakout Trading ({quality_tier.upper()} confidence)",
                            opportunity_type="breakout",
                            symbol=symbol,
                            exchange="binance",
                            profit_potential_usd=float(potential_profit or 0.0),
                            confidence_score=float(confidence_score),
                            risk_level=self._signal_to_risk_level(signal_strength),
                            required_capital_usd=float(required_capital_usd),
                            estimated_timeframe="2-8h",
                            entry_price=float(entry_price) if entry_price else None,
                            exit_price=float(take_profit_price) if take_profit_price else None,
                            metadata={
                                "signal_strength": signal_strength,
                                "breakout_probability": breakout_probability,
                                "quality_tier": quality_tier,
                                "meets_original_threshold": breakout_probability > 0.75,
                                "recommendation": "STRONG BUY" if breakout_probability > 0.75 else "CONSIDER" if breakout_probability > 0.65 else "MONITOR",
                                "support_level": breakout_analysis.get("support_levels"),
                                "resistance_level": breakout_analysis.get("resistance_levels"),
                                "volume_surge": breakout_analysis.get("volume_surge"),
                                "breakout_direction": breakout_analysis.get("direction"),
                                "price_snapshot": breakout_analysis.get("price_snapshot") or risk_mgmt.get("price_snapshot"),
                                "stop_loss_price": stop_loss_price,
                                "take_profit_price": take_profit_price,
                                "risk_amount": risk_amount,
                                "risk_reward_ratio": risk_reward_ratio,
                            },
                            discovered_at=self._current_timestamp(),
                        )
                        opportunities.append(opportunity)
                        
        except Exception as e:
            self.logger.error("Spot breakout scan failed",
                            scan_id=scan_id, error=str(e))
        
        return opportunities
    
    # Additional strategy scanners for remaining strategies...
    # (Risk Management, Portfolio Optimization, Scalping, Market Making, etc.)
    # Each following the same pattern: call REAL strategy, convert results to OpportunityResult
    
    async def _scan_risk_management_opportunities(
        self,
        discovered_assets: Dict[str, List[Any]],
        user_profile: UserOpportunityProfile,
        scan_id: str,
        portfolio_result: Dict[str, Any]
    ) -> List[OpportunityResult]:
        """Risk management focuses on portfolio protection opportunities."""
        
        opportunities = []
        
        try:
            # Check if user owns risk management strategy (should be free strategy)
            strategy_id = "ai_risk_management"
            user_portfolio = portfolio_result
            owned_strategy_ids = [s.get("strategy_id") for s in user_portfolio.get("active_strategies", [])]
            
            # FIXED: Log but don't block - dispatcher already handles strategy filtering
            if strategy_id not in owned_strategy_ids:
                self.logger.warning("Strategy not in portfolio, scanning anyway", 
                                   user_id=user_profile.user_id, 
                                   scan_id=scan_id,
                                   strategy_id=strategy_id,
                                   portfolio_strategies=len(owned_strategy_ids))
            
            # User owns strategy - execute using unified approach
            hedge_result = await trading_strategies_service.execute_strategy(
                function="risk_management",
                user_id=user_profile.user_id,
                simulation_mode=True  # Use simulation mode for opportunity scanning
            )
            
            if hedge_result.get("success"):
                # ENTERPRISE FIX: Extract mitigation strategies from risk management response
                risk_analysis = hedge_result.get("risk_management_analysis", {})
                mitigation_strategies = risk_analysis.get("mitigation_strategies", [])
                
                # Also check for hedge_recommendations in case of hedge_position function
                execution_result = hedge_result.get("execution_result", {})
                hedge_recommendations = execution_result.get("hedge_recommendations", []) or hedge_result.get("hedge_recommendations", [])
                
                # Combine both sources
                all_recommendations = mitigation_strategies + hedge_recommendations
                
                if all_recommendations:
                    for recommendation in all_recommendations:
                        # Handle mitigation strategies format
                        if "risk_type" in recommendation:
                            # This is a mitigation strategy
                            urgency = recommendation.get("urgency", 0.8)
                            if urgency > 0.3:  # Lowered threshold for more opportunities
                                opportunity = OpportunityResult(
                                    strategy_id="ai_risk_management",
                                    strategy_name="AI Risk Management - Mitigation",
                                    opportunity_type="risk_mitigation",
                                    symbol=recommendation.get("recommendation", "Portfolio"),
                                    exchange="multiple",
                                    profit_potential_usd=0,  # Risk management protects rather than profits
                                    confidence_score=urgency * 100,
                                    risk_level="low",
                                    required_capital_usd=float(recommendation.get("cost_estimate", 100)),
                                    estimated_timeframe="immediate",
                                    entry_price=None,
                                    exit_price=None,
                                    metadata={
                                        "risk_type": recommendation.get("risk_type", ""),
                                        "strategy": recommendation.get("strategy", ""),
                                        "rationale": recommendation.get("rationale", ""),
                                        "portfolio_protection": True
                                    },
                                    discovered_at=self._current_timestamp()
                                )
                                opportunities.append(opportunity)
                        else:
                            # This is a hedge recommendation
                            if recommendation.get("urgency_score", 0) > 0.3:  # Lowered for more opportunities
                                opportunity = OpportunityResult(
                                    strategy_id="ai_risk_management",
                                    strategy_name="AI Risk Management - Hedge",
                                    opportunity_type="risk_hedge",
                                    symbol=recommendation.get("hedge_instrument", ""),
                                    exchange="binance",
                                    profit_potential_usd=0,  # Risk management protects rather than profits
                                    confidence_score=float(recommendation.get("effectiveness", 0.8) * 100),
                                    risk_level="low",
                                    required_capital_usd=float(recommendation.get("hedge_cost") or 500),
                                    estimated_timeframe="ongoing",
                                    entry_price=None,
                                    exit_price=None,
                                    metadata={
                                        "hedge_type": recommendation.get("hedge_type", ""),
                                        "risk_reduction": recommendation.get("risk_reduction_percentage", 0),
                                        "urgency": recommendation.get("urgency_score", 0),
                                        "portfolio_protection": True
                                    },
                                    discovered_at=self._current_timestamp()
                                )
                                opportunities.append(opportunity)
                        
        except Exception as e:
            self.logger.error("Risk management scan failed", 
                            scan_id=scan_id, error=str(e))
        
        return opportunities
    
    async def _scan_portfolio_optimization_opportunities(
        self,
        discovered_assets: Dict[str, List[Any]],
        user_profile: UserOpportunityProfile, 
        scan_id: str,
        portfolio_result: Dict[str, Any]
    ) -> List[OpportunityResult]:
        """Portfolio optimization identifies rebalancing opportunities."""
        
        opportunities = []
        
        try:
            # Check if user owns portfolio optimization strategy (should be free strategy)
            strategy_id = "ai_portfolio_optimization"
            user_portfolio = portfolio_result
            owned_strategy_ids = [s.get("strategy_id") for s in user_portfolio.get("active_strategies", [])]
            
            # FIXED: Log but don't block - dispatcher already handles strategy filtering
            if strategy_id not in owned_strategy_ids:
                self.logger.warning("Strategy not in portfolio, scanning anyway", 
                                   user_id=user_profile.user_id, 
                                   scan_id=scan_id,
                                   strategy_id=strategy_id,
                                   portfolio_strategies=len(owned_strategy_ids))
            
            # User owns strategy - execute using unified approach
            optimization_result = await trading_strategies_service.execute_strategy(
                function="portfolio_optimization",
                user_id=user_profile.user_id,
                simulation_mode=True  # Use simulation mode for opportunity scanning
            )
            
            if optimization_result.get("success"):
                execution_result = optimization_result.get("execution_result", {})
                rebalancing_recommendations = (
                    execution_result.get("rebalancing_recommendations", [])
                    or optimization_result.get("rebalancing_recommendations", [])
                )

                strategy_analysis_raw = optimization_result.get("strategy_analysis", {}) or {}
                strategy_analysis = {
                    str(key).lower(): value
                    for key, value in strategy_analysis_raw.items()
                    if isinstance(value, dict)
                }

                capital_info = await self._estimate_user_deployable_capital(
                    user_profile.user_id,
                    portfolio_result,
                    optimization_result,
                )
                deployable_capital = float(capital_info.get("deployable_capital_usd", 0.0) or 0.0)
                optimization_summary = optimization_result.get("optimization_summary", {}) or {}

                if rebalancing_recommendations:

                    def _normalize_improvement(value: Any) -> float:
                        """Convert raw improvement values to a 0-1 range."""
                        if value is None:
                            return 0.0

                        try:
                            is_percent = False

                            if isinstance(value, str):
                                cleaned_value = value.strip()
                                if cleaned_value.endswith("%"):
                                    cleaned_value = cleaned_value[:-1]
                                    is_percent = True
                                parsed_value = float(cleaned_value)
                            else:
                                parsed_value = float(value)

                            if is_percent or parsed_value > 1.0:
                                parsed_value /= 100.0

                            return max(0.0, min(parsed_value, 1.0))
                        except (TypeError, ValueError):
                            return 0.0

                    for rebal in rebalancing_recommendations:
                        raw_improvement = rebal.get("improvement_potential")
                        strategy_name = rebal.get("strategy", "UNKNOWN")
                        strategy_key = str(strategy_name).lower()

                        improvement_normalized = _normalize_improvement(raw_improvement)

                        target_weight_fraction = self._to_fraction(rebal.get("target_weight"))
                        target_percentage_fraction = self._to_fraction(rebal.get("target_percentage"))
                        weight_change_fraction = self._to_fraction(rebal.get("weight_change"))
                        amount_fraction = target_weight_fraction
                        if amount_fraction is None:
                            amount_fraction = target_percentage_fraction
                        if amount_fraction is None:
                            amount_fraction = weight_change_fraction
                        if amount_fraction is None:
                            amount_fraction = self._to_fraction(rebal.get("amount"))

                        value_change = self._to_float(rebal.get("value_change"))
                        notional_usd = self._to_float(rebal.get("notional_usd"))
                        trade_value_usd = value_change if value_change is not None else notional_usd
                        if trade_value_usd is None:
                            fallback_frac = self._to_fraction(rebal.get("amount", 0.0))
                            if fallback_frac is not None and -1.0 <= fallback_frac <= 1.0:
                                baseline_capital = deployable_capital if deployable_capital > 0 else 10000.0
                                trade_value_usd = fallback_frac * baseline_capital
                            else:
                                fallback_abs = self._to_float(rebal.get("amount"))
                                trade_value_usd = fallback_abs if fallback_abs is not None else None

                        required_capital = abs(float(trade_value_usd)) if trade_value_usd is not None else 0.0

                        strategy_metrics = strategy_analysis.get(strategy_key, {})
                        improvement_candidate = improvement_normalized if improvement_normalized > 0 else None
                        expected_return_rate = self._normalize_return_rate(
                            improvement_candidate,
                            strategy_metrics.get("expected_return"),
                            optimization_summary.get("expected_return"),
                        )

                        profit_projection = self._build_profit_projection(
                            deployable_capital,
                            expected_return_rate,
                            strategy_metrics.get("risk_level"),
                            source="strategy_analysis",
                        )

                        metadata: Dict[str, Any] = {
                            "rebalance_action": rebal.get("action", ""),
                            "strategy_used": strategy_name,
                            "improvement_potential": improvement_normalized,
                            "risk_reduction": rebal.get("risk_reduction", 0),
                            "urgency": rebal.get("urgency", "MEDIUM"),
                            "normalized_improvement": improvement_normalized,
                            "return_assumptions": {
                                "improvement_input": raw_improvement,
                                "expected_return_rate": expected_return_rate,
                                "source": "improvement_potential"
                                if improvement_candidate is not None
                                else "strategy_analysis",
                            },
                            "profit_projection": profit_projection,
                            "capital_assumptions": self._prepare_capital_metadata_snapshot(
                                capital_info,
                                deployable_capital,
                            ),
                            "risk_metrics": {
                                "raw_risk_input": strategy_metrics.get("risk_level"),
                                "normalized_risk_spread_pct": profit_projection["risk_spread_pct"],
                                "source": profit_projection.get("risk_measure_source"),
                            },
                            "optimization_summary_snapshot": optimization_summary,
                        }

                        if amount_fraction is not None and -1.0 <= amount_fraction <= 1.0:
                            metadata["amount"] = amount_fraction
                        else:
                            amt_usd = self._to_float(rebal.get("amount"))
                            if amt_usd is not None:
                                metadata["amount_usd"] = float(amt_usd)

                        if target_weight_fraction is not None:
                            metadata["target_weight"] = target_weight_fraction

                        if weight_change_fraction is not None:
                            metadata["weight_change"] = weight_change_fraction

                        target_percentage_value = self._to_float(rebal.get("target_percentage"))
                        if target_percentage_value is not None:
                            metadata["target_percentage"] = target_percentage_value

                        if trade_value_usd is not None:
                            metadata["trade_value_usd"] = float(trade_value_usd)

                        if value_change is not None and value_change != trade_value_usd:
                            metadata["value_change"] = value_change

                        profit_potential_usd = float(profit_projection["expected_profit_usd"] or 0.0)
                        risk_label = self._risk_spread_to_label(
                            profit_projection["risk_spread_pct"] / 100.0
                        )
                        confidence_score = max(
                            45.0,
                            min(95.0, 95.0 - profit_projection["risk_spread_pct"]),
                        )

                        opportunity = OpportunityResult(
                            strategy_id="ai_portfolio_optimization",
                            strategy_name=f"AI Portfolio Optimization - {strategy_name}",
                            opportunity_type="portfolio_rebalance",
                            symbol=rebal.get("symbol", rebal.get("target_asset", "")),
                            exchange="multiple",
                            profit_potential_usd=profit_potential_usd,
                            confidence_score=confidence_score,
                            risk_level=risk_label,
                            required_capital_usd=required_capital,
                            estimated_timeframe="1-3 months",
                            entry_price=None,
                            exit_price=None,
                            metadata=metadata,
                            discovered_at=self._current_timestamp(),
                        )
                        opportunities.append(opportunity)

                elif strategy_analysis:
                    for strategy, results in strategy_analysis.items():
                        if not isinstance(results, dict):
                            continue

                        expected_return_rate = self._normalize_return_rate(
                            results.get("expected_return"),
                            optimization_summary.get("expected_return"),
                        )

                        profit_projection = self._build_profit_projection(
                            deployable_capital,
                            expected_return_rate,
                            results.get("risk_level"),
                            source="strategy_analysis",
                        )

                        profit_potential_usd = float(profit_projection["expected_profit_usd"] or 0.0)
                        risk_label = self._risk_spread_to_label(
                            profit_projection["risk_spread_pct"] / 100.0
                        )
                        confidence_score = max(
                            45.0,
                            min(92.0, 92.0 - profit_projection["risk_spread_pct"]),
                        )

                        metadata = {
                            "strategy": strategy,
                            "expected_annual_return": expected_return_rate,
                            "risk_level": results.get("risk_level", 0),
                            "sharpe_ratio": results.get("sharpe_ratio", 0),
                            "analysis_type": "strategy_comparison",
                            "profit_projection": profit_projection,
                            "capital_assumptions": self._prepare_capital_metadata_snapshot(
                                capital_info,
                                deployable_capital,
                            ),
                            "risk_metrics": {
                                "raw_risk_input": results.get("risk_level"),
                                "normalized_risk_spread_pct": profit_projection["risk_spread_pct"],
                                "source": profit_projection.get("risk_measure_source"),
                            },
                        }

                        opportunity = OpportunityResult(
                            strategy_id="ai_portfolio_optimization",
                            strategy_name=f"Portfolio {strategy.replace('_', ' ').title()}",
                            opportunity_type="optimization_analysis",
                            symbol="PORTFOLIO",
                            exchange="all",
                            profit_potential_usd=profit_potential_usd,
                            confidence_score=confidence_score,
                            risk_level=risk_label,
                            required_capital_usd=deployable_capital if deployable_capital > 0 else 0.0,
                            estimated_timeframe="1 year",
                            entry_price=None,
                            exit_price=None,
                            metadata=metadata,
                            discovered_at=self._current_timestamp(),
                        )
                        opportunities.append(opportunity)
                        
        except Exception as e:
            self.logger.error("Portfolio optimization scan failed",
                            scan_id=scan_id, error=str(e))
        
        return opportunities
    
    # Placeholder implementations for remaining strategies
    # These would follow the same pattern, calling real trading strategy methods
    
    async def _scan_scalping_opportunities(
        self, 
        discovered_assets: Dict[str, List[Any]], 
        user_profile: UserOpportunityProfile, 
        scan_id: str, 
        portfolio_result: Dict[str, Any]
    ) -> List[OpportunityResult]:
        """Enterprise scalping scanner for high-frequency opportunities."""
        
        opportunities = []
        
        try:
            # Check if user owns scalping strategy
            strategy_id = "ai_scalping_strategy"
            owned_strategy_ids = [s.get("strategy_id") for s in portfolio_result.get("active_strategies", [])]
            
            # FIXED: Log but don't block - dispatcher already handles strategy filtering
            if strategy_id not in owned_strategy_ids:
                self.logger.warning("Strategy not in portfolio, scanning anyway", 
                                   user_id=user_profile.user_id, 
                                   scan_id=scan_id,
                                   strategy_id=strategy_id,
                                   portfolio_strategies=len(owned_strategy_ids))
            
            # Get highest volume symbols for scalping (need liquidity)
            symbols = self._select_symbols_by_volume(
                "scalping_strategy", discovered_assets, default_limit=8
            )
            if not symbols:
                self.logger.info(
                    "No symbols available for scalping scan",
                    scan_id=scan_id,
                    user_id=user_profile.user_id,
                )
                return opportunities

            for symbol in symbols:
                try:
                    # Call trading strategies service for scalping analysis
                    scalp_result = await trading_strategies_service.execute_strategy(
                        function="scalping_strategy",
                        strategy_type="momentum_scalp",
                        symbol=f"{symbol}/USDT",
                        parameters={
                            "timeframe": "1m",
                            "profit_target": 0.005,  # 0.5% profit target
                            "stop_loss": 0.002,      # 0.2% stop loss
                            "min_volume_surge": 2.0,  # 2x volume surge
                            "rsi_threshold": 70
                        },
                        user_id=user_profile.user_id,
                        simulation_mode=True
                    )
                    
                    if scalp_result.get("success"):
                        signal = scalp_result.get("signal", {})
                        momentum = signal.get("momentum_score", 0)
                        
                        if momentum > 3.0:
                            opportunities.append(OpportunityResult(
                                strategy_id="ai_scalping_strategy",
                                strategy_name=f"AI Scalping ({signal.get('direction', 'Long')})",
                                opportunity_type="scalping",
                                symbol=symbol,
                                exchange=scalp_result.get("exchange", "binance"),
                                profit_potential_usd=float(signal.get("profit_potential") or 25),
                                confidence_score=float(momentum) * 10,
                                risk_level="medium",  # Scalping is medium risk due to frequency
                                required_capital_usd=float(signal.get("required_capital") or 1000),
                                estimated_timeframe="5m",  # Quick scalp
                                entry_price=signal.get("entry_price"),
                                exit_price=signal.get("target_price"),
                                metadata={
                                    "momentum_score": momentum,
                                    "direction": signal.get("direction", "long"),
                                    "volume_surge": signal.get("volume_surge", 1),
                                    "rsi": signal.get("rsi", 50),
                                    "profit_target_pct": 0.5,
                                    "stop_loss_pct": 0.2,
                                    "expected_duration_min": signal.get("duration_min", 5)
                                },
                                discovered_at=self._current_timestamp()
                            ))
                            
                except Exception as e:
                    self.logger.debug(f"Scalping analysis failed for {symbol}", error=str(e))
                    continue
            
            self.logger.info(f"? Scalping scanner found {len(opportunities)} opportunities", 
                           scan_id=scan_id, strategy_id=strategy_id)
            
        except Exception as e:
            self.logger.error("Scalping scan failed", scan_id=scan_id, error=str(e))
        
        return opportunities
    
    async def _scan_market_making_opportunities(
        self, 
        discovered_assets: Dict[str, List[Any]], 
        user_profile: UserOpportunityProfile, 
        scan_id: str, 
        portfolio_result: Dict[str, Any]
    ) -> List[OpportunityResult]:
        """Enterprise market making scanner with spread analysis."""
        
        opportunities = []
        
        try:
            # Check if user owns market making strategy
            strategy_id = "ai_market_making"
            owned_strategy_ids = [s.get("strategy_id") for s in portfolio_result.get("active_strategies", [])]
            
            # FIXED: Log but don't block - dispatcher already handles strategy filtering
            if strategy_id not in owned_strategy_ids:
                self.logger.warning("Strategy not in portfolio, scanning anyway", 
                                   user_id=user_profile.user_id, 
                                   scan_id=scan_id,
                                   strategy_id=strategy_id,
                                   portfolio_strategies=len(owned_strategy_ids))
            
            # Get highly liquid symbols for market making
            symbols = self._select_symbols_by_volume(
                "market_making", discovered_assets, default_limit=10
            )
            if not symbols:
                self.logger.info(
                    "No symbols available for market making scan",
                    scan_id=scan_id,
                    user_id=user_profile.user_id,
                )
                return opportunities

            for symbol in symbols:
                try:
                    # Call trading strategies service for market making analysis
                    mm_result = await trading_strategies_service.execute_strategy(
                        function="market_making",
                        strategy_type="dual_side",
                        symbol=f"{symbol}/USDT",
                        parameters={
                            "spread_target": 0.002,  # 0.2% spread
                            "order_amount": 1000,     # $1000 per order
                            "max_position": 10000,   # Max $10k position
                            "rebalance_threshold": 0.1
                        },
                        user_id=user_profile.user_id,
                        simulation_mode=True
                    )
                    
                    if mm_result.get("success"):
                        signal = mm_result.get("signal", {})
                        spread = signal.get("current_spread", 0)
                        
                        if spread > 0.001:  # 0.1% minimum spread
                            opportunities.append(OpportunityResult(
                                strategy_id="ai_market_making",
                                strategy_name=f"AI Market Making ({symbol})",
                                opportunity_type="market_making",
                                symbol=symbol,
                                exchange=mm_result.get("exchange", "binance"),
                                profit_potential_usd=float(signal.get("daily_profit_est") or 50),
                                confidence_score=min(100, float(spread * 10000)),  # Spread-based confidence
                                risk_level="low",  # Market making is generally low risk
                                required_capital_usd=float(signal.get("required_capital") or 5000),
                                estimated_timeframe="24h",
                                entry_price=signal.get("bid_price"),
                                exit_price=signal.get("ask_price"),
                                metadata={
                                    "current_spread": spread,
                                    "target_spread": 0.002,
                                    "volume_24h": signal.get("volume_24h", 0),
                                    "liquidity_score": signal.get("liquidity_score", 0),
                                    "order_book_depth": signal.get("order_book_depth", {}),
                                    "estimated_fills_per_hour": signal.get("fills_per_hour", 0)
                                },
                                discovered_at=self._current_timestamp()
                            ))
                            
                except Exception as e:
                    self.logger.debug(f"Market making analysis failed for {symbol}", error=str(e))
                    continue
            
            self.logger.info(f"? Market making scanner found {len(opportunities)} opportunities", 
                           scan_id=scan_id, strategy_id=strategy_id)
            
        except Exception as e:
            self.logger.error("Market making scan failed", scan_id=scan_id, error=str(e))
        
        return opportunities
    
    async def _scan_futures_trading_opportunities(
        self, 
        discovered_assets: Dict[str, List[Any]], 
        user_profile: UserOpportunityProfile, 
        scan_id: str, 
        portfolio_result: Dict[str, Any]
    ) -> List[OpportunityResult]:
        """Enterprise futures trading scanner with leverage analysis."""
        
        opportunities = []
        
        try:
            # Check if user owns futures trading strategy
            strategy_id = "ai_futures_trade"
            owned_strategy_ids = [s.get("strategy_id") for s in portfolio_result.get("active_strategies", [])]
            
            # FIXED: Log but don't block - dispatcher already handles strategy filtering
            if strategy_id not in owned_strategy_ids:
                self.logger.warning("Strategy not in portfolio, scanning anyway", 
                                   user_id=user_profile.user_id, 
                                   scan_id=scan_id,
                                   strategy_id=strategy_id,
                                   portfolio_strategies=len(owned_strategy_ids))
            
            # Get top volume symbols for futures analysis
            symbols = self._select_symbols_by_volume(
                "futures_trade", discovered_assets, default_limit=20
            )
            if not symbols:
                self.logger.info(
                    "No symbols available for futures scan",
                    scan_id=scan_id,
                    user_id=user_profile.user_id,
                )
                return opportunities

            # Process symbols in parallel
            tasks = [
                self._analyze_futures_opportunity(symbol, user_profile.user_id, scan_id)
                for symbol in symbols
            ]
            
            results = await asyncio.gather(*tasks, return_exceptions=True)
            
            for result in results:
                if isinstance(result, Exception):
                    self.logger.warning("Futures analysis failed", scan_id=scan_id, error=str(result))
                    continue
                
                if result and result.confidence_score > 30:  # 3.0 signal strength * 10
                    opportunities.append(result)
            
            self.logger.info(f"? Futures scanner found {len(opportunities)} opportunities", 
                           scan_id=scan_id, strategy_id=strategy_id)
            
        except Exception as e:
            self.logger.error("Futures trading scan failed", scan_id=scan_id, error=str(e))
        
        return opportunities
    
    async def _scan_options_trading_opportunities(
        self,
        discovered_assets: Dict[str, List[Any]],
        user_profile: UserOpportunityProfile,
        scan_id: str,
        portfolio_result: Dict[str, Any]
    ) -> List[OpportunityResult]:
        """Enterprise options trading scanner with Greeks analysis."""
        
        opportunities = []
        
        try:
            # Check if user owns options trading strategy
            candidate_ids = ("ai_options_strategies", "ai_options_trade")
            owned_strategy_ids = [s.get("strategy_id") for s in portfolio_result.get("active_strategies", [])]
            strategy_id = self._resolve_owned_strategy_id(owned_strategy_ids, *candidate_ids)

            if not strategy_id or strategy_id not in owned_strategy_ids:
                self.logger.warning(
                    "Strategy not in portfolio, skipping options scan",
                    user_id=user_profile.user_id,
                    scan_id=scan_id,
                    strategy_id=strategy_id,
                    portfolio_strategies=len(owned_strategy_ids),
                    known_candidates=candidate_ids,
                )
                return opportunities
            
            # Get top volume symbols for options analysis
            symbols = self._select_symbols_by_volume(
                "options_trade", discovered_assets, default_limit=15
            )
            if not symbols:
                self.logger.info(
                    "No symbols available for options scan",
                    scan_id=scan_id,
                    user_id=user_profile.user_id,
                )
                return opportunities

            # Process in parallel batches for efficiency
            batch_size = self._get_strategy_chunk_size("options_trade") or 5
            for i in range(0, len(symbols), batch_size):
                batch = symbols[i:i+batch_size]
                
                # Use asyncio.gather for parallel execution
                tasks = [
                    self._analyze_options_opportunity(
                        symbol,
                        user_profile.user_id,
                        scan_id,
                        strategy_id,
                        candidate_ids,
                    )
                    for symbol in batch
                ]
                
                batch_results = await asyncio.gather(*tasks, return_exceptions=True)
                
                for result in batch_results:
                    if isinstance(result, Exception):
                        self.logger.warning("Options analysis failed", scan_id=scan_id, error=str(result))
                        continue
                    
                    if result and result.confidence_score > 30:  # 3.0 signal strength * 10
                        opportunities.append(result)

            self.logger.info(f"? Options scanner found {len(opportunities)} opportunities",
                           scan_id=scan_id, strategy_id=strategy_id)
            
        except Exception:
            self.logger.exception("Options trading scan failed", scan_id=scan_id)
        
        return opportunities
    
    async def _analyze_options_opportunity(
        self,
        symbol: str,
        user_id: str,
        scan_id: str,
        strategy_id: Optional[str],
        candidate_ids: Tuple[str, ...],
    ) -> Optional[OpportunityResult]:
        """Analyze single symbol for options opportunity with Greeks."""

        try:
            # Call trading strategies service for options analysis
            options_result = await trading_strategies_service.execute_strategy(
                function="options_trade",
                strategy_type="iron_condor",  # Most profitable options strategy
                symbol=f"{symbol}/USDT",
                parameters={
                    "timeframe": "1d",
                    "calculate_greeks": True,
                    "min_volume": 1000000,
                    "expiry_days": 30
                },
                user_id=user_id,
                simulation_mode=True
            )
            
            if not options_result.get("success"):
                return None
            
            # ENTERPRISE FIX: Handle both signal-based and greeks-based responses
            execution_result = options_result.get("execution_result", {})
            
            # Check for signal in multiple locations
            signal = (
                options_result.get("signal", {}) or
                execution_result.get("signal", {})
            )
            
            # Extract Greeks and option details
            greeks = (
                options_result.get("greeks", {}) or
                execution_result.get("greeks", {}) or
                options_result.get("option_greeks", {})
            )
            
            option_details = (
                execution_result.get("option_details", {}) or
                options_result.get("option_details", {})
            )
            
            risk_analysis = (
                execution_result.get("risk_analysis", {}) or
                options_result.get("risk_analysis", {})
            )
            
            # Calculate signal strength from various sources
            signal_strength = (
                signal.get("strength", 0) or
                risk_analysis.get("profit_probability", 0) * 10 or
                (greeks.get("delta", 0) * greeks.get("gamma", 0) * 100) if greeks else 0
            )
            
            # Also check for edge/expected value as signal
            expected_edge = risk_analysis.get("expected_edge", 0) or option_details.get("expected_profit_pct", 0)
            
            if signal_strength > 3.0 or expected_edge > 2.0:  # Lower edge threshold for more opportunities
                resolved_strategy_id = strategy_id or next(
                    (candidate for candidate in candidate_ids if candidate),
                    "ai_options_strategies",
                )
                return OpportunityResult(
                    strategy_id=resolved_strategy_id,
                    strategy_name=f"AI Options Trading ({signal.get('strategy_type', 'Iron Condor')})",
                    opportunity_type="options",
                    symbol=symbol,
                    exchange=options_result.get("exchange", "binance"),
                    profit_potential_usd=float(signal.get("max_profit") or 500),
                    confidence_score=float(signal_strength) * 10,  # Convert to 0-100 scale
                    risk_level=self._calculate_options_risk(greeks),
                    required_capital_usd=float(signal.get("required_capital") or 5000),
                    estimated_timeframe=f"{signal.get('days_to_expiry', 30)}d",
                    entry_price=signal.get("entry_price"),
                    exit_price=signal.get("target_price"),
                    metadata={
                        "signal_strength": signal_strength,
                        "strategy_type": signal.get("strategy_type") or option_details.get("strategy", "iron_condor"),
                        "strike_prices": signal.get("strikes", {}) or option_details.get("strikes", {}),
                        "expiry": signal.get("expiry") or option_details.get("expiry_date"),
                        "greeks": {
                            "delta": greeks.get("delta", 0),
                            "gamma": greeks.get("gamma", 0),
                            "theta": greeks.get("theta", 0),
                            "vega": greeks.get("vega", 0),
                            "iv": greeks.get("implied_volatility", 0)
                        },
                        "breakeven_points": signal.get("breakeven_points", []) or risk_analysis.get("breakeven_points", []),
                        "max_profit": signal.get("max_profit", 0) or risk_analysis.get("max_profit", 0),
                        "max_loss": signal.get("max_loss", 0) or risk_analysis.get("max_loss", 0),
                        "probability_of_profit": signal.get("probability_of_profit", 0) or risk_analysis.get("profit_probability", 0),
                        "expected_edge": expected_edge,
                        "option_details": option_details
                    },
                    discovered_at=self._current_timestamp()
                )
            
            return None
            
        except Exception as e:
            self.logger.debug(f"Options analysis failed for {symbol}", error=str(e), scan_id=scan_id)
            return None

    def _calculate_options_risk(self, greeks: Dict[str, float]) -> str:
        """Calculate risk level based on Greeks."""

        # Sophisticated risk calculation based on Greeks
        delta_risk = abs(greeks.get("delta", 0))
        gamma_risk = abs(greeks.get("gamma", 0)) * 10  # Gamma is more sensitive
        vega_risk = abs(greeks.get("vega", 0)) * 5

        total_risk = delta_risk + gamma_risk + vega_risk

        if total_risk < 0.3:
            return "low"
        elif total_risk < 0.6:
            return "medium"
        elif total_risk < 0.9:
            return "high"
        else:
            return "very_high"

    async def _scan_volatility_trading_opportunities(
        self,
        discovered_assets: Dict[str, List[Any]],
        user_profile: UserOpportunityProfile,
        scan_id: str,
        portfolio_result: Dict[str, Any],
    ) -> List[OpportunityResult]:
        """Surface trades where realized volatility is spiking."""

        opportunities: List[OpportunityResult] = []

        try:
            strategy_id = "ai_volatility_trading"
            owned_strategy_ids = [s.get("strategy_id") for s in portfolio_result.get("active_strategies", [])]

            if strategy_id not in owned_strategy_ids:
                self.logger.warning(
                    "Strategy not in portfolio, scanning anyway",
                    user_id=user_profile.user_id,
                    scan_id=scan_id,
                    strategy_id=strategy_id,
                    portfolio_strategies=len(owned_strategy_ids),
                )

            symbols = self._select_symbols_by_volume(
                "volatility_trading", discovered_assets, default_limit=12
            )
            if not symbols:
                self.logger.info(
                    "No symbols available for volatility scan",
                    scan_id=scan_id,
                    user_id=user_profile.user_id,
                )
                return opportunities
            base_symbols = []
            for symbol in symbols:
                base = self._extract_base_symbol(symbol)
                if base and base not in base_symbols:
                    base_symbols.append(base)

            if not base_symbols:
                return opportunities

            volatility_result = await market_analysis_service.volatility_analysis(
                ",".join(base_symbols[:8]),
                user_id=user_profile.user_id,
            )

            if not volatility_result.get("success"):
                return opportunities

            individual = volatility_result.get("volatility_analysis", {}).get("individual_analysis", {})

            for base_symbol, payload in individual.items():
                overall_vol = float(payload.get("overall_volatility", 0.0))
                ranking = (payload.get("volatility_ranking") or "").lower()
                timeframes = payload.get("timeframes", {})
                primary_tf = timeframes.get("1h") or timeframes.get("4h") or next(iter(timeframes.values()), {})
                percentile = self._parse_usd_value(primary_tf.get("volatility_percentile"), 0.0)

                if overall_vol < 0.025 and ranking != "high":
                    continue

                confidence = max(35.0, min(95.0, percentile))
                profit_potential = max(500.0, overall_vol * 25000.0)
                risk_level = self._score_to_risk_level(min(overall_vol / 0.10, 1.0))

                opportunities.append(
                    OpportunityResult(
                        strategy_id=strategy_id,
                        strategy_name=f"AI Volatility Trading ({base_symbol})",
                        opportunity_type="volatility_breakout",
                        symbol=f"{base_symbol}/USDT",
                        exchange="binance",
                        profit_potential_usd=round(profit_potential, 2),
                        confidence_score=confidence,
                        risk_level=risk_level,
                        required_capital_usd=self._determine_required_capital({}, fallback=10000.0),
                        estimated_timeframe="1d",
                        entry_price=None,
                        exit_price=None,
                        metadata={
                            "overall_volatility": overall_vol,
                            "volatility_ranking": ranking,
                            "volatility_percentile": percentile,
                            "volatility_forecast": payload.get("volatility_forecast", {}),
                            "risk_metrics": payload.get("risk_metrics", {}),
                        },
                        discovered_at=self._current_timestamp(),
                    )
                )

            self.logger.info(
                "? Volatility trading scanner completed",
                scan_id=scan_id,
                opportunities=len(opportunities),
            )

        except Exception:
            self.logger.exception(
                "Volatility trading scan failed",
                scan_id=scan_id,
            )

        return opportunities

    async def _scan_news_sentiment_opportunities(
        self,
        discovered_assets: Dict[str, List[Any]],
        user_profile: UserOpportunityProfile,
        scan_id: str,
        portfolio_result: Dict[str, Any],
    ) -> List[OpportunityResult]:
        """Leverage the real-time sentiment engine for news-driven trades."""

        from app.services.realtime_sentiment_engine import realtime_sentiment_engine

        opportunities: List[OpportunityResult] = []

        try:
            strategy_id = "ai_news_sentiment"
            owned_strategy_ids = [s.get("strategy_id") for s in portfolio_result.get("active_strategies", [])]

            if strategy_id not in owned_strategy_ids:
                self.logger.warning(
                    "Strategy not in portfolio, scanning anyway",
                    user_id=user_profile.user_id,
                    scan_id=scan_id,
                    strategy_id=strategy_id,
                    portfolio_strategies=len(owned_strategy_ids),
                )

            symbols = self._select_symbols_by_volume(
                "news_sentiment", discovered_assets, default_limit=12
            )
            if not symbols:
                self.logger.info(
                    "No symbols available for news sentiment scan",
                    scan_id=scan_id,
                    user_id=user_profile.user_id,
                )
                return opportunities
            base_symbols = []
            for symbol in symbols:
                base = self._extract_base_symbol(symbol)
                if base and base not in base_symbols:
                    base_symbols.append(base)

            if not base_symbols:
                return opportunities

            if realtime_sentiment_engine.redis is None:
                await realtime_sentiment_engine.async_init()

            sentiment_result = await realtime_sentiment_engine.analyze_realtime_sentiment(
                symbols=base_symbols[:10],
                user_id=user_profile.user_id,
            )

            if not sentiment_result.get("success"):
                return opportunities

            for signal in sentiment_result.get("sentiment_signals", []):
                news_impact = self._parse_usd_value(signal.get("news_impact"), 0.0)
                sentiment_score = self._parse_usd_value(signal.get("sentiment_score"), 0.0)
                confidence_raw = self._parse_usd_value(signal.get("confidence"), 50.0)

                if abs(news_impact) < 10 or abs(sentiment_score) < 25:
                    continue

                direction = "bullish" if sentiment_score > 0 else "bearish"
                symbol = signal.get("symbol", "")
                if not symbol:
                    continue

                confidence = max(40.0, min(95.0, confidence_raw))
                profit_potential = max(400.0, abs(news_impact) * 120.0)
                risk_level = self._score_to_risk_level(abs(sentiment_score) / 100.0)

                opportunities.append(
                    OpportunityResult(
                        strategy_id=strategy_id,
                        strategy_name=f"AI News Sentiment ({symbol})",
                        opportunity_type="news_sentiment",
                        symbol=f"{symbol}/USDT",
                        exchange="binance",
                        profit_potential_usd=round(profit_potential, 2),
                        confidence_score=confidence,
                        risk_level=risk_level,
                        required_capital_usd=self._determine_required_capital({}, fallback=7500.0),
                        estimated_timeframe="6h",
                        entry_price=None,
                        exit_price=None,
                        metadata={
                            "direction": direction,
                            "news_impact": news_impact,
                            "sentiment_score": sentiment_score,
                            "volume_score": signal.get("volume_score"),
                            "social_momentum": signal.get("social_momentum"),
                            "whale_activity": signal.get("whale_activity"),
                            "recommendation": signal.get("recommendation"),
                        },
                        discovered_at=self._current_timestamp(),
                    )
                )

            self.logger.info(
                "? News sentiment scanner completed",
                scan_id=scan_id,
                opportunities=len(opportunities),
            )

        except Exception:
            self.logger.exception(
                "News sentiment scan failed",
                scan_id=scan_id,
            )

        return opportunities

    async def _scan_community_strategy_opportunities(
        self,
        strategy_info: Dict[str, Any],
        discovered_assets: Dict[str, List[Any]],
        user_profile: UserOpportunityProfile,
        scan_id: str,
        portfolio_result: Dict[str, Any],
    ) -> List[OpportunityResult]:
        """Fallback scanner for user-created or community strategies."""

        opportunities: List[OpportunityResult] = []
        
        # Reference portfolio_result to silence linter warnings
        _ = portfolio_result

        try:
            strategy_id = strategy_info.get("strategy_id", "community")
            strategy_name = strategy_info.get("name", "Community Strategy")

            policy_key = strategy_info.get("strategy_id") or strategy_info.get("name") or "community_strategy"
            symbols = self._select_symbols_by_volume(
                str(policy_key), discovered_assets, default_limit=8
            )
            if not symbols:
                self.logger.info(
                    "No symbols available for community strategy scan",
                    scan_id=scan_id,
                    user_id=user_profile.user_id,
                    strategy_id=strategy_id,
                )
                return opportunities
            base_symbols = []
            for symbol in symbols:
                base = self._extract_base_symbol(symbol)
                if base and base not in base_symbols:
                    base_symbols.append(base)

            if not base_symbols:
                return opportunities

            sentiment_result = await market_analysis_service.market_sentiment(
                ",".join(base_symbols[:6]),
                user_id=user_profile.user_id,
            )

            if not sentiment_result.get("success"):
                return opportunities

            individual = sentiment_result.get("data", {}).get("individual_sentiment", {})
            market_sentiment = sentiment_result.get("data", {}).get("market_sentiment", {})

            required_capital = self._determine_required_capital(strategy_info, fallback=5000.0)

            for base_symbol, payload in individual.items():
                overall = payload.get("overall_sentiment", {})
                score = self._parse_usd_value(overall.get("score"), 0.0)

                if abs(score) < 0.2:
                    continue

                direction = overall.get("label", "neutral").upper()
                confidence = max(30.0, min(90.0, abs(score) * 100))
                profit_potential = max(300.0, required_capital * abs(score) * 0.4)
                risk_level = self._score_to_risk_level(min(abs(score) * 1.5, 1.0))

                opportunities.append(
                    OpportunityResult(
                        strategy_id=strategy_id,
                        strategy_name=f"{strategy_name} ({base_symbol})",
                        opportunity_type="community_signal",
                        symbol=f"{base_symbol}/USDT",
                        exchange="binance",
                        profit_potential_usd=round(profit_potential, 2),
                        confidence_score=confidence,
                        risk_level=risk_level,
                        required_capital_usd=required_capital,
                        estimated_timeframe="1d",
                        entry_price=None,
                        exit_price=None,
                        metadata={
                            "sentiment_score": score,
                            "sentiment_label": overall.get("label"),
                            "direction": direction,
                            "timeframe_breakdown": payload.get("timeframe_breakdown", {}),
                            "market_sentiment": market_sentiment,
                        },
                        discovered_at=self._current_timestamp(),
                    )
                )

            self.logger.info(
                "? Community strategy sentiment scanner completed",
                scan_id=scan_id,
                strategy_id=strategy_id,
                opportunities=len(opportunities),
            )

        except Exception as exc:
            self.logger.warning(
                "Community strategy scan failed",
                scan_id=scan_id,
                strategy=strategy_info.get("strategy_id"),
                error=str(exc),
            )

        return opportunities

    async def _analyze_futures_opportunity(self, symbol: str, user_id: str, scan_id: str) -> Optional[OpportunityResult]:
        """Analyze single symbol for futures opportunity with leverage calculation."""

        try:
            # Call trading strategies service for futures analysis
            futures_result = await trading_strategies_service.execute_strategy(
                function="futures_trade",
                strategy_type="trend_following",  # Popular futures strategy
                symbol=f"{symbol}/USDT",
                parameters={
                    "timeframe": "1h",
                    "leverage": 10,  # 10x leverage
                    "min_volume": 5000000,
                    "stop_loss_pct": 2.0,
                    "take_profit_pct": 6.0
                },
                user_id=user_id,
                simulation_mode=True
            )
            
            if not futures_result.get("success"):
                return None
            
            signal = futures_result.get("signal", {})
            
            signal_strength = signal.get("strength", 0)
            if signal_strength > 3.0:
                leverage = signal.get("leverage", 10)
                base_profit = signal.get("profit_potential", 100)
                
                return OpportunityResult(
                    strategy_id="ai_futures_trade",
                    strategy_name=f"AI Futures Trading ({signal.get('direction', 'Long')} {leverage}x)",
                    opportunity_type="futures",
                    symbol=symbol,
                    exchange=futures_result.get("exchange", "binance"),
                    profit_potential_usd=float(base_profit * leverage),
                    confidence_score=float(signal_strength) * 10,
                    risk_level=self._calculate_futures_risk(leverage, signal.get("volatility", 0.1)),
                    required_capital_usd=float(signal.get("required_margin") or 1000),
                    estimated_timeframe=signal.get("timeframe", "6h"),
                    entry_price=signal.get("entry_price"),
                    exit_price=signal.get("target_price"),
                    metadata={
                        "signal_strength": signal_strength,
                        "direction": signal.get("direction", "long"),
                        "leverage": leverage,
                        "funding_rate": signal.get("funding_rate", 0),
                        "liquidation_price": signal.get("liquidation_price"),
                        "stop_loss": signal.get("stop_loss"),
                        "take_profit": signal.get("take_profit"),
                        "volatility": signal.get("volatility", 0),
                        "volume_24h": signal.get("volume_24h", 0)
                    },
                    discovered_at=self._current_timestamp()
                )
            
            return None
            
        except Exception as e:
            self.logger.debug(f"Futures analysis failed for {symbol}", error=str(e), scan_id=scan_id)
            return None
    
    def _calculate_futures_risk(self, leverage: float, volatility: float) -> str:
        """Calculate risk level based on leverage and volatility."""

        # Risk increases with leverage and volatility
        leverage_risk = leverage / 100  # Normalize leverage (10x = 0.1)
        volatility_risk = volatility * 10  # Amplify volatility impact

        total_risk = leverage_risk + volatility_risk

        if total_risk < 0.3:
            return "low"
        elif total_risk < 0.6:
            return "medium"
        elif total_risk < 1.0:
            return "high"
        else:
            return "very_high"

    def _prepare_capital_metadata_snapshot(
        self,
        capital_info: Optional[Dict[str, Any]],
        deployable_capital: float,
    ) -> Dict[str, Any]:
        """Create an immutable snapshot of capital assumptions for metadata."""

        if not isinstance(capital_info, dict):
            return {
                "deployable_capital_usd": float(deployable_capital or 0.0),
                "capital_basis_used_usd": float(deployable_capital or 0.0),
                "components": {},
                "assumptions": ["Capital details unavailable; using fallback basis."],
                "fallback_used": True,
            }

        snapshot = copy.deepcopy(capital_info)
        snapshot.setdefault("assumptions", [])
        if not isinstance(snapshot["assumptions"], list):
            snapshot["assumptions"] = [str(snapshot["assumptions"])]

        current_capital = self._to_float(snapshot.get("deployable_capital_usd"))
        desired_capital = self._to_float(deployable_capital)
        if desired_capital is None:
            desired_capital = current_capital or 0.0

        snapshot["deployable_capital_usd"] = float(desired_capital or 0.0)
        snapshot["capital_basis_used_usd"] = float(desired_capital or 0.0)

        components = snapshot.get("components")
        if isinstance(components, dict):
            normalized_components = {}
            for key, value in components.items():
                numeric = self._to_float(value)
                if numeric is not None:
                    normalized_components[key] = float(numeric)
            snapshot["components"] = normalized_components
        else:
            snapshot["components"] = {}

        if "fallback_used" not in snapshot:
            snapshot["fallback_used"] = False

        snapshot.setdefault("calculation_timestamp", self._current_timestamp().isoformat())

        return snapshot

    async def _estimate_user_deployable_capital(
        self,
        user_id: str,
        portfolio_result: Dict[str, Any],
        optimization_result: Dict[str, Any],
    ) -> Dict[str, Any]:
        """Estimate deployable capital based on portfolio data and credit availability."""

        details: Dict[str, Any] = {
            "deployable_capital_usd": 0.0,
            "components": {},
            "inputs": {},
            "credit_profile": None,
            "assumptions": [],
            "calculation_timestamp": self._current_timestamp().isoformat(),
            "fallback_used": False,
        }

        portfolio_value_candidates: Dict[str, float] = {}

        def add_portfolio_candidate(source: str, value: Any) -> None:
            numeric = self._to_float(value)
            if numeric is None:
                return
            portfolio_value_candidates[source] = float(numeric)

        optimization_summary = (optimization_result or {}).get("optimization_summary", {}) or {}
        add_portfolio_candidate("optimization_summary", optimization_summary.get("portfolio_value"))
        add_portfolio_candidate("optimization_summary_usd", optimization_summary.get("portfolio_value_usd"))

        portfolio_context = (optimization_result or {}).get("portfolio_context", {}) or {}
        add_portfolio_candidate("optimization_portfolio_context", portfolio_context.get("total_value_usd"))

        summary = (portfolio_result or {}).get("summary", {}) or {}
        add_portfolio_candidate("strategy_marketplace_summary", summary.get("total_portfolio_value"))

        nested_portfolio = (portfolio_result or {}).get("portfolio", {}) or {}
        add_portfolio_candidate("strategy_marketplace_portfolio", nested_portfolio.get("total_value"))
        add_portfolio_candidate("strategy_marketplace_portfolio_usd", nested_portfolio.get("total_value_usd"))

        cash_balance = 0.0
        try:
            portfolio_snapshot = await portfolio_risk_service.get_portfolio(user_id)
            if portfolio_snapshot.get("success"):
                portfolio_payload = portfolio_snapshot.get("portfolio", {}) or {}
                add_portfolio_candidate("portfolio_risk_service", portfolio_payload.get("total_value_usd"))
                cash_balance = self._extract_cash_balance(portfolio_payload)
                details["inputs"]["portfolio_service_source"] = portfolio_snapshot.get("function", "get_portfolio")
        except Exception as portfolio_error:  # pragma: no cover - defensive logging
            self.logger.debug(
                "Capital estimation: portfolio service lookup failed",
                error=str(portfolio_error),
            )

        details["inputs"]["portfolio_value_sources"] = portfolio_value_candidates

        portfolio_value = max(portfolio_value_candidates.values(), default=0.0)

        credit_buying_power = 0.0
        credit_profile: Optional[Dict[str, Any]] = None
        user_uuid: Optional[uuid.UUID] = None
        try:
            user_uuid = uuid.UUID(str(user_id))
        except (ValueError, TypeError):
            user_uuid = None

        if user_uuid:
            try:
                async for db in get_database():
                    stmt = select(CreditAccount).where(CreditAccount.user_id == user_uuid)
                    result = await db.execute(stmt)
                    credit_account = result.scalar_one_or_none()
                    if credit_account:
                        ratio = self._to_float(getattr(credit_account, "credit_to_usd_ratio", 1.0))
                        if ratio is None or ratio <= 0:
                            ratio = 1.0
                        available_credits = float(getattr(credit_account, "available_credits", 0) or 0)
                        credit_buying_power = available_credits * ratio
                        profit_potential = credit_account.calculate_profit_potential()
                        profit_potential_value = self._to_float(profit_potential) or available_credits * ratio
                        credit_profile = {
                            "available_credits": available_credits,
                            "credit_to_usd_ratio": float(ratio),
                            "credit_buying_power_usd": float(credit_buying_power),
                            "profit_potential_usd": float(profit_potential_value),
                        }
                    break
            except Exception as credit_error:  # pragma: no cover - defensive logging
                self.logger.debug(
                    "Capital estimation: credit lookup failed",
                    error=str(credit_error),
                )

        details["inputs"]["credit_buying_power_usd"] = float(credit_buying_power)

        components: Dict[str, float] = {}
        if portfolio_value > 0:
            components["portfolio_value_usd"] = float(portfolio_value)
        if cash_balance > 0:
            components["cash_balance_usd"] = float(cash_balance)
        if credit_buying_power > 0:
            components["credit_buying_power_usd"] = float(credit_buying_power)

        deployable_capital = (
            max(portfolio_value, 0.0)
            + max(cash_balance, 0.0)
            + max(credit_buying_power, 0.0)
        )

        if deployable_capital <= 0:
            deployable_capital = 10000.0
            details["fallback_used"] = True
            details["assumptions"].append(
                "Fallback deployable capital of $10,000 applied due to missing live balance data."
            )

        if not details["assumptions"]:
            details["assumptions"].append(
                "Deployable capital derived from live portfolio balances and available credit."
            )

        if credit_profile:
            details["assumptions"].append(
                "Credit-derived buying power assumes 1 credit = ${:.2f} USD spendable capital.".format(
                    credit_profile.get("credit_to_usd_ratio", 1.0)
                )
            )

        details["deployable_capital_usd"] = float(deployable_capital)
        details["capital_basis_used_usd"] = float(deployable_capital)
        details["components"] = components
        details["credit_profile"] = credit_profile
        details["cash_balance_usd"] = float(cash_balance)

        return details

    def _extract_cash_balance(self, portfolio_payload: Dict[str, Any]) -> float:
        """Extract cash-like balances (stablecoins) from portfolio payload."""

        if not isinstance(portfolio_payload, dict):
            return 0.0

        stable_assets = {"USDT", "USDC", "USD", "BUSD", "USDP", "DAI", "TUSD"}
        total_cash = 0.0

        balances = portfolio_payload.get("balances", []) or []
        for balance in balances:
            if not isinstance(balance, dict):
                continue
            asset = str(balance.get("asset") or balance.get("symbol") or "").upper()
            if asset not in stable_assets:
                continue
            value = self._to_float(balance.get("value_usd"))
            if value is None:
                value = self._to_float(balance.get("total"))
            if value is not None:
                total_cash += float(value)

        return float(total_cash)

    def _normalize_return_rate(self, *candidates: Optional[Any]) -> float:
        """Normalize return values (percentages or fractions) into fraction form."""

        for candidate in candidates:
            if candidate is None:
                continue
            numeric = candidate if isinstance(candidate, (int, float)) else self._to_float(candidate)
            if numeric is None:
                continue
            numeric = float(numeric)
            if not math.isfinite(numeric):
                continue
            if abs(numeric) > 1.0 and abs(numeric) <= 100.0:
                numeric /= 100.0
            numeric = max(-5.0, min(5.0, numeric))
            return numeric
        return 0.0

    def _normalize_risk_measure(self, risk_value: Any, default_source: str = "analysis") -> Tuple[float, str]:
        """Normalize various risk descriptors into a volatility-style fraction."""

        if risk_value is None:
            return 0.2, f"{default_source}:default"

        if isinstance(risk_value, (int, float)):
            val = abs(float(risk_value))
            if val > 1.0 and val <= 100.0:
                val /= 100.0
            elif val > 100.0:
                val = min(val / 100.0, 1.0)
            val = max(0.02, min(val, 0.75))
            return val, f"{default_source}:numeric"

        if isinstance(risk_value, str):
            normalized = risk_value.strip().lower()
            mapping = {
                "very_low": 0.05,
                "low": 0.10,
                "balanced": 0.18,
                "medium": 0.20,
                "medium_high": 0.30,
                "elevated": 0.30,
                "high": 0.40,
                "very_high": 0.55,
                "extreme": 0.65,
            }
            if normalized in mapping:
                return mapping[normalized], f"{default_source}:{normalized}"

            numeric = self._to_float(risk_value)
            if numeric is not None:
                if abs(numeric) > 1.0 and abs(numeric) <= 100.0:
                    numeric /= 100.0
                numeric = abs(float(numeric))
                numeric = max(0.02, min(numeric, 0.75))
                return numeric, f"{default_source}:parsed_numeric"

        return 0.25, f"{default_source}:fallback"

    def _build_profit_projection(
        self,
        capital: float,
        expected_return_rate: Any,
        risk_value: Any,
        source: str = "analysis",
    ) -> Dict[str, float]:
        """Build expected/best/worst-case profit projections."""

        capital_basis = self._to_float(capital) or 0.0
        normalized_return = self._normalize_return_rate(expected_return_rate)
        risk_spread, risk_source = self._normalize_risk_measure(risk_value, default_source=source)

        best_return = normalized_return + risk_spread
        worst_return = normalized_return - risk_spread
        worst_return = max(-1.0, worst_return)

        projection = {
            "expected_return_pct": normalized_return * 100.0,
            "expected_profit_usd": capital_basis * normalized_return,
            "best_case_return_pct": best_return * 100.0,
            "best_case_profit_usd": capital_basis * best_return,
            "worst_case_return_pct": worst_return * 100.0,
            "worst_case_profit_usd": capital_basis * worst_return,
            "risk_spread_pct": risk_spread * 100.0,
            "risk_measure_value": risk_value,
            "risk_measure_source": risk_source,
            "capital_basis_usd": capital_basis,
        }

        return {key: float(value) if isinstance(value, (int, float)) else value for key, value in projection.items()}

    def _risk_spread_to_label(self, risk_spread: float) -> str:
        """Convert normalized risk spread into human-readable label."""

        if risk_spread <= 0.1:
            return "low"
        if risk_spread <= 0.25:
            return "medium"
        if risk_spread <= 0.4:
            return "medium_high"
        return "high"

    def _extract_capital_metadata_from_opportunities(
        self,
        opportunities: List[OpportunityResult],
    ) -> Optional[Dict[str, Any]]:
        """Aggregate capital metadata from opportunity results."""

        capital_snapshots: List[Dict[str, Any]] = []
        for opportunity in opportunities:
            if not isinstance(opportunity, OpportunityResult):
                continue
            metadata = getattr(opportunity, "metadata", {}) or {}
            if not isinstance(metadata, dict):
                continue
            capital_meta = metadata.get("capital_assumptions")
            if isinstance(capital_meta, dict):
                capital_snapshots.append(capital_meta)

        if not capital_snapshots:
            return None

        reference = max(
            capital_snapshots,
            key=lambda item: self._to_float(item.get("deployable_capital_usd")) or 0.0,
        )

        combined = copy.deepcopy(reference)
        combined_components = combined.get("components") if isinstance(combined.get("components"), dict) else {}

        for snapshot in capital_snapshots:
            components = snapshot.get("components") if isinstance(snapshot, dict) else None
            if isinstance(components, dict):
                for key, value in components.items():
                    numeric = self._to_float(value)
                    if numeric is None:
                        continue
                    existing = self._to_float(combined_components.get(key))
                    if existing is None or numeric > existing:
                        combined_components[key] = float(numeric)

        combined["components"] = combined_components
        combined["sources_count"] = len(capital_snapshots)

        return combined

    def _summarize_profit_projections(
        self,
        opportunities: List[OpportunityResult],
    ) -> Optional[Dict[str, Any]]:
        """Summarize profit projections across opportunities."""

        projections: List[Dict[str, Any]] = []
        for opportunity in opportunities:
            metadata = getattr(opportunity, "metadata", {}) or {}
            if not isinstance(metadata, dict):
                continue
            projection = metadata.get("profit_projection")
            if isinstance(projection, dict):
                projections.append(projection)

        if not projections:
            return None

        total_expected = 0.0
        total_best = 0.0
        total_worst = 0.0
        total_return_pct = 0.0

        for projection in projections:
            expected_profit = self._to_float(projection.get("expected_profit_usd")) or 0.0
            best_profit = self._to_float(projection.get("best_case_profit_usd")) or 0.0
            worst_profit = self._to_float(projection.get("worst_case_profit_usd")) or 0.0
            expected_return_pct = self._to_float(projection.get("expected_return_pct")) or 0.0

            total_expected += expected_profit
            total_best += best_profit
            total_worst += worst_profit
            total_return_pct += expected_return_pct

        summary = {
            "expected_profit_total_usd": total_expected,
            "best_case_total_usd": total_best,
            "worst_case_total_usd": total_worst,
            "average_expected_return_pct": total_return_pct / max(len(projections), 1),
            "opportunity_count": len(projections),
        }

        return summary
    
    async def _scan_hedge_opportunities(self, discovered_assets, user_profile, scan_id, portfolio_result):
        """Generate hedge opportunities using the live hedge_position strategy."""

        opportunities: List[OpportunityResult] = []

        async def _load_portfolio_positions() -> List[Dict[str, Any]]:
            try:
                snapshot = await portfolio_risk_service.get_portfolio(user_profile.user_id)
            except Exception as portfolio_error:  # pragma: no cover - defensive logging
                self.logger.warning(
                    "Hedge scanner: portfolio lookup failed",
                    user_id=user_profile.user_id,
                    scan_id=scan_id,
                    error=str(portfolio_error),
                )
                return []

            if not snapshot.get("success"):
                return []

            payload = snapshot.get("portfolio", {}) or {}
            positions = list(payload.get("positions", []) or [])
            if not positions:
                balances = payload.get("balances", []) or []
                for balance in balances:
                    symbol = balance.get("asset") or balance.get("symbol")
                    quantity = self._to_float(balance.get("total")) or 0.0
                    value_usd = self._to_float(balance.get("value_usd")) or 0.0
                    if not symbol or value_usd <= 0:
                        continue
                    positions.append(
                        {
                            "symbol": symbol,
                            "quantity": quantity,
                            "value_usd": value_usd,
                            "exchange": balance.get("exchange", "binance"),
                        }
                    )
            return positions

        try:
            positions = await _load_portfolio_positions()

            candidate_positions: List[Dict[str, Any]] = []
            for position in positions:
                raw_symbol = position.get("symbol") or position.get("asset")
                if not raw_symbol:
                    continue

                market_value = (
                    self._to_float(position.get("market_value"))
                    or self._to_float(position.get("value_usd"))
                    or 0.0
                )

                quantity = self._to_float(position.get("quantity")) or 0.0
                current_price = self._to_float(position.get("current_price"))
                if not current_price and market_value and quantity:
                    current_price = market_value / max(quantity, 1e-9)

                if market_value <= 0:
                    continue

                candidate_positions.append(
                    {
                        "symbol": raw_symbol,
                        "value_usd": market_value,
                        "quantity": quantity if quantity > 0 else None,
                        "current_price": current_price,
                        "exchange": position.get("exchange", "binance"),
                    }
                )

            if not candidate_positions:
                fallback_symbols = self._select_symbols_by_volume(
                    "hedge_position", discovered_assets, default_limit=5
                )
                for symbol in fallback_symbols:
                    candidate_positions.append(
                        {
                            "symbol": symbol,
                            "value_usd": 10_000.0,
                            "quantity": None,
                            "current_price": None,
                            "exchange": "binance",
                        }
                    )

            candidate_positions.sort(key=lambda item: item.get("value_usd", 0.0), reverse=True)
            hedge_types = ["direct_hedge", "correlation_hedge", "options_hedge"]

            for position in candidate_positions[:5]:
                base_symbol = position["symbol"]
                normalized_symbol = base_symbol if "/" in base_symbol else f"{base_symbol}/USDT"
                position_value = float(position.get("value_usd") or 0.0)
                if position_value <= 0:
                    continue

                quantity = position.get("quantity")
                if not quantity:
                    price_reference = position.get("current_price")
                    if not price_reference:
                        price_snapshot = await trading_strategies_service._get_symbol_price("auto", normalized_symbol)
                        price_reference = self._to_float(price_snapshot.get("price")) if isinstance(price_snapshot, dict) else None
                    if price_reference and price_reference > 0:
                        quantity = position_value / price_reference
                    else:
                        quantity = position_value / 20_000  # Approximate for BTC-scale assets

                for hedge_type in hedge_types:
                    try:
                        hedge_parameters = {
                            "primary_position_size": quantity,
                            "primary_side": "long" if position_value >= 0 else "short",
                            "hedge_type": hedge_type,
                            "hedge_ratio": 0.6,
                            "correlation_factor": 0.8,
                        }

                        hedge_result = await trading_strategies_service.execute_strategy(
                            function="hedge_position",
                            symbol=normalized_symbol,
                            parameters=hedge_parameters,
                            user_id=user_profile.user_id,
                            simulation_mode=True,
                        )

                        if not hedge_result.get("success"):
                            continue

                        recommendations = hedge_result.get("hedge_recommendations", []) or []
                        if not recommendations:
                            continue

                        cost_benefit = hedge_result.get("cost_benefit", {}) or {}
                        for recommendation in recommendations:
                            risk_reduction_pct = (
                                self._to_float(recommendation.get("risk_reduction"))
                                or self._to_float(recommendation.get("hedge_effectiveness"))
                                or 0.0
                            )

                            if risk_reduction_pct <= 0:
                                continue

                            signal_strength = max(min(risk_reduction_pct / 10.0, 10.0), 0.5)
                            protected_capital = position_value * (risk_reduction_pct / 100.0)
                            required_capital = (
                                self._to_float(recommendation.get("cost_estimate"))
                                or self._to_float(recommendation.get("premium_cost"))
                                or position_value * 0.02
                            )

                            opportunity = OpportunityResult(
                                strategy_id="ai_hedge_position",
                                strategy_name=f"AI Hedge Strategist - {hedge_type.replace('_', ' ').title()}",
                                opportunity_type="hedge",
                                symbol=base_symbol,
                                exchange=position.get("exchange", "binance"),
                                profit_potential_usd=float(protected_capital),
                                confidence_score=float(min(risk_reduction_pct, 100.0)),
                                risk_level=self._signal_to_risk_level(signal_strength),
                                required_capital_usd=float(max(required_capital, 0.0)),
                                estimated_timeframe="immediate",
                                entry_price=self._to_float(hedge_result.get("primary_position", {}).get("entry_price")) or position.get("current_price"),
                                exit_price=None,
                                metadata={
                                    "hedge_type": hedge_type,
                                    "recommendation": recommendation,
                                    "risk_reduction_pct": risk_reduction_pct,
                                    "position_value_usd": position_value,
                                    "cost_benefit": cost_benefit,
                                    "capital_assumptions": {
                                        "deployable_capital_usd": position_value,
                                        "components": {"position_value": position_value},
                                    },
                                },
                                discovered_at=self._current_timestamp(),
                            )

                            opportunities.append(opportunity)

                    except Exception as hedge_error:
                        self.logger.debug(
                            "Hedge scanner: strategy execution failed",
                            user_id=user_profile.user_id,
                            scan_id=scan_id,
                            symbol=base_symbol,
                            hedge_type=hedge_type,
                            error=str(hedge_error),
                        )

        except Exception as error:
            self.logger.exception(
                "Hedge opportunity scan failed",
                user_id=user_profile.user_id,
                scan_id=scan_id,
                error=str(error),
            )

        return opportunities

    async def _scan_futures_arbitrage_opportunities(
        self,
        discovered_assets: Dict[str, List[Any]],
        user_profile: UserOpportunityProfile,
        scan_id: str,
        portfolio_result: Dict[str, Any],
    ) -> List[OpportunityResult]:
        """Scan cross-market futures arbitrage opportunities using basis analysis."""

        opportunities: List[OpportunityResult] = []

        try:
            strategy_id = "ai_futures_arbitrage"
            owned_strategy_ids = [s.get("strategy_id") for s in portfolio_result.get("active_strategies", [])]

            if strategy_id not in owned_strategy_ids:
                self.logger.warning(
                    "Strategy not in portfolio, scanning anyway",
                    user_id=user_profile.user_id,
                    scan_id=scan_id,
                    strategy_id=strategy_id,
                    portfolio_strategies=len(owned_strategy_ids),
                )

            symbols = self._select_symbols_by_volume(
                "futures_arbitrage", discovered_assets, default_limit=10
            )
            if not symbols:
                self.logger.info(
                    "No symbols available for futures arbitrage scan",
                    scan_id=scan_id,
                    user_id=user_profile.user_id,
                )
                return opportunities
            base_symbols = []
            for symbol in symbols:
                base = self._extract_base_symbol(symbol)
                if base and base not in base_symbols:
                    base_symbols.append(base)

            for base_symbol in base_symbols:
                try:
                    basis_result = await trading_strategies_service.execute_strategy(
                        function="basis_trade",
                        symbol=base_symbol,
                        parameters={"trade_type": "cash_carry"},
                        user_id=user_profile.user_id,
                        simulation_mode=True,
                    )

                    if not basis_result.get("success"):
                        continue

                    analysis = basis_result.get("basis_trade_analysis", {})
                    basis_metrics = analysis.get("basis_analysis", {})
                    recommendation = analysis.get("trade_recommendation", {})

                    action = recommendation.get("action", "")
                    if not action or action.upper().startswith("NO_TRADE"):
                        continue

                    expected_profit_pct = self._parse_usd_value(
                        recommendation.get("expected_profit_pct"),
                        default=0.0,
                    )
                    if expected_profit_pct <= 0:
                        continue

                    position_size = self._parse_usd_value(
                        recommendation.get("position_size_recommendation"),
                        default=25000.0,
                    )
                    profit_potential = position_size * (expected_profit_pct / 100)

                    margin_required = self._parse_usd_value(
                        recommendation.get("margin_required"),
                        default=position_size * 0.2,
                    )

                    annualized_return = self._parse_usd_value(
                        basis_metrics.get("annualized_return_pct"),
                        default=expected_profit_pct,
                    )
                    confidence = max(25.0, min(95.0, abs(annualized_return)))

                    required_capital = max(margin_required, 5000.0)
                    futures_details = analysis.get("futures_info", {}).get("quarterly_future", {})

                    opportunities.append(
                        OpportunityResult(
                            strategy_id=strategy_id,
                            strategy_name=f"AI Futures Arbitrage ({base_symbol})",
                            opportunity_type="futures_arbitrage",
                            symbol=f"{base_symbol}/USDT",
                            exchange=analysis.get("spot_info", {}).get("exchange", "binance"),
                            profit_potential_usd=round(profit_potential, 2),
                            confidence_score=confidence,
                            risk_level=self._score_to_risk_level(abs(annualized_return) / 20.0),
                            required_capital_usd=required_capital,
                            estimated_timeframe=f"{futures_details.get('days_to_expiry', 60)}d",
                            entry_price=analysis.get("spot_info", {}).get("price"),
                            exit_price=futures_details.get("price"),
                            metadata={
                                "expected_profit_pct": expected_profit_pct,
                                "annualized_return_pct": annualized_return,
                                "trade_action": action,
                                "basis_analysis": basis_metrics,
                                "risk_assessment": analysis.get("risk_assessment", {}),
                            },
                            discovered_at=self._current_timestamp(),
                        )
                    )

                except Exception as exc:  # pragma: no cover - defensive logging
                    self.logger.debug(
                        "Basis trade analysis failed for symbol",
                        symbol=base_symbol,
                        scan_id=scan_id,
                        error=str(exc),
                    )
                    continue

            self.logger.info(
                "? Futures arbitrage scanner completed",
                scan_id=scan_id,
                opportunities=len(opportunities),
            )

        except Exception:
            self.logger.exception(
                "Futures arbitrage scan failed",
                scan_id=scan_id,
            )

        return opportunities

    async def _scan_complex_strategy_opportunities(self, discovered_assets, user_profile, scan_id, portfolio_result):
        """Surface complex options strategy structures from the derivatives engine."""

        opportunities: List[OpportunityResult] = []

        try:
            candidate_symbols = self._select_symbols_by_volume(
                "complex_strategy", discovered_assets, default_limit=10
            )
            if not candidate_symbols:
                candidate_symbols = ["BTC", "ETH", "SOL"]

            strategy_types = [
                "iron_condor",
                "butterfly",
                "calendar_spread",
                "straddle",
            ]

            for symbol in candidate_symbols[:5]:
                normalized_symbol = symbol if "/" in symbol else f"{symbol}/USDT"

                for strategy_type in strategy_types:
                    try:
                        execution = await trading_strategies_service.execute_strategy(
                            function="complex_strategy",
                            strategy_type=strategy_type,
                            symbol=normalized_symbol,
                            parameters={"quantity": 1, "expiry_days": 30},
                            user_id=user_profile.user_id,
                            simulation_mode=True,
                        )

                        if not execution.get("success"):
                            continue

                        max_profit = self._to_float(execution.get("max_profit")) or 0.0
                        max_loss = self._to_float(execution.get("max_loss")) or 0.0
                        net_premium = self._to_float(execution.get("net_premium_paid"))
                        breakevens = execution.get("breakeven_points") or []
                        current_price = self._to_float(execution.get("current_price"))

                        risk_denominator = max(max_loss, abs(net_premium or 0.0), 1.0)
                        signal_strength = max(min((max_profit / risk_denominator) * 3.0, 9.5), 2.0)

                        opportunity = OpportunityResult(
                            strategy_id="ai_complex_strategy",
                            strategy_name=f"AI Complex Derivatives - {strategy_type.replace('_', ' ').title()}",
                            opportunity_type="complex_derivative",
                            symbol=symbol,
                            exchange="derivatives",
                            profit_potential_usd=float(max_profit),
                            confidence_score=float(min(signal_strength * 10, 95.0)),
                            risk_level=self._signal_to_risk_level(signal_strength),
                            required_capital_usd=float(max(max_loss, abs(net_premium or 0.0))),
                            estimated_timeframe="30d",
                            entry_price=current_price,
                            exit_price=self._to_float(execution.get("optimal_price")),
                            metadata={
                                "strategy_type": strategy_type,
                                "max_loss": max_loss,
                                "net_premium": net_premium,
                                "breakeven_points": breakevens,
                                "wing_width": execution.get("wing_width"),
                                "contracts": execution.get("contracts_considered"),
                                "capital_assumptions": {
                                    "deployable_capital_usd": float(max(max_loss, abs(net_premium or 0.0)) or 0.0),
                                    "components": {"option_premium": net_premium},
                                },
                            },
                            discovered_at=self._current_timestamp(),
                        )

                        opportunities.append(opportunity)

                    except Exception as strategy_error:
                        self.logger.debug(
                            "Complex strategy execution failed",
                            user_id=user_profile.user_id,
                            scan_id=scan_id,
                            symbol=symbol,
                            strategy=strategy_type,
                            error=str(strategy_error),
                        )

        except Exception as error:
            self.logger.exception(
                "Complex strategy opportunity scan failed",
                user_id=user_profile.user_id,
                scan_id=scan_id,
                error=str(error),
            )

        return opportunities
    
    # ================================================================================
    # UTILITY METHODS
    # ================================================================================

    async def _refresh_strategy_symbol_policies(self, force: bool = False) -> None:
        """Reload symbol policy overrides from the database."""

        now = time.monotonic()
        if not force and now < self._policy_cache_expiry:
            return

        async with self._policy_refresh_lock:
            if not force and time.monotonic() < self._policy_cache_expiry:
                return

            try:
                overrides = await strategy_scanning_policy_service.get_policy_overrides()
            except Exception as error:  # pragma: no cover - defensive logging
                self.logger.warning(
                    "Failed to refresh strategy scanning policies", error=str(error)
                )
                self._policy_cache_expiry = time.monotonic() + 30.0
                return

            combined = copy.deepcopy(self._base_strategy_symbol_policies)
            for key, payload in overrides.items():
                if not isinstance(payload, dict):
                    continue

                baseline_entry = copy.deepcopy(combined.get(key, {})) if isinstance(combined.get(key), dict) else {}
                if "max_symbols" in payload:
                    baseline_entry["max_symbols"] = payload.get("max_symbols")
                if "chunk_size" in payload:
                    baseline_entry["chunk_size"] = payload.get("chunk_size")
                if "priority" in payload and payload.get("priority") is not None:
                    try:
                        baseline_entry["priority"] = int(payload.get("priority"))
                    except (TypeError, ValueError):
                        pass
                if "enabled" in payload and payload.get("enabled") is not None:
                    baseline_entry["enabled"] = bool(payload.get("enabled"))

                combined[key] = baseline_entry

            self.strategy_symbol_policies = combined
            self._policy_cache_expiry = time.monotonic() + 60.0

    def _signal_to_risk_level(self, signal_strength: float) -> str:
        """Convert signal strength to risk level for transparency."""
        if signal_strength > 7.0:
            return "low"
        elif signal_strength > 5.0:
            return "medium"
        elif signal_strength > 3.0:
            return "medium_high"
        else:
            return "high"
    
    def _get_strategy_symbol_limit(
        self, strategy_key: str, default: Optional[int] = None
    ) -> Optional[int]:
        """Return the configured symbol limit for a strategy or a safe default."""

        policy = self.strategy_symbol_policies.get(strategy_key)
        if isinstance(policy, dict) and "max_symbols" in policy:
            value = policy.get("max_symbols")
            if value is None:
                return None
            if isinstance(value, int):
                return value if value > 0 else None
            try:
                int_value = int(value)
            except (TypeError, ValueError):
                return default
            return int_value if int_value > 0 else None

        if default is not None:
            return default

        return DEFAULT_STRATEGY_SYMBOL_LIMIT

    def _get_strategy_chunk_size(self, strategy_key: str) -> Optional[int]:
        """Return the configured chunk size for a strategy, if any."""

        policy = self.strategy_symbol_policies.get(strategy_key)
        if isinstance(policy, dict) and "chunk_size" in policy:
            value = policy.get("chunk_size")
            if value is None:
                return None
            if isinstance(value, int):
                return value if value > 0 else None
            try:
                int_value = int(value)
            except (TypeError, ValueError):
                return None
            return int_value if int_value > 0 else None

        return None

    def _chunk_symbols(self, strategy_key: str, symbols: List[str]) -> List[List[str]]:
        """Split symbols into chunks based on strategy policy."""

        if not symbols:
            return []

        chunk_size = self._get_strategy_chunk_size(strategy_key)
        if not chunk_size or chunk_size <= 0 or chunk_size >= len(symbols):
            return [symbols]

        return [symbols[i : i + chunk_size] for i in range(0, len(symbols), chunk_size)]

    async def _execute_strategy_across_chunks(
        self,
        strategy_key: str,
        symbols: List[str],
        executor: Any,
    ) -> List[OpportunityResult]:
        """Execute strategy fetcher across symbol chunks and aggregate opportunities."""

        if not symbols:
            return []

        opportunities: List[OpportunityResult] = []
        for chunk in self._chunk_symbols(strategy_key, symbols):
            if not chunk:
                continue
            chunk_result = await executor(chunk)
            if chunk_result:
                opportunities.extend(chunk_result)

        return opportunities

    def _select_symbols_by_volume(
        self,
        strategy_key: str,
        discovered_assets: Dict[str, List[Any]],
        default_limit: Optional[int] = None,
    ) -> List[str]:
        """Select symbols ordered by volume honoring strategy policies."""

        policy = self.strategy_symbol_policies.get(strategy_key)
        if isinstance(policy, dict) and policy.get("enabled") is False:
            self.logger.debug(
                "Strategy scanning disabled via policy", strategy=strategy_key
            )
            return []

        limit = self._get_strategy_symbol_limit(strategy_key, default_limit)
        return self._get_top_symbols_by_volume(discovered_assets, limit=limit)

    def _get_top_symbols_by_volume(
        self, discovered_assets: Dict[str, List[Any]], limit: Optional[int] = None
    ) -> List[str]:
        """Get top symbols by volume across all tiers."""

        all_assets: List[Any] = []
        for tier_assets in discovered_assets.values():
            all_assets.extend(tier_assets)

        # Sort by volume and get top symbols while handling partial asset payloads
        sorted_assets = sorted(
            all_assets,
            key=lambda asset: getattr(asset, "volume_24h_usd", 0) or 0,
            reverse=True,
        )

        def _extract_symbols(assets: List[Any]) -> List[str]:
            symbols: List[str] = []
            for asset in assets:
                symbol = getattr(asset, "symbol", None)
                if not symbol:
                    continue
                symbols.append(symbol)
            return symbols

        if limit is None or limit <= 0:
            return _extract_symbols(sorted_assets)

        return _extract_symbols(sorted_assets[:limit])

    def _get_symbols_for_statistical_arbitrage(
        self, discovered_assets: Dict[str, List[Any]], limit: Optional[int] = None
    ) -> List[str]:
        """Get symbols suitable for statistical arbitrage (higher tier preferred)."""

        policy = self.strategy_symbol_policies.get("statistical_arbitrage")
        if isinstance(policy, dict) and policy.get("enabled") is False:
            self.logger.debug("Statistical arbitrage policy disabled")
            return []

        # Prefer institutional and enterprise tier assets for stat arb
        preferred_tiers = ["tier_institutional", "tier_enterprise", "tier_professional"]

        symbols: List[str] = []
        seen: Set[str] = set()

        def _append_symbol(symbol: Optional[str]) -> None:
            if not symbol:
                return
            if symbol in seen:
                return
            seen.add(symbol)
            symbols.append(symbol)

        for tier in preferred_tiers:
            for asset in discovered_assets.get(tier, []) or []:
                _append_symbol(getattr(asset, "symbol", None))

        for asset in discovered_assets.get("tier_retail", []) or []:
            _append_symbol(getattr(asset, "symbol", None))

        if limit is None or limit <= 0:
            return symbols

        return symbols[:limit]

    def _get_correlation_pairs(
        self, discovered_assets: Dict[str, List[Any]], max_pairs: Optional[int] = 10
    ) -> List[Tuple[str, str]]:
        """Get symbol pairs likely to be correlated for pairs trading."""

        # Get top symbols
        top_symbols = self._get_top_symbols_by_volume(discovered_assets)

        # Create pairs from major cryptocurrencies (these tend to be correlated)
        major_cryptos = [s for s in top_symbols if s in ["BTC", "ETH", "BNB", "ADA", "SOL", "DOT", "AVAX", "MATIC"]]

        pairs = []
        for i in range(len(major_cryptos)):
            for j in range(i + 1, len(major_cryptos)):
                pairs.append((major_cryptos[i], major_cryptos[j]))
                if max_pairs is not None and len(pairs) >= max_pairs:
                    break
            if max_pairs is not None and len(pairs) >= max_pairs:
                break

        if max_pairs is None or max_pairs <= 0:
            return pairs

        return pairs[:max_pairs]

    def _to_float(self, value: Any) -> Optional[float]:
        """Convert common numeric string formats to float safely."""

        if value is None:
            return None

        if isinstance(value, (int, float)):
            float_val = float(value)
            return float_val if math.isfinite(float_val) else None

        if isinstance(value, Decimal):
            if not value.is_finite():
                return None
            return float(value)

        if isinstance(value, str):
            stripped = value.strip()
            # Normalize Unicode minus (U+2212) to ASCII hyphen
            stripped = stripped.replace("\u2212", "-")
            # Parentheses-negatives: handle signs correctly
            paren_negative = stripped.startswith("(") and stripped.endswith(")")
            inner_sign_negative = False
            if paren_negative:
                inner = stripped[1:-1].strip()
                if inner.startswith(('+', '-')):
                    inner_sign_negative = inner.startswith('-')
                    stripped = inner[1:]
                else:
                    stripped = inner
            if not stripped:
                return None

            # Handle European format first on the original string (thousand sep . or space, decimal ,)
            s = stripped
            # Check for complex EU thousands pattern first
            if re.match(r"^\d{1,3}(?:[.\s]\d{3})+,\d+$", s):
                s = s.replace(" ", "").replace(".", "").replace(",", ".")
            # Check for simple EU decimal pattern (digits,comma,digits with no dots or spaces)
            elif re.match(r"^\d+,\d+$", s) and "." not in s:
                s = s.replace(",", ".")
            else:
                # Remove US-style thousands commas
                s = s.replace(",", "")
            cleaned = re.sub(r"[^0-9eE+\-.]", "", s)
            if not cleaned or cleaned in {"-", "+", ".", "-.", "+."}:
                return None

            try:
                val = float(cleaned)
                if paren_negative:
                    # Apply parentheses negation only if inner sign wasn't already negative
                    return -val if not inner_sign_negative else val
                else:
                    return val
            except ValueError:
                return None

        return None
    def _to_fraction(self, value: Any) -> Optional[float]:
        """Convert values that may represent percentages into fractions."""

        original = value if isinstance(value, str) else None
        numeric = self._to_float(value)

        if numeric is None:
            return None

        # Reject non-finite numeric values
        if not math.isfinite(numeric):
            return None

        # Check for percent markers (including fullwidth percent sign U+FF05)
        if original:
            normalized = original.strip().replace('\uFF05', '%')  # Replace fullwidth percent sign (U+FF05)
            if "%" in normalized:
                return numeric / 100.0

        absolute = abs(numeric)
        if absolute <= 1:
            return numeric
        if absolute <= 100:
            return numeric / 100.0

        return numeric

    async def _preload_price_universe(
        self,
        discovered_assets: Dict[str, List[Any]],
        user_profile: UserOpportunityProfile,
        scan_id: str,
    ) -> None:
        """Warm the shared price cache for the user's highest priority assets."""

        try:
            symbol_candidates: List[Any] = []
            for tier_assets in discovered_assets.values():
                symbol_candidates.extend(tier_assets)

            if not symbol_candidates:
                return

            symbol_candidates.sort(
                key=lambda asset: getattr(asset, "volume_24h_usd", 0),
                reverse=True,
            )

            # PERFORMANCE OPTIMIZATION: Limit to top 200 assets and process in batches
            # This reduces API call volume from 1000+ to 200, dramatically improving response time
            max_assets = min(200, len(symbol_candidates))  # Reduced from 1000 to 200
            selected_assets = symbol_candidates[: max_assets]

            preload_pairs: List[Tuple[str, str]] = []
            for asset in selected_assets:
                exchange_name = getattr(asset, "exchange", "")
                base_symbol = getattr(asset, "symbol", "")
                if not exchange_name or not base_symbol:
                    continue
                preload_pairs.append((exchange_name, base_symbol))

            if preload_pairs:
                # BATCH PROCESSING: Process assets in batches of 50 to avoid overwhelming exchanges
                batch_size = 50
                for i in range(0, len(preload_pairs), batch_size):
                    batch = preload_pairs[i:i + batch_size]
                    try:
                        await market_analysis_service.preload_exchange_prices(
                            batch,
                            ttl=60,  # 60 seconds for near-real-time trading data
                            concurrency=50,  # Increased from 20 for faster parallel loading
                        )
                        self.logger.info(
                            "Preloaded price cache batch",
                            scan_id=scan_id,
                            batch_num=i // batch_size + 1,
                            batch_size=len(batch),
                            total_batches=(len(preload_pairs) + batch_size - 1) // batch_size,
                        )
                    except Exception as batch_exc:
                        self.logger.warning(
                            "Price batch preload failed, continuing with next batch",
                            scan_id=scan_id,
                            batch_num=i // batch_size + 1,
                            error=str(batch_exc),
                        )
                        continue
                
                self.logger.info(
                    "Completed price cache preload for opportunity scan",
                    scan_id=scan_id,
                    total_assets=len(preload_pairs),
                    tier=user_profile.max_asset_tier,
                )
        except Exception as exc:  # pragma: no cover - defensive logging
            self.logger.warning(
                "Price universe preload failed",
                scan_id=scan_id,
                error=str(exc),
            )

    async def _rank_and_filter_opportunities(
        self,
        opportunities: List[OpportunityResult],
        user_profile: UserOpportunityProfile,
        scan_id: str
    ) -> List[OpportunityResult]:
        """Rank and filter opportunities based on user profile and limits."""
        
        if not opportunities:
            return []
        
        # Sort by profit potential * confidence score (expected value)
        ranked_opportunities = sorted(
            opportunities,
            key=lambda x: x.profit_potential_usd * x.confidence_score,
            reverse=True
        )
        
        # Apply user's scan limit only if set (None = unlimited)
        if user_profile.opportunity_scan_limit is not None:
            limited_opportunities = ranked_opportunities[:user_profile.opportunity_scan_limit]
        else:
            limited_opportunities = ranked_opportunities  # Return all opportunities
        
        self.logger.info("?? Opportunities ranked and filtered",
                        scan_id=scan_id,
                        total_found=len(opportunities),
                        after_filtering=len(limited_opportunities),
                        user_limit=user_profile.opportunity_scan_limit or "unlimited")
        
        return limited_opportunities
    
    async def _generate_strategy_recommendations(
        self,
        user_id: str,
        user_profile: UserOpportunityProfile,
        current_opportunities_count: int,
        portfolio_result: Dict[str, Any],
        *,
        scan_id: Optional[str] = None,
        timeout_seconds: float = 5.0,
    ) -> List[Dict[str, Any]]:
        """Generate strategy purchase recommendations to increase opportunities."""
        
        recommendations = []
        
        try:
            # If user has few opportunities, recommend more strategies
            if current_opportunities_count < 10:
                # Get marketplace to see what strategies user doesn't have
                marketplace_timeout = max(1.0, float(timeout_seconds))
                try:
                    marketplace_result = await asyncio.wait_for(
                        strategy_marketplace_service.get_marketplace_strategies(
                            user_id=user_id,
                            include_ai_strategies=True,
                            include_community_strategies=False,
                        ),
                        timeout=marketplace_timeout,
                    )
                except asyncio.TimeoutError:
                    self.logger.warning(
                        "Strategy recommendations marketplace lookup timed out",
                        user_id=user_id,
                        scan_id=scan_id,
                        timeout_seconds=marketplace_timeout,
                    )
                    marketplace_result = {"success": False, "error": "timeout"}
                except asyncio.CancelledError:
                    raise
                except Exception as marketplace_error:  # pragma: no cover - defensive logging
                    self.logger.warning(
                        "Strategy recommendations marketplace lookup failed",
                        user_id=user_id,
                        scan_id=scan_id,
                        error=str(marketplace_error),
                        error_type=type(marketplace_error).__name__,
                    )
                    marketplace_result = {"success": False, "error": str(marketplace_error)}

                if marketplace_result.get("success"):
                    # Use passed portfolio result instead of N+1 query
                    user_portfolio = portfolio_result
                    current_strategy_ids = set()
                    
                    if user_portfolio.get("success"):
                        current_strategy_ids = {
                            s["strategy_id"] for s in user_portfolio.get("active_strategies", [])
                        }
                    
                    # Recommend high-impact strategies user doesn't have
                    high_impact_strategies = [
                        ("ai_statistical_arbitrage", "Statistical Arbitrage", "+150% more opportunities"),
                        ("ai_funding_arbitrage", "Funding Arbitrage", "+80% more opportunities"), 
                        ("ai_pairs_trading", "Pairs Trading", "+120% more opportunities"),
                        ("ai_spot_breakout_strategy", "Breakout Trading", "+60% more opportunities")
                    ]
                    
                    for strategy_id, name, benefit in high_impact_strategies:
                        if strategy_id not in current_strategy_ids:
                            recommendations.append({
                                "strategy_id": strategy_id,
                                "name": name,
                                "benefit": benefit,
                                "reason": f"Users with {name} see {benefit.split('+')[1]} on average",
                                "type": "opportunity_increase"
                            })
                            
                        if len(recommendations) >= 3:  # Max 3 recommendations
                            break
            
            # Tier-based recommendations
            if user_profile.user_tier == "basic":
                recommendations.append({
                    "strategy_id": "tier_upgrade",
                    "name": "Upgrade to Pro Tier",
                    "benefit": "Access to Professional-grade assets ($10M+ volume)",
                    "reason": "Unlock institutional opportunities with higher profit potential",
                    "type": "tier_upgrade"
                })
            
        except asyncio.CancelledError:
            raise
        except Exception as e:
            self.logger.error("Failed to generate strategy recommendations", error=str(e))
        
        return recommendations
    
    async def _handle_no_strategies_user(self, user_id: str, scan_id: str) -> Dict[str, Any]:
        """Handle users with no active strategies - automatically onboard them with 3 free strategies."""
        
        self.logger.info("User has no active strategies, triggering automatic onboarding", 
                        scan_id=scan_id, user_id=user_id)
        
        try:
            # Import onboarding service
            from app.services.user_onboarding_service import user_onboarding_service
            
            # Trigger automatic onboarding to get 3 free strategies
            onboarding_result = await user_onboarding_service.trigger_onboarding_if_needed(user_id)
            
            if onboarding_result.get("success"):
                self.logger.info("?? User automatically onboarded with free strategies", 
                               scan_id=scan_id, user_id=user_id)
                
                # Now try to discover opportunities again with the new strategies
                # Recursively call the main discovery method, but prevent infinite loop
                if not hasattr(self, '_onboarding_attempt'):
                    self._onboarding_attempt = True
                    try:
                        result = await self.discover_opportunities_for_user(
                            user_id=user_id,
                            force_refresh=True,
                            include_strategy_recommendations=True
                        )
                        # Add onboarding metadata
                        result["auto_onboarded"] = True
                        result["onboarding_result"] = onboarding_result
                        return result
                    finally:
                        delattr(self, '_onboarding_attempt')
                else:
                    # Prevent infinite recursion - return default response
                    return {
                        "success": True,
                        "scan_id": scan_id,
                        "user_id": user_id,
                        "opportunities": [],
                        "total_opportunities": 0,
                        "message": "Onboarding completed! Please try discovering opportunities again.",
                        "auto_onboarded": True,
                        "onboarding_result": onboarding_result
                    }
            else:
                # Onboarding failed, return helpful message
                return {
                    "success": True,
                    "scan_id": scan_id,
                    "user_id": user_id,
                    "opportunities": [],
                    "total_opportunities": 0,
                    "message": "No active trading strategies found. Unable to automatically activate free strategies.",
                    "onboarding_error": onboarding_result.get("error"),
                    "free_strategies_available": [
                        {
                            "strategy_id": "ai_risk_management",
                            "name": "AI Risk Management",
                            "description": "Essential portfolio protection - FREE",
                            "cost": 0
                        },
                        {
                            "strategy_id": "ai_portfolio_optimization", 
                            "name": "AI Portfolio Optimization",
                            "description": "Smart portfolio rebalancing - FREE",
                            "cost": 0
                        },
                        {
                            "strategy_id": "ai_spot_momentum_strategy",
                            "name": "AI Momentum Trading",
                            "description": "Catch trending moves - FREE", 
                            "cost": 0
                        }
                    ],
                    "next_action": "Visit the Strategy Marketplace to manually activate your free strategies"
                }
                
        except Exception as e:
            self.logger.error("Automatic onboarding failed", 
                            scan_id=scan_id, user_id=user_id, error=str(e))
            
            # Fallback to original response
            return {
                "success": True,
                "scan_id": scan_id,
                "user_id": user_id,
                "opportunities": [],
                "total_opportunities": 0,
                "message": "No active trading strategies found. Get your 3 free strategies to start discovering opportunities!",
                "onboarding_error": str(e),
                "free_strategies_available": [
                    {
                        "strategy_id": "ai_risk_management",
                        "name": "AI Risk Management",
                        "description": "Essential portfolio protection - FREE",
                        "cost": 0
                    },
                    {
                        "strategy_id": "ai_portfolio_optimization", 
                        "name": "AI Portfolio Optimization",
                        "description": "Smart portfolio rebalancing - FREE",
                        "cost": 0
                    },
                    {
                        "strategy_id": "ai_spot_momentum_strategy",
                        "name": "AI Momentum Trading",
                        "description": "Catch trending moves - FREE", 
                        "cost": 0
                    }
                ],
                "next_action": "Visit the Strategy Marketplace to activate your free strategies"
            }
    
    def _serialize_opportunity(self, opportunity: OpportunityResult) -> Dict[str, Any]:
        """Convert OpportunityResult to serializable dictionary."""
        
        return {
            "strategy_id": opportunity.strategy_id,
            "strategy_name": opportunity.strategy_name,
            "opportunity_type": opportunity.opportunity_type,
            "symbol": opportunity.symbol,
            "exchange": opportunity.exchange,
            "profit_potential_usd": opportunity.profit_potential_usd,
            "confidence_score": opportunity.confidence_score,
            "risk_level": opportunity.risk_level,
            "required_capital_usd": opportunity.required_capital_usd,
            "estimated_timeframe": opportunity.estimated_timeframe,
            "entry_price": opportunity.entry_price,
            "exit_price": opportunity.exit_price,
            "metadata": opportunity.metadata,
            "discovered_at": opportunity.discovered_at.isoformat()
        }
    
    async def _get_user_portfolio(self, user_id: str) -> Dict[str, Any]:
        """Get user's portfolio with active strategies."""
        try:
            # DIRECT FIX: Use the working admin snapshot approach for admin users
            # This bypasses the failing service calls and uses the proven working method
            admin_snapshot = await strategy_marketplace_service.get_admin_portfolio_snapshot(user_id)
            if admin_snapshot and admin_snapshot.get("success"):
                self.logger.info("Using admin portfolio snapshot for user", user_id=user_id)
                return admin_snapshot
            
            # Fallback to cached method for non-admin users
            portfolio_result = await self._get_user_portfolio_cached(user_id)

            # Check if portfolio fetch was successful and has active strategies
            if portfolio_result.get("success"):
                active_strategies = portfolio_result.get("active_strategies", [])
                # If user has strategies, return their portfolio
                if active_strategies:  # Check if list is not empty
                    return portfolio_result
                # If user has no strategies, fall back to admin snapshot
                self.logger.info("User has no active strategies, falling back to admin snapshot", user_id=user_id)

            # Final fallback to admin snapshot for users without strategies
            admin_snapshot = await strategy_marketplace_service.get_admin_portfolio_snapshot(user_id)
            if admin_snapshot and admin_snapshot.get("success"):
                self.logger.info("Using admin portfolio snapshot for user", user_id=user_id)
                return admin_snapshot

            # Ensure consistent structure even on degraded responses
            portfolio_result.setdefault("active_strategies", [])
            portfolio_result.setdefault("success", False)
            return portfolio_result
        except Exception as e:
            self.logger.exception("Failed to get user portfolio", extra={"user_id": user_id})
            return {'success': False, 'active_strategies': [], 'error': str(e)}

    async def _get_cached_opportunities(
        self,
        user_id: str,
        user_profile: UserOpportunityProfile
    ) -> Optional[Dict[str, Any]]:
        """Get cached opportunities if available and fresh."""

        if not self.redis:
            return None

        try:
            cache_key = f"user_opportunities:{user_id}:{user_profile.user_tier}:{user_profile.active_strategy_count}"
            cached_data = await self.redis.get(cache_key)

            if cached_data:
                data = json.loads(cached_data)

                payload = data.get("payload", data)
                if isinstance(payload, dict):
                    self._ensure_profile_strategy_counts(payload)
                metadata = data.get("cache_metadata", {})

                cache_time_str = metadata.get("cached_at") or data.get("cached_at")
                if cache_time_str:
                    try:
                        cache_time = datetime.fromisoformat(cache_time_str)
                    except ValueError:
                        cache_time = self._current_timestamp() - timedelta(hours=1)
                else:
                    cache_time = self._current_timestamp() - timedelta(hours=1)

                cached_fingerprint = metadata.get("strategy_fingerprint") or payload.get("user_profile", {}).get("strategy_fingerprint")
                if cached_fingerprint and cached_fingerprint != user_profile.strategy_fingerprint:
                    self.logger.info(
                        "Cached opportunities invalidated due to strategy change",
                        user_id=user_id,
                        cached_fingerprint=cached_fingerprint,
                        current_fingerprint=user_profile.strategy_fingerprint
                    )
                    return None

                total_opportunities = payload.get("total_opportunities", 0)
                if total_opportunities == 0:
                    zero_ttl = metadata.get("zero_ttl_seconds", 120)
                    if self._current_timestamp() - cache_time > timedelta(seconds=zero_ttl):
                        self.logger.info(
                            "Discarding zero-result cache to force rescan",
                            user_id=user_id,
                            age_seconds=(self._current_timestamp() - cache_time).total_seconds(),
                            zero_ttl=zero_ttl
                        )
                        return None

                # Cache is fresh for 5 minutes for non-zero results, 2 minutes for zero results
                max_age = timedelta(minutes=5) if total_opportunities > 0 else timedelta(seconds=metadata.get("zero_ttl_seconds", 120))
                if self._current_timestamp() - cache_time < max_age:
                    return payload

        except Exception as e:
            self.logger.debug("Cache retrieval failed", error=str(e))

        return None

    async def _cache_opportunities(
        self,
        user_id: str,
        result: Dict[str, Any],
        user_profile: UserOpportunityProfile
    ):
        """Cache opportunity results."""

        if not self.redis:
            return

        try:
            cache_key = f"user_opportunities:{user_id}:{user_profile.user_tier}:{user_profile.active_strategy_count}"

            cache_time = self._current_timestamp().isoformat()
            total_opportunities = result.get("total_opportunities", 0)

            # Ensure cached payload is immutable by storing a JSON-safe copy
            try:
                payload_copy = json.loads(json.dumps(result))
            except TypeError:
                payload_copy = result

            self._ensure_profile_strategy_counts(payload_copy)

            cache_entry = {
                "payload": payload_copy,
                "cache_metadata": {
                    "cached_at": cache_time,
                    "cache_key": cache_key,
                    "strategy_fingerprint": user_profile.strategy_fingerprint,
                    "zero_ttl_seconds": 120,
                    "total_opportunities": total_opportunities
                }
            }

            ttl_seconds = 300 if total_opportunities > 0 else 120
            await self.redis.set(cache_key, json.dumps(cache_entry), ex=ttl_seconds)

            # Update last scan time
            last_scan_key = f"user_opportunity_last_scan:{user_id}"
            await self.redis.set(last_scan_key, cache_time, ex=86400)  # 24h

        except Exception as e:
            self.logger.debug("Cache storage failed", error=str(e))

    def _ensure_profile_strategy_counts(self, payload: Dict[str, Any]) -> None:
        """Ensure both legacy and new user profile keys are present."""

        if not isinstance(payload, dict):
            return

        profile = payload.get("user_profile")
        if not isinstance(profile, dict):
            return

        active_strategies = profile.get("active_strategies")
        active_strategy_count = profile.get("active_strategy_count")

        if active_strategies is None and active_strategy_count is not None:
            profile["active_strategies"] = active_strategy_count
        elif active_strategy_count is None and active_strategies is not None:
            profile["active_strategy_count"] = active_strategies
    
    async def _track_error_metrics(self, user_id: str, scan_id: str, error: str, execution_time: float):
        """Track error metrics for monitoring and alerting."""

        try:
            if not self.redis:
                return

            # Increment error counters
            error_key = f"opportunity_discovery_errors:{self._current_timestamp().strftime('%Y-%m-%d')}"
            await self.redis.incr(error_key)
            await self.redis.expire(error_key, 86400 * 7)  # 7 days

            # Track user-specific errors
            user_error_key = f"user_opportunity_errors:{user_id}"
            await self.redis.incr(user_error_key)
            await self.redis.expire(user_error_key, 86400)  # 24 hours

            # Store error details for analysis
            error_details = {
                "scan_id": scan_id,
                "user_id": user_id,
                "error": error,
                "execution_time_ms": execution_time,
                "timestamp": self._current_timestamp().isoformat()
            }

            error_log_key = f"opportunity_error_log:{scan_id}"
            await self.redis.set(error_log_key, json.dumps(error_details), ex=86400 * 3)  # 3 days

        except Exception as track_error:
            self.logger.debug("Error tracking failed", error=str(track_error))

    async def _track_scan_lifecycle(self, user_id: str, scan_id: str, phase: str, status: str = "in_progress", error: str = None, **extra_data):
        """Track scan lifecycle progression through each phase for comprehensive diagnostics.

        Phases: started, portfolio_fetch, asset_discovery, strategies_scan, ranking, completed, failed
        Status: in_progress, completed, error, timeout
        """
        try:
            if not self.redis:
                return

            lifecycle_key = f"scan_lifecycle:{scan_id}"
            timestamp = self._current_timestamp().isoformat()

            phase_data = {
                "phase": phase,
                "status": status,
                "timestamp": timestamp,
                "user_id": user_id,
                **extra_data
            }

            if error:
                phase_data["error"] = str(error)

            # Store in Redis hash for easy retrieval
            await self.redis.hset(lifecycle_key, phase, json.dumps(phase_data))
            await self.redis.expire(lifecycle_key, 3600)  # 1 hour TTL

            # Also update "current_phase" for quick status checks
            await self.redis.hset(lifecycle_key, "current_phase", phase)
            await self.redis.hset(lifecycle_key, "current_status", status)
            await self.redis.hset(lifecycle_key, "last_updated", timestamp)

            # Maintain lightweight index of active lifecycle keys for diagnostics recovery
            index_key = "scan_lifecycle:index"
            current_time = int(time.time())
            await self.redis.zadd(index_key, {lifecycle_key: current_time})
            await self.redis.zremrangebyscore(index_key, 0, current_time - 3600)
            await self.redis.expire(index_key, 3600)

            self.logger.info(f"?? Scan lifecycle: {phase}",
                           scan_id=scan_id,
                           status=status,
                           **extra_data)

        except Exception as track_error:
            self.logger.debug("Lifecycle tracking failed", error=str(track_error))

    async def _track_debug_step(
        self,
        user_id: str,
        scan_id: str,
        step_number: int,
        step_name: str,
        status: str = "in_progress",
        error: Exception | str | None = None,
        **extra_data,
    ):
        """Track detailed step-by-step progress for diagnostic visibility.

        This writes to Redis so debug info is visible through the diagnostic endpoint
        instead of requiring log parsing.

        Status: starting, completed, failed
        """
        try:
            if not self.redis:
                return

            debug_key = f"scan_debug:{scan_id}"
            timestamp = self._current_timestamp().isoformat()

            step_data = {
                "step": step_number,
                "name": step_name,
                "status": status,
                "timestamp": timestamp,
                "user_id": user_id,
                "scan_id": scan_id,
                **extra_data
            }

            if error:
                step_data["error"] = str(error)
                step_data["error_type"] = type(error).__name__ if isinstance(error, Exception) else "Unknown"

            # Store in Redis hash with step number as key
            step_key = f"step_{step_number}"
            await self.redis.hset(debug_key, step_key, json.dumps(step_data))
            await self.redis.hset(debug_key, "current_step", str(step_number))
            await self.redis.hset(debug_key, "last_updated", timestamp)
            await self.redis.expire(debug_key, 3600)  # 1 hour TTL

            # Log to application logs as well
            emoji = "??" if status == "starting" else "?" if status == "completed" else "?"
            self.logger.info(f"{emoji} STEP {step_number}: {step_name}",
                           scan_id=scan_id,
                           status=status,
                           **extra_data)

        except Exception as track_error:  # noqa: BLE001 - telemetry should not affect flow
            self.logger.debug("Debug step tracking failed", error=str(track_error))

    async def _track_scan_metrics(self, user_id: str, scan_id: str, opportunities_count: int, strategies_count: int, execution_time_ms: float, success: bool = True):
        """Track user-initiated opportunity scan metrics for diagnostic monitoring.

        Uses atomic Lua script to prevent race conditions during concurrent scan completions.
        """

        try:
            if not self.redis:
                return

            # Store latest scan metrics in Redis for diagnostic endpoint
            metrics_data = {
                "scan_id": scan_id,
                "user_id": user_id,
                "opportunities_discovered": opportunities_count,
                "strategies_scanned": strategies_count,
                "execution_time_ms": execution_time_ms,
                "success": success,
                "timestamp": self._current_timestamp().isoformat()
            }

            # Store in Redis with key that diagnostic endpoint can read
            metrics_key = "service_metrics:user_initiated_scans"
            await self.redis.set(metrics_key, json.dumps(metrics_data), ex=3600)  # 1 hour TTL

            # Atomic daily statistics update using Lua script to prevent race conditions
            stats_key = f"opportunity_scan_stats:{self._current_timestamp().strftime('%Y-%m-%d')}"

            # Lua script for atomic read-modify-write of daily stats
            # Uses Redis hash for better atomicity and performance
            lua_script = """
                local stats_key = KEYS[1]
                local opps_count = tonumber(ARGV[1])
                local strats_count = tonumber(ARGV[2])
                local exec_time = tonumber(ARGV[3])
                local success_flag = tonumber(ARGV[4])
                local ttl = tonumber(ARGV[5])

                -- Increment counters atomically
                redis.call('HINCRBY', stats_key, 'total_scans', 1)
                if success_flag == 1 then
                    redis.call('HINCRBY', stats_key, 'successful_scans', 1)
                end
                redis.call('HINCRBY', stats_key, 'total_opportunities', opps_count)
                redis.call('HINCRBY', stats_key, 'total_strategies', strats_count)

                -- Calculate running average atomically
                local total_scans = tonumber(redis.call('HGET', stats_key, 'total_scans'))
                local prev_avg = tonumber(redis.call('HGET', stats_key, 'avg_execution_time_ms') or '0')
                local new_avg = (prev_avg * (total_scans - 1) + exec_time) / total_scans
                redis.call('HSET', stats_key, 'avg_execution_time_ms', tostring(new_avg))

                -- Set TTL
                redis.call('EXPIRE', stats_key, ttl)

                -- Return updated stats
                return {
                    redis.call('HGET', stats_key, 'total_scans'),
                    redis.call('HGET', stats_key, 'successful_scans'),
                    redis.call('HGET', stats_key, 'total_opportunities'),
                    redis.call('HGET', stats_key, 'total_strategies'),
                    redis.call('HGET', stats_key, 'avg_execution_time_ms')
                }
            """

            # Execute Lua script atomically
            success_int = 1 if success else 0
            ttl_seconds = 86400 * 7  # 7 days

            result = await self.redis.eval(
                lua_script,
                1,  # number of keys
                stats_key,  # KEYS[1]
                opportunities_count,  # ARGV[1]
                strategies_count,  # ARGV[2]
                execution_time_ms,  # ARGV[3]
                success_int,  # ARGV[4]
                ttl_seconds  # ARGV[5]
            )

            self.logger.info(
                "?? User-initiated scan metrics tracked (atomic)",
                scan_id=scan_id,
                user_id=user_id,
                opportunities=opportunities_count,
                strategies=strategies_count,
                execution_time_ms=execution_time_ms,
                success=success,
                daily_stats={
                    "total_scans": result[0] if result else None,
                    "successful_scans": result[1] if result else None,
                    "total_opportunities": result[2] if result else None,
                    "total_strategies": result[3] if result else None,
                    "avg_execution_time_ms": result[4] if result else None
                }
            )

        except Exception as track_error:
            self.logger.debug("Scan metrics tracking failed", error=str(track_error))
    
    async def _provide_fallback_opportunities(self, user_id: str, scan_id: str) -> Dict[str, Any]:
        """Provide fallback opportunities when main discovery fails."""
        
        try:
            # Try to get cached opportunities from previous successful scans
            if self.redis:
                cache_pattern = f"user_opportunities:{user_id}:*"
                
                # Use async scan instead of blocking keys()
                async for cache_key in self.redis.scan_iter(match=cache_pattern):
                    try:
                        cached_data = await self.redis.get(cache_key)
                        if cached_data:
                            raw = cached_data.decode() if isinstance(cached_data, (bytes, bytearray)) else cached_data
                            data = json.loads(raw)

                            # Cache entries now wrap the payload for metadata. Support
                            # both the new {"payload": ...} structure and the legacy
                            # flat structure to keep backward compatibility.
                            payload = data.get("payload") if isinstance(data, dict) else None
                            if not payload and isinstance(data, dict):
                                payload = data

                            opportunities = []
                            if isinstance(payload, dict):
                                opportunities = payload.get("opportunities", [])

                            if opportunities:
                                # Return subset of cached opportunities with warning
                                limited_opportunities = opportunities[:5]  # Limit to 5
                                
                                self.logger.info("?? Fallback opportunities provided from cache",
                                               scan_id=scan_id,
                                               user_id=user_id,
                                               count=len(limited_opportunities))
                                
                                return {
                                    "success": True,
                                    "opportunities": limited_opportunities,
                                    "source": "cached_fallback",
                                    "warning": "Limited opportunities from cache due to system error"
                                }
                    except Exception as e:
                        self.logger.debug("Failed reading cached fallback",
                                        scan_id=scan_id,
                                        user_id=user_id,
                                        cache_key=str(cache_key),
                                        error=str(e))
                        continue
            
            # If no cache available, provide basic strategy recommendations
            basic_opportunities = [
                {
                    "strategy_id": "ai_risk_management",
                    "strategy_name": "AI Risk Management",
                    "opportunity_type": "risk_assessment",
                    "symbol": "PORTFOLIO",
                    "exchange": "multiple",
                    "profit_potential_usd": 0,
                    "confidence_score": 0.8,
                    "risk_level": "low",
                    "required_capital_usd": 0,
                    "estimated_timeframe": "ongoing",
                    "entry_price": None,
                    "exit_price": None,
                    "metadata": {
                        "fallback": True,
                        "description": "Review your portfolio risk profile and get protection recommendations"
                    },
                    "discovered_at": self._current_timestamp().isoformat()
                }
            ]
            
            return {
                "success": True,
                "opportunities": basic_opportunities,
                "source": "basic_fallback",
                "warning": "Basic opportunities provided due to system error"
            }
            
        except Exception as e:
            self.logger.error("Fallback opportunities failed", 
                            scan_id=scan_id, error=str(e))
            return {"success": False, "opportunities": []}





    # Additional Enterprise Scanner Implementations (16 missing methods)
    async def _scan_funding_arbitrage_pro_opportunities(self, discovered_assets, user_profile, scan_id, portfolio_result):
        """Pro version of funding arbitrage with enhanced analysis"""
        try:
            self.logger.info("?? Scanning funding arbitrage pro opportunities", scan_id=scan_id)
            
            # Use base funding arbitrage scanner with enhanced analysis
            base_opportunities = await self._scan_funding_arbitrage_opportunities(
                discovered_assets, user_profile, scan_id, portfolio_result
            )
            
            # Enhance with pro-level analysis
            enhanced_opportunities = []
            for opp in base_opportunities:
                # Create new OpportunityResult with pro-level enhancements
                enhanced_opp = dataclasses.replace(
                    opp,
                    opportunity_type="funding_arbitrage_pro",
                    confidence_score=min(95, opp.confidence_score + 15),
                    metadata={
                        **opp.metadata,
                        "pro_features": {
                            "advanced_spread_analysis": True,
                            "multi_exchange_arbitrage": True,
                            "risk_adjusted_returns": True
                        }
                    }
                )
                enhanced_opportunities.append(enhanced_opp)
            
            return enhanced_opportunities
            
        except Exception as e:
            self.logger.error("Funding arbitrage pro scan failed", scan_id=scan_id, error=str(e))
            return []

    async def _scan_market_making_pro_opportunities(self, discovered_assets, user_profile, scan_id, portfolio_result):
        """Pro version of market making with advanced order book analysis"""
        try:
            self.logger.info("?? Scanning market making pro opportunities", scan_id=scan_id)
            
            # Use base market making scanner with enhanced analysis
            base_opportunities = await self._scan_market_making_opportunities(
                discovered_assets, user_profile, scan_id, portfolio_result
            )
            
            # Enhance with pro-level analysis
            enhanced_opportunities = []
            for opp in base_opportunities:
                enhanced_opp = dataclasses.replace(
                    opp,
                    opportunity_type="market_making_pro",
                    confidence_score=min(95, opp.confidence_score + 10),
                    metadata={
                        **opp.metadata,
                        "pro_features": {
                            "advanced_order_book_analysis": True,
                            "dynamic_spread_adjustment": True,
                            "liquidity_provision_optimization": True
                        }
                    }
                )
                enhanced_opportunities.append(enhanced_opp)
            
            return enhanced_opportunities
            
        except Exception as e:
            self.logger.error("Market making pro scan failed", scan_id=scan_id, error=str(e))
            return []

    async def _scan_scalping_engine_opportunities(self, discovered_assets, user_profile, scan_id, portfolio_result):
        """Advanced scalping engine with high-frequency analysis"""
        try:
            self.logger.info("?? Scanning scalping engine opportunities", scan_id=scan_id)
            
            # Use base scalping scanner with enhanced analysis
            base_opportunities = await self._scan_scalping_opportunities(
                discovered_assets, user_profile, scan_id, portfolio_result
            )
            
            # Enhance with engine-level analysis
            enhanced_opportunities = []
            for opp in base_opportunities:
                enhanced_opp = dataclasses.replace(
                    opp,
                    opportunity_type="scalping_engine",
                    confidence_score=min(95, opp.confidence_score + 5),
                    metadata={
                        **opp.metadata,
                        "engine_features": {
                            "high_frequency_analysis": True,
                            "micro_trend_detection": True,
                            "rapid_execution_optimization": True
                        }
                    }
                )
                enhanced_opportunities.append(enhanced_opp)
            
            return enhanced_opportunities
            
        except Exception as e:
            self.logger.error("Scalping engine scan failed", scan_id=scan_id, error=str(e))
            return []

    async def _scan_swing_navigator_opportunities(self, discovered_assets, user_profile, scan_id, portfolio_result):
        """Swing trading navigator with trend analysis"""
        try:
            self.logger.info("?? Scanning swing navigator opportunities", scan_id=scan_id)
            
            # Use momentum strategy as base with swing-specific enhancements
            base_opportunities = await self._scan_spot_momentum_opportunities(
                discovered_assets, user_profile, scan_id, portfolio_result
            )
            
            # Enhance with swing-specific analysis
            enhanced_opportunities = []
            for opp in base_opportunities:
                enhanced_opp = dataclasses.replace(
                    opp,
                    opportunity_type="swing_navigator",
                    estimated_timeframe="4h",  # Swing trading timeframe
                    confidence_score=min(90, opp.confidence_score + 5),
                    metadata={
                        **opp.metadata,
                        "swing_features": {
                            "trend_continuation_analysis": True,
                            "swing_point_identification": True,
                            "multi_timeframe_confirmation": True
                        }
                    }
                )
                enhanced_opportunities.append(enhanced_opp)
            
            return enhanced_opportunities
            
        except Exception as e:
            self.logger.error("Swing navigator scan failed", scan_id=scan_id, error=str(e))
            return []

    async def _scan_position_manager_opportunities(self, discovered_assets, user_profile, scan_id, portfolio_result):
        """Position management with risk-adjusted sizing"""
        try:
            self.logger.info("?? Scanning position manager opportunities", scan_id=scan_id)
            
            # Use risk management as base with position-specific enhancements
            base_opportunities = await self._scan_risk_management_opportunities(
                discovered_assets, user_profile, scan_id, portfolio_result
            )
            
            # Enhance with position management features
            enhanced_opportunities = []
            for opp in base_opportunities:
                enhanced_opp = dataclasses.replace(
                    opp,
                    opportunity_type="position_manager",
                    confidence_score=min(95, opp.confidence_score + 10),
                    metadata={
                        **opp.metadata,
                        "position_features": {
                            "dynamic_position_sizing": True,
                            "risk_adjusted_allocation": True,
                            "portfolio_correlation_analysis": True
                        }
                    }
                )
                enhanced_opportunities.append(enhanced_opp)
            
            return enhanced_opportunities
            
        except Exception as e:
            self.logger.error("Position manager scan failed", scan_id=scan_id, error=str(e))
            return []

    async def _scan_risk_guardian_opportunities(self, discovered_assets, user_profile, scan_id, portfolio_result):
        """Advanced risk guardian with comprehensive protection"""
        try:
            self.logger.info("?? Scanning risk guardian opportunities", scan_id=scan_id)
            
            # Use risk management as base with guardian-specific enhancements
            base_opportunities = await self._scan_risk_management_opportunities(
                discovered_assets, user_profile, scan_id, portfolio_result
            )
            
            # Enhance with guardian features
            enhanced_opportunities = []
            for opp in base_opportunities:
                enhanced_opp = dataclasses.replace(
                    opp,
                    opportunity_type="risk_guardian",
                    confidence_score=min(98, opp.confidence_score + 15),
                    metadata={
                        **opp.metadata,
                        "guardian_features": {
                            "real_time_risk_monitoring": True,
                            "automatic_hedge_activation": True,
                            "portfolio_protection_alerts": True
                        }
                    }
                )
                enhanced_opportunities.append(enhanced_opp)
            
            return enhanced_opportunities
            
        except Exception as e:
            self.logger.error("Risk guardian scan failed", scan_id=scan_id, error=str(e))
            return []

    async def _scan_portfolio_optimizer_opportunities(self, discovered_assets, user_profile, scan_id, portfolio_result):
        """Portfolio optimizer with advanced allocation strategies"""
        try:
            self.logger.info("?? Scanning portfolio optimizer opportunities", scan_id=scan_id)
            
            # Use portfolio optimization as base with optimizer-specific enhancements
            base_opportunities = await self._scan_portfolio_optimization_opportunities(
                discovered_assets, user_profile, scan_id, portfolio_result
            )
            
            # Enhance with optimizer features
            enhanced_opportunities = []
            for opp in base_opportunities:
                enhanced_opp = dataclasses.replace(
                    opp,
                    opportunity_type="portfolio_optimizer",
                    confidence_score=min(95, opp.confidence_score + 10),
                    metadata={
                        **opp.metadata,
                        "optimizer_features": {
                            "advanced_allocation_algorithms": True,
                            "dynamic_rebalancing": True,
                            "risk_return_optimization": True
                        }
                    }
                )
                enhanced_opportunities.append(enhanced_opp)
            
            return enhanced_opportunities
            
        except Exception as e:
            self.logger.error("Portfolio optimizer scan failed", scan_id=scan_id, error=str(e))
            return []

    async def _scan_strategy_analytics_opportunities(self, discovered_assets, user_profile, scan_id, portfolio_result):
        """Strategy analytics with performance insights"""
        try:
            self.logger.info("?? Scanning strategy analytics opportunities", scan_id=scan_id)
            
            # Use statistical arbitrage as base with analytics-specific enhancements
            base_opportunities = await self._scan_statistical_arbitrage_opportunities(
                discovered_assets, user_profile, scan_id, portfolio_result
            )
            
            # Enhance with analytics features
            enhanced_opportunities = []
            for opp in base_opportunities:
                enhanced_opp = dataclasses.replace(
                    opp,
                    opportunity_type="strategy_analytics",
                    confidence_score=min(90, opp.confidence_score + 5),
                    metadata={
                        **opp.metadata,
                        "analytics_features": {
                            "performance_attribution": True,
                            "strategy_correlation_analysis": True,
                            "predictive_analytics": True
                        }
                    }
                )
                enhanced_opportunities.append(enhanced_opp)
            
            return enhanced_opportunities
            
        except Exception as e:
            self.logger.error("Strategy analytics scan failed", scan_id=scan_id, error=str(e))
            return []

    async def _scan_momentum_trader_opportunities(self, discovered_assets, user_profile, scan_id, portfolio_result):
        """Momentum trader with enhanced trend following"""
        try:
            self.logger.info("?? Scanning momentum trader opportunities", scan_id=scan_id)
            
            # Use spot momentum as base with trader-specific enhancements
            base_opportunities = await self._scan_spot_momentum_opportunities(
                discovered_assets, user_profile, scan_id, portfolio_result
            )
            
            # Enhance with trader features
            enhanced_opportunities = []
            for opp in base_opportunities:
                enhanced_opp = dataclasses.replace(
                    opp,
                    opportunity_type="momentum_trader",
                    confidence_score=min(95, opp.confidence_score + 10),
                    metadata={
                        **opp.metadata,
                        "trader_features": {
                            "advanced_momentum_indicators": True,
                            "trend_strength_analysis": True,
                            "entry_exit_optimization": True
                        }
                    }
                )
                enhanced_opportunities.append(enhanced_opp)
            
            return enhanced_opportunities
            
        except Exception as e:
            self.logger.error("Momentum trader scan failed", scan_id=scan_id, error=str(e))
            return []

    async def _scan_mean_reversion_pro_opportunities(self, discovered_assets, user_profile, scan_id, portfolio_result):
        """Pro version of mean reversion with advanced statistical analysis"""
        try:
            self.logger.info("?? Scanning mean reversion pro opportunities", scan_id=scan_id)
            
            # Use spot mean reversion as base with pro enhancements
            base_opportunities = await self._scan_spot_mean_reversion_opportunities(
                discovered_assets, user_profile, scan_id, portfolio_result
            )
            
            # Enhance with pro features
            enhanced_opportunities = []
            for opp in base_opportunities:
                enhanced_opp = dataclasses.replace(
                    opp,
                    opportunity_type="mean_reversion_pro",
                    confidence_score=min(95, opp.confidence_score + 15),
                    metadata={
                        **opp.metadata,
                        "pro_features": {
                            "advanced_statistical_models": True,
                            "multi_timeframe_mean_reversion": True,
                            "volatility_adjusted_signals": True
                        }
                    }
                )
                enhanced_opportunities.append(enhanced_opp)
            
            return enhanced_opportunities
            
        except Exception as e:
            self.logger.error("Mean reversion pro scan failed", scan_id=scan_id, error=str(e))
            return []

    async def _scan_breakout_hunter_opportunities(self, discovered_assets, user_profile, scan_id, portfolio_result):
        """Breakout hunter with advanced pattern recognition"""
        try:
            self.logger.info("?? Scanning breakout hunter opportunities", scan_id=scan_id)
            
            # Use spot breakout as base with hunter-specific enhancements
            base_opportunities = await self._scan_spot_breakout_opportunities(
                discovered_assets, user_profile, scan_id, portfolio_result
            )
            
            # Enhance with hunter features
            enhanced_opportunities = []
            for opp in base_opportunities:
                enhanced_opp = dataclasses.replace(
                    opp,
                    opportunity_type="breakout_hunter",
                    confidence_score=min(95, opp.confidence_score + 10),
                    metadata={
                        **opp.metadata,
                        "hunter_features": {
                            "advanced_pattern_recognition": True,
                            "volume_confirmation_analysis": True,
                            "false_breakout_filtering": True
                        }
                    }
                )
                enhanced_opportunities.append(enhanced_opp)
            
            return enhanced_opportunities
            
        except Exception as e:
            self.logger.error("Breakout hunter scan failed", scan_id=scan_id, error=str(e))
            return []

    async def _scan_algorithmic_suite_opportunities(self, discovered_assets, user_profile, scan_id, portfolio_result):
        """Algorithmic suite with multi-strategy coordination"""
        try:
            self.logger.info("?? Scanning algorithmic suite opportunities", scan_id=scan_id)
            
            # Use complex strategy as base with suite-specific enhancements
            base_opportunities = await self._scan_complex_strategy_opportunities(
                discovered_assets, user_profile, scan_id, portfolio_result
            )
            
            # Enhance with suite features
            enhanced_opportunities = []
            for opp in base_opportunities:
                enhanced_opp = dataclasses.replace(
                    opp,
                    opportunity_type="algorithmic_suite",
                    confidence_score=min(95, opp.confidence_score + 10),
                    metadata={
                        **opp.metadata,
                        "suite_features": {
                            "multi_strategy_coordination": True,
                            "adaptive_algorithm_selection": True,
                            "cross_strategy_optimization": True
                        }
                    }
                )
                enhanced_opportunities.append(enhanced_opp)
            
            return enhanced_opportunities
            
        except Exception as e:
            self.logger.error("Algorithmic suite scan failed", scan_id=scan_id, error=str(e))
            return []

    async def _scan_pairs_trader_opportunities(self, discovered_assets, user_profile, scan_id, portfolio_result):
        """Pairs trader with enhanced correlation analysis"""
        try:
            self.logger.info("?? Scanning pairs trader opportunities", scan_id=scan_id)
            
            # Use pairs trading as base with trader-specific enhancements
            base_opportunities = await self._scan_pairs_trading_opportunities(
                discovered_assets, user_profile, scan_id, portfolio_result
            )
            
            # Enhance with trader features
            enhanced_opportunities = []
            for opp in base_opportunities:
                enhanced_opp = dataclasses.replace(
                    opp,
                    opportunity_type="pairs_trader",
                    confidence_score=min(95, opp.confidence_score + 10),
                    metadata={
                        **opp.metadata,
                        "trader_features": {
                            "advanced_correlation_analysis": True,
                            "cointegration_testing": True,
                            "pairs_selection_optimization": True
                        }
                    }
                )
                enhanced_opportunities.append(enhanced_opp)
            
            return enhanced_opportunities
            
        except Exception as e:
            self.logger.error("Pairs trader scan failed", scan_id=scan_id, error=str(e))
            return []

    async def _scan_statistical_arbitrage_pro_opportunities(self, discovered_assets, user_profile, scan_id, portfolio_result):
        """Pro version of statistical arbitrage with advanced models"""
        try:
            self.logger.info("?? Scanning statistical arbitrage pro opportunities", scan_id=scan_id)
            
            # Use statistical arbitrage as base with pro enhancements
            base_opportunities = await self._scan_statistical_arbitrage_opportunities(
                discovered_assets, user_profile, scan_id, portfolio_result
            )
            
            # Enhance with pro features
            enhanced_opportunities = []
            for opp in base_opportunities:
                enhanced_opp = dataclasses.replace(
                    opp,
                    opportunity_type="statistical_arbitrage_pro",
                    confidence_score=min(95, opp.confidence_score + 15),
                    metadata={
                        **opp.metadata,
                        "pro_features": {
                            "advanced_statistical_models": True,
                            "machine_learning_enhancement": True,
                            "high_frequency_execution": True
                        }
                    }
                )
                enhanced_opportunities.append(enhanced_opp)
            
            return enhanced_opportunities
            
        except Exception as e:
            self.logger.error("Statistical arbitrage pro scan failed", scan_id=scan_id, error=str(e))
            return []

    async def _scan_market_maker_opportunities(self, discovered_assets, user_profile, scan_id, portfolio_result):
        """Market maker with advanced liquidity provision"""
        try:
            self.logger.info("?? Scanning market maker opportunities", scan_id=scan_id)
            
            # Use market making as base with maker-specific enhancements
            base_opportunities = await self._scan_market_making_opportunities(
                discovered_assets, user_profile, scan_id, portfolio_result
            )
            
            # Enhance with maker features
            enhanced_opportunities = []
            for opp in base_opportunities:
                enhanced_opp = dataclasses.replace(
                    opp,
                    opportunity_type="market_maker",
                    confidence_score=min(95, opp.confidence_score + 10),
                    metadata={
                        **opp.metadata,
                        "maker_features": {
                            "advanced_liquidity_provision": True,
                            "dynamic_spread_management": True,
                            "inventory_risk_management": True
                        }
                    }
                )
                enhanced_opportunities.append(enhanced_opp)
            
            return enhanced_opportunities
            
        except Exception as e:
            self.logger.error("Market maker scan failed", scan_id=scan_id, error=str(e))
            return []

    async def _scan_scalping_engine_pro_opportunities(self, discovered_assets, user_profile, scan_id, portfolio_result):
        """Pro version of scalping engine with ultra-high frequency analysis"""
        try:
            self.logger.info("?? Scanning scalping engine pro opportunities", scan_id=scan_id)
            
            # Use scalping as base with pro engine enhancements
            base_opportunities = await self._scan_scalping_opportunities(
                discovered_assets, user_profile, scan_id, portfolio_result
            )
            
            # Enhance with pro engine features
            enhanced_opportunities = []
            for opp in base_opportunities:
                enhanced_opp = dataclasses.replace(
                    opp,
                    opportunity_type="scalping_engine_pro",
                    confidence_score=min(98, opp.confidence_score + 15),
                    metadata={
                        **opp.metadata,
                        "pro_engine_features": {
                            "ultra_high_frequency_analysis": True,
                            "microsecond_execution_optimization": True,
                            "advanced_latency_arbitrage": True
                        }
                    }
                )
                enhanced_opportunities.append(enhanced_opp)
            
            return enhanced_opportunities
            
        except Exception as e:
            self.logger.error("Scalping engine pro scan failed", scan_id=scan_id, error=str(e))
            return []

    async def _scan_swing_navigator_pro_opportunities(self, discovered_assets, user_profile, scan_id, portfolio_result):
        """Pro version of swing navigator with advanced trend analysis"""
        try:
            self.logger.info("?? Scanning swing navigator pro opportunities", scan_id=scan_id)
            
            # Use momentum strategy as base with pro navigator enhancements
            base_opportunities = await self._scan_spot_momentum_opportunities(
                discovered_assets, user_profile, scan_id, portfolio_result
            )
            
            # Enhance with pro navigator features
            enhanced_opportunities = []
            for opp in base_opportunities:
                enhanced_opp = dataclasses.replace(
                    opp,
                    opportunity_type="swing_navigator_pro",
                    estimated_timeframe="4h",  # Swing trading timeframe
                    confidence_score=min(95, opp.confidence_score + 15),
                    metadata={
                        **opp.metadata,
                        "pro_navigator_features": {
                            "advanced_trend_analysis": True,
                            "multi_timeframe_synthesis": True,
                            "predictive_swing_identification": True
                        }
                    }
                )
                enhanced_opportunities.append(enhanced_opp)
            
            return enhanced_opportunities
            
        except Exception as e:
            self.logger.error("Swing navigator pro scan failed", scan_id=scan_id, error=str(e))
            return []


    async def _scan_funding_arbitrage_pro_opportunities(self, discovered_assets, user_profile, scan_id, portfolio_result):
        """Pro version of funding arbitrage with enhanced analysis"""
        try:
            self.logger.info("?? Scanning funding arbitrage pro opportunities", scan_id=scan_id)
            
            # Use base funding arbitrage scanner with enhanced analysis
            base_opportunities = await self._scan_funding_arbitrage_opportunities(
                discovered_assets, user_profile, scan_id, portfolio_result
            )
            
            # Enhance with pro-level analysis
            enhanced_opportunities = []
            for opp in base_opportunities:
                # Create new OpportunityResult with pro-level enhancements
                enhanced_opp = dataclasses.replace(
                    opp,
                    opportunity_type="funding_arbitrage_pro",
                    confidence_score=min(95, opp.confidence_score + 15),
                    metadata={
                        **opp.metadata,
                        "pro_features": {
                            "advanced_spread_analysis": True,
                            "multi_exchange_arbitrage": True,
                            "risk_adjusted_returns": True
                        }
                    }
                )
                enhanced_opportunities.append(enhanced_opp)
            
            return enhanced_opportunities
            
        except Exception as e:
            self.logger.error("Funding arbitrage pro scan failed", scan_id=scan_id, error=str(e))
            return []

    async def _scan_market_making_pro_opportunities(self, discovered_assets, user_profile, scan_id, portfolio_result):
        """Pro version of market making with advanced order book analysis"""
        try:
            self.logger.info("?? Scanning market making pro opportunities", scan_id=scan_id)
            
            # Use base market making scanner with enhanced analysis
            base_opportunities = await self._scan_market_making_opportunities(
                discovered_assets, user_profile, scan_id, portfolio_result
            )
            
            # Enhance with pro-level analysis
            enhanced_opportunities = []
            for opp in base_opportunities:
                enhanced_opp = dataclasses.replace(
                    opp,
                    opportunity_type="market_making_pro",
                    confidence_score=min(95, opp.confidence_score + 10),
                    metadata={
                        **opp.metadata,
                        "pro_features": {
                            "advanced_order_book_analysis": True,
                            "dynamic_spread_adjustment": True,
                            "liquidity_provision_optimization": True
                        }
                    }
                )
                enhanced_opportunities.append(enhanced_opp)
            
            return enhanced_opportunities
            
        except Exception as e:
            self.logger.error("Market making pro scan failed", scan_id=scan_id, error=str(e))
            return []

    async def _scan_scalping_engine_opportunities(self, discovered_assets, user_profile, scan_id, portfolio_result):
        """Advanced scalping engine with high-frequency analysis"""
        try:
            self.logger.info("?? Scanning scalping engine opportunities", scan_id=scan_id)
            
            # Use base scalping scanner with enhanced analysis
            base_opportunities = await self._scan_scalping_opportunities(
                discovered_assets, user_profile, scan_id, portfolio_result
            )
            
            # Enhance with engine-level analysis
            enhanced_opportunities = []
            for opp in base_opportunities:
                enhanced_opp = dataclasses.replace(
                    opp,
                    opportunity_type="scalping_engine",
                    confidence_score=min(95, opp.confidence_score + 5),
                    metadata={
                        **opp.metadata,
                        "engine_features": {
                            "high_frequency_analysis": True,
                            "micro_trend_detection": True,
                            "rapid_execution_optimization": True
                        }
                    }
                )
                enhanced_opportunities.append(enhanced_opp)
            
            return enhanced_opportunities
            
        except Exception as e:
            self.logger.error("Scalping engine scan failed", scan_id=scan_id, error=str(e))
            return []

    async def _scan_swing_navigator_opportunities(self, discovered_assets, user_profile, scan_id, portfolio_result):
        """Swing trading navigator with trend analysis"""
        try:
            self.logger.info("?? Scanning swing navigator opportunities", scan_id=scan_id)
            
            # Use momentum strategy as base with swing-specific enhancements
            base_opportunities = await self._scan_spot_momentum_opportunities(
                discovered_assets, user_profile, scan_id, portfolio_result
            )
            
            # Enhance with swing-specific analysis
            enhanced_opportunities = []
            for opp in base_opportunities:
                enhanced_opp = dataclasses.replace(
                    opp,
                    opportunity_type="swing_navigator",
                    estimated_timeframe="4h",  # Swing trading timeframe
                    confidence_score=min(90, opp.confidence_score + 5),
                    metadata={
                        **opp.metadata,
                        "swing_features": {
                            "trend_continuation_analysis": True,
                            "swing_point_identification": True,
                            "multi_timeframe_confirmation": True
                        }
                    }
                )
                enhanced_opportunities.append(enhanced_opp)
            
            return enhanced_opportunities
            
        except Exception as e:
            self.logger.error("Swing navigator scan failed", scan_id=scan_id, error=str(e))
            return []

    async def _scan_position_manager_opportunities(self, discovered_assets, user_profile, scan_id, portfolio_result):
        """Position management with risk-adjusted sizing"""
        try:
            self.logger.info("?? Scanning position manager opportunities", scan_id=scan_id)
            
            # Use risk management as base with position-specific enhancements
            base_opportunities = await self._scan_risk_management_opportunities(
                discovered_assets, user_profile, scan_id, portfolio_result
            )
            
            # Enhance with position management features
            enhanced_opportunities = []
            for opp in base_opportunities:
                enhanced_opp = dataclasses.replace(
                    opp,
                    opportunity_type="position_manager",
                    confidence_score=min(95, opp.confidence_score + 10),
                    metadata={
                        **opp.metadata,
                        "position_features": {
                            "dynamic_position_sizing": True,
                            "risk_adjusted_allocation": True,
                            "portfolio_correlation_analysis": True
                        }
                    }
                )
                enhanced_opportunities.append(enhanced_opp)
            
            return enhanced_opportunities
            
        except Exception as e:
            self.logger.error("Position manager scan failed", scan_id=scan_id, error=str(e))
            return []

    async def _scan_risk_guardian_opportunities(self, discovered_assets, user_profile, scan_id, portfolio_result):
        """Advanced risk guardian with comprehensive protection"""
        try:
            self.logger.info("?? Scanning risk guardian opportunities", scan_id=scan_id)
            
            # Use risk management as base with guardian-specific enhancements
            base_opportunities = await self._scan_risk_management_opportunities(
                discovered_assets, user_profile, scan_id, portfolio_result
            )
            
            # Enhance with guardian features
            enhanced_opportunities = []
            for opp in base_opportunities:
                enhanced_opp = dataclasses.replace(
                    opp,
                    opportunity_type="risk_guardian",
                    confidence_score=min(98, opp.confidence_score + 15),
                    metadata={
                        **opp.metadata,
                        "guardian_features": {
                            "real_time_risk_monitoring": True,
                            "automatic_hedge_activation": True,
                            "portfolio_protection_alerts": True
                        }
                    }
                )
                enhanced_opportunities.append(enhanced_opp)
            
            return enhanced_opportunities
            
        except Exception as e:
            self.logger.error("Risk guardian scan failed", scan_id=scan_id, error=str(e))
            return []

    async def _scan_portfolio_optimizer_opportunities(self, discovered_assets, user_profile, scan_id, portfolio_result):
        """Portfolio optimizer with advanced allocation strategies"""
        try:
            self.logger.info("?? Scanning portfolio optimizer opportunities", scan_id=scan_id)
            
            # Use portfolio optimization as base with optimizer-specific enhancements
            base_opportunities = await self._scan_portfolio_optimization_opportunities(
                discovered_assets, user_profile, scan_id, portfolio_result
            )
            
            # Enhance with optimizer features
            enhanced_opportunities = []
            for opp in base_opportunities:
                enhanced_opp = dataclasses.replace(
                    opp,
                    opportunity_type="portfolio_optimizer",
                    confidence_score=min(95, opp.confidence_score + 10),
                    metadata={
                        **opp.metadata,
                        "optimizer_features": {
                            "advanced_allocation_algorithms": True,
                            "dynamic_rebalancing": True,
                            "risk_return_optimization": True
                        }
                    }
                )
                enhanced_opportunities.append(enhanced_opp)
            
            return enhanced_opportunities
            
        except Exception as e:
            self.logger.error("Portfolio optimizer scan failed", scan_id=scan_id, error=str(e))
            return []

    async def _scan_strategy_analytics_opportunities(self, discovered_assets, user_profile, scan_id, portfolio_result):
        """Strategy analytics with performance insights"""
        try:
            self.logger.info("?? Scanning strategy analytics opportunities", scan_id=scan_id)
            
            # Use statistical arbitrage as base with analytics-specific enhancements
            base_opportunities = await self._scan_statistical_arbitrage_opportunities(
                discovered_assets, user_profile, scan_id, portfolio_result
            )
            
            # Enhance with analytics features
            enhanced_opportunities = []
            for opp in base_opportunities:
                enhanced_opp = dataclasses.replace(
                    opp,
                    opportunity_type="strategy_analytics",
                    confidence_score=min(90, opp.confidence_score + 5),
                    metadata={
                        **opp.metadata,
                        "analytics_features": {
                            "performance_attribution": True,
                            "strategy_correlation_analysis": True,
                            "predictive_analytics": True
                        }
                    }
                )
                enhanced_opportunities.append(enhanced_opp)
            
            return enhanced_opportunities
            
        except Exception as e:
            self.logger.error("Strategy analytics scan failed", scan_id=scan_id, error=str(e))
            return []

    async def _scan_momentum_trader_opportunities(self, discovered_assets, user_profile, scan_id, portfolio_result):
        """Momentum trader with enhanced trend following"""
        try:
            self.logger.info("?? Scanning momentum trader opportunities", scan_id=scan_id)
            
            # Use spot momentum as base with trader-specific enhancements
            base_opportunities = await self._scan_spot_momentum_opportunities(
                discovered_assets, user_profile, scan_id, portfolio_result
            )
            
            # Enhance with trader features
            enhanced_opportunities = []
            for opp in base_opportunities:
                enhanced_opp = dataclasses.replace(
                    opp,
                    opportunity_type="momentum_trader",
                    confidence_score=min(95, opp.confidence_score + 10),
                    metadata={
                        **opp.metadata,
                        "trader_features": {
                            "advanced_momentum_indicators": True,
                            "trend_strength_analysis": True,
                            "entry_exit_optimization": True
                        }
                    }
                )
                enhanced_opportunities.append(enhanced_opp)
            
            return enhanced_opportunities
            
        except Exception as e:
            self.logger.error("Momentum trader scan failed", scan_id=scan_id, error=str(e))
            return []

    async def _scan_mean_reversion_pro_opportunities(self, discovered_assets, user_profile, scan_id, portfolio_result):
        """Pro version of mean reversion with advanced statistical analysis"""
        try:
            self.logger.info("?? Scanning mean reversion pro opportunities", scan_id=scan_id)
            
            # Use spot mean reversion as base with pro enhancements
            base_opportunities = await self._scan_spot_mean_reversion_opportunities(
                discovered_assets, user_profile, scan_id, portfolio_result
            )
            
            # Enhance with pro features
            enhanced_opportunities = []
            for opp in base_opportunities:
                enhanced_opp = dataclasses.replace(
                    opp,
                    opportunity_type="mean_reversion_pro",
                    confidence_score=min(95, opp.confidence_score + 15),
                    metadata={
                        **opp.metadata,
                        "pro_features": {
                            "advanced_statistical_models": True,
                            "multi_timeframe_mean_reversion": True,
                            "volatility_adjusted_signals": True
                        }
                    }
                )
                enhanced_opportunities.append(enhanced_opp)
            
            return enhanced_opportunities
            
        except Exception as e:
            self.logger.error("Mean reversion pro scan failed", scan_id=scan_id, error=str(e))
            return []

    async def _scan_breakout_hunter_opportunities(self, discovered_assets, user_profile, scan_id, portfolio_result):
        """Breakout hunter with advanced pattern recognition"""
        try:
            self.logger.info("?? Scanning breakout hunter opportunities", scan_id=scan_id)
            
            # Use spot breakout as base with hunter-specific enhancements
            base_opportunities = await self._scan_spot_breakout_opportunities(
                discovered_assets, user_profile, scan_id, portfolio_result
            )
            
            # Enhance with hunter features
            enhanced_opportunities = []
            for opp in base_opportunities:
                enhanced_opp = dataclasses.replace(
                    opp,
                    opportunity_type="breakout_hunter",
                    confidence_score=min(95, opp.confidence_score + 10),
                    metadata={
                        **opp.metadata,
                        "hunter_features": {
                            "advanced_pattern_recognition": True,
                            "volume_confirmation_analysis": True,
                            "false_breakout_filtering": True
                        }
                    }
                )
                enhanced_opportunities.append(enhanced_opp)
            
            return enhanced_opportunities
            
        except Exception as e:
            self.logger.error("Breakout hunter scan failed", scan_id=scan_id, error=str(e))
            return []

    async def _scan_algorithmic_suite_opportunities(self, discovered_assets, user_profile, scan_id, portfolio_result):
        """Algorithmic suite with multi-strategy coordination"""
        try:
            self.logger.info("?? Scanning algorithmic suite opportunities", scan_id=scan_id)
            
            # Use complex strategy as base with suite-specific enhancements
            base_opportunities = await self._scan_complex_strategy_opportunities(
                discovered_assets, user_profile, scan_id, portfolio_result
            )
            
            # Enhance with suite features
            enhanced_opportunities = []
            for opp in base_opportunities:
                enhanced_opp = dataclasses.replace(
                    opp,
                    opportunity_type="algorithmic_suite",
                    confidence_score=min(95, opp.confidence_score + 10),
                    metadata={
                        **opp.metadata,
                        "suite_features": {
                            "multi_strategy_coordination": True,
                            "adaptive_algorithm_selection": True,
                            "cross_strategy_optimization": True
                        }
                    }
                )
                enhanced_opportunities.append(enhanced_opp)
            
            return enhanced_opportunities
            
        except Exception as e:
            self.logger.error("Algorithmic suite scan failed", scan_id=scan_id, error=str(e))
            return []

    async def _scan_pairs_trader_opportunities(self, discovered_assets, user_profile, scan_id, portfolio_result):
        """Pairs trader with enhanced correlation analysis"""
        try:
            self.logger.info("?? Scanning pairs trader opportunities", scan_id=scan_id)
            
            # Use pairs trading as base with trader-specific enhancements
            base_opportunities = await self._scan_pairs_trading_opportunities(
                discovered_assets, user_profile, scan_id, portfolio_result
            )
            
            # Enhance with trader features
            enhanced_opportunities = []
            for opp in base_opportunities:
                enhanced_opp = dataclasses.replace(
                    opp,
                    opportunity_type="pairs_trader",
                    confidence_score=min(95, opp.confidence_score + 10),
                    metadata={
                        **opp.metadata,
                        "trader_features": {
                            "advanced_correlation_analysis": True,
                            "cointegration_testing": True,
                            "pairs_selection_optimization": True
                        }
                    }
                )
                enhanced_opportunities.append(enhanced_opp)
            
            return enhanced_opportunities
            
        except Exception as e:
            self.logger.error("Pairs trader scan failed", scan_id=scan_id, error=str(e))
            return []

    async def _scan_statistical_arbitrage_pro_opportunities(self, discovered_assets, user_profile, scan_id, portfolio_result):
        """Pro version of statistical arbitrage with advanced models"""
        try:
            self.logger.info("?? Scanning statistical arbitrage pro opportunities", scan_id=scan_id)
            
            # Use statistical arbitrage as base with pro enhancements
            base_opportunities = await self._scan_statistical_arbitrage_opportunities(
                discovered_assets, user_profile, scan_id, portfolio_result
            )
            
            # Enhance with pro features
            enhanced_opportunities = []
            for opp in base_opportunities:
                enhanced_opp = dataclasses.replace(
                    opp,
                    opportunity_type="statistical_arbitrage_pro",
                    confidence_score=min(95, opp.confidence_score + 15),
                    metadata={
                        **opp.metadata,
                        "pro_features": {
                            "advanced_statistical_models": True,
                            "machine_learning_enhancement": True,
                            "high_frequency_execution": True
                        }
                    }
                )
                enhanced_opportunities.append(enhanced_opp)
            
            return enhanced_opportunities
            
        except Exception as e:
            self.logger.error("Statistical arbitrage pro scan failed", scan_id=scan_id, error=str(e))
            return []

    async def _scan_market_maker_opportunities(self, discovered_assets, user_profile, scan_id, portfolio_result):
        """Market maker with advanced liquidity provision"""
        try:
            self.logger.info("?? Scanning market maker opportunities", scan_id=scan_id)
            
            # Use market making as base with maker-specific enhancements
            base_opportunities = await self._scan_market_making_opportunities(
                discovered_assets, user_profile, scan_id, portfolio_result
            )
            
            # Enhance with maker features
            enhanced_opportunities = []
            for opp in base_opportunities:
                enhanced_opp = dataclasses.replace(
                    opp,
                    opportunity_type="market_maker",
                    confidence_score=min(95, opp.confidence_score + 10),
                    metadata={
                        **opp.metadata,
                        "maker_features": {
                            "advanced_liquidity_provision": True,
                            "dynamic_spread_management": True,
                            "inventory_risk_management": True
                        }
                    }
                )
                enhanced_opportunities.append(enhanced_opp)
            
            return enhanced_opportunities
            
        except Exception as e:
            self.logger.error("Market maker scan failed", scan_id=scan_id, error=str(e))
            return []

    async def _scan_scalping_engine_pro_opportunities(self, discovered_assets, user_profile, scan_id, portfolio_result):
        """Pro version of scalping engine with ultra-high frequency analysis"""
        try:
            self.logger.info("?? Scanning scalping engine pro opportunities", scan_id=scan_id)
            
            # Use scalping as base with pro engine enhancements
            base_opportunities = await self._scan_scalping_opportunities(
                discovered_assets, user_profile, scan_id, portfolio_result
            )
            
            # Enhance with pro engine features
            enhanced_opportunities = []
            for opp in base_opportunities:
                enhanced_opp = dataclasses.replace(
                    opp,
                    opportunity_type="scalping_engine_pro",
                    confidence_score=min(98, opp.confidence_score + 15),
                    metadata={
                        **opp.metadata,
                        "pro_engine_features": {
                            "ultra_high_frequency_analysis": True,
                            "microsecond_execution_optimization": True,
                            "advanced_latency_arbitrage": True
                        }
                    }
                )
                enhanced_opportunities.append(enhanced_opp)
            
            return enhanced_opportunities
            
        except Exception as e:
            self.logger.error("Scalping engine pro scan failed", scan_id=scan_id, error=str(e))
            return []

    async def _scan_swing_navigator_pro_opportunities(self, discovered_assets, user_profile, scan_id, portfolio_result):
        """Pro version of swing navigator with advanced trend analysis"""
        try:
            self.logger.info("?? Scanning swing navigator pro opportunities", scan_id=scan_id)
            
            # Use momentum strategy as base with pro navigator enhancements
            base_opportunities = await self._scan_spot_momentum_opportunities(
                discovered_assets, user_profile, scan_id, portfolio_result
            )
            
            # Enhance with pro navigator features
            enhanced_opportunities = []
            for opp in base_opportunities:
                enhanced_opp = dataclasses.replace(
                    opp,
                    opportunity_type="swing_navigator_pro",
                    estimated_timeframe="4h",  # Swing trading timeframe
                    confidence_score=min(95, opp.confidence_score + 15),
                    metadata={
                        **opp.metadata,
                        "pro_navigator_features": {
                            "advanced_trend_analysis": True,
                            "multi_timeframe_synthesis": True,
                            "predictive_swing_identification": True
                        }
                    }
                )
                enhanced_opportunities.append(enhanced_opp)
            
            return enhanced_opportunities
            
        except Exception as e:
            self.logger.error("Swing navigator pro scan failed", scan_id=scan_id, error=str(e))
            return []


# Global service instance
user_opportunity_discovery = UserOpportunityDiscoveryService()


async def get_user_opportunity_discovery() -> UserOpportunityDiscoveryService:
    """Dependency injection for FastAPI."""
    return user_opportunity_discovery<|MERGE_RESOLUTION|>--- conflicted
+++ resolved
@@ -1113,7 +1113,6 @@
         """
         
         discovery_start_time = time.monotonic()
-        discovery_start_wall = time.time()
         scan_id = existing_scan_id or f"user_discovery_{user_id}_{int(time.time())}"
         cache_key = cache_key or self._build_scan_cache_key(
             user_id,
@@ -1133,21 +1132,13 @@
                         force_refresh=force_refresh)
 
         # Track scan start
-        await self._track_scan_lifecycle(
-            user_id,
-            scan_id,
-            "started",
-            "in_progress",
-            force_refresh=force_refresh,
-            start_time=discovery_start_wall,
-            start_time_monotonic=discovery_start_time,
-        )
+        await self._track_scan_lifecycle(user_id, scan_id, "started", "in_progress",
+                                        force_refresh=force_refresh,
+                                        start_time=discovery_start_time)
 
         metrics: Dict[str, Any] = {
             "scan_id": scan_id,
-            "start_time": discovery_start_wall,
-            "start_time_monotonic": discovery_start_time,
-            "start_time_iso": datetime.fromtimestamp(discovery_start_wall, tz=timezone.utc).isoformat(),
+            "start_time": discovery_start_time,
             "portfolio_fetch_time": 0.0,
             "asset_discovery_time": 0.0,
             "strategy_scan_times": {},
@@ -1369,13 +1360,10 @@
                     # Start time and debug tracking inside semaphore to measure pure execution time (not queue wait)
                     strategy_start_monotonic = time.monotonic()
                     strategy_start_wall = time.time()
-<<<<<<< HEAD
-=======
                     # Helper to compute elapsed durations consistently using the monotonic clock
                     def _strategy_elapsed_seconds() -> float:
                         return time.monotonic() - strategy_start_monotonic
 
->>>>>>> fecdae38
                     step_number = 100 + strategy_index  # 100-series reserved for per-strategy steps
                     await self._track_debug_step(
                         user_id, scan_id, step_number,
@@ -1399,11 +1387,7 @@
                         )
                     except asyncio.CancelledError as e:
                         # Track strategy cancellation (parent task cancelled)
-<<<<<<< HEAD
-                        execution_time = (time.monotonic() - strategy_start_monotonic) * 1000
-=======
                         execution_time = _strategy_elapsed_seconds() * 1000
->>>>>>> fecdae38
                         await self._track_debug_step(
                             user_id, scan_id, step_number,
                             f"Strategy: {strategy_name}",
@@ -1418,11 +1402,7 @@
                         raise
                     except Exception as e:
                         # Track strategy failure (timeout or other)
-<<<<<<< HEAD
-                        execution_time = (time.monotonic() - strategy_start_monotonic) * 1000
-=======
                         execution_time = _strategy_elapsed_seconds() * 1000
->>>>>>> fecdae38
                         error_type = type(e).__name__
                         is_timeout = isinstance(e, asyncio.TimeoutError)
 
@@ -1440,11 +1420,7 @@
                         raise
                     else:
                         # Track strategy completion (only if no exception)
-<<<<<<< HEAD
-                        execution_time = (time.monotonic() - strategy_start_monotonic) * 1000
-=======
                         execution_time = _strategy_elapsed_seconds() * 1000
->>>>>>> fecdae38
                         await self._track_debug_step(
                             user_id, scan_id, step_number,
                             f"Strategy: {strategy_name}",
@@ -1456,11 +1432,7 @@
                         )
                         return result
                     finally:
-<<<<<<< HEAD
-                        strategy_timings[strategy_identifier] = time.monotonic() - strategy_start_monotonic
-=======
                         strategy_timings[strategy_identifier] = _strategy_elapsed_seconds()
->>>>>>> fecdae38
 
             # Run all strategy scans concurrently
             self.logger.info("?? STARTING CONCURRENT STRATEGY SCANS",
