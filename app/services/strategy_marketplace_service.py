"""
Strategy Marketplace Service - Unified Strategy Ecosystem

Transforms the platform into a strategy-as-a-service ecosystem where:
- Your 25+ AI strategies are monetized via credits
- Community publishers can add new strategies
- Users select strategies based on credits and performance
- All modes (autonomous, hybrid, manual) use selected strategies
- A/B testing, backtesting, and performance tracking included

Revolutionary business model: Strategy subscriptions with performance-based pricing.
"""

import asyncio
import json
from datetime import datetime, timedelta
from typing import Dict, List, Optional, Any
from decimal import Decimal
from dataclasses import dataclass

import structlog
from sqlalchemy import select, and_, desc, func
from sqlalchemy.ext.asyncio import AsyncSession

from app.core.config import get_settings
from app.core.database import get_database
from app.core.logging import LoggerMixin
from app.models.trading import TradingStrategy, Trade
from app.models.user import User
from app.models.credit import CreditAccount, CreditTransaction, CreditTransactionType
from app.models.copy_trading import StrategyPublisher, StrategyPerformance
from app.services.trading_strategies import trading_strategies_service

settings = get_settings()
logger = structlog.get_logger(__name__)


@dataclass
class StrategyMarketplaceItem:
    """Strategy marketplace item with pricing and performance."""
    strategy_id: str
    name: str
    description: str
    category: str
    publisher_id: Optional[str]  # None for platform AI strategies
    publisher_name: str
    is_ai_strategy: bool
    
    # Pricing
    credit_cost_monthly: int
    credit_cost_per_execution: int
    
    # Performance metrics
    win_rate: float
    avg_return: float
    sharpe_ratio: Optional[float]
    max_drawdown: float
    total_trades: int
    
    # Requirements
    min_capital_usd: int
    risk_level: str
    timeframes: List[str]
    supported_symbols: List[str]
    
    # Testing data
    backtest_results: Dict[str, Any]
    ab_test_results: Dict[str, Any]
    live_performance: Dict[str, Any]
    performance_badges: List[str]
    data_quality: str

    # Metadata
    created_at: datetime
    last_updated: datetime
    is_active: bool
    tier: str  # free, basic, pro, enterprise


class StrategyMarketplaceService(LoggerMixin):
    """
    Unified strategy marketplace service.
    
    Manages both AI strategies and community-published strategies
    with credit-based pricing, performance tracking, and A/B testing.
    """
    
    def __init__(self):
        self.ai_strategy_catalog = self._build_ai_strategy_catalog()
        self.performance_cache = {}
        
        # Strategy pricing will be loaded dynamically from admin settings
        self.strategy_pricing = None
    
    async def ensure_pricing_loaded(self):
        """Ensure strategy pricing is loaded from admin settings."""
        if self.strategy_pricing is None:
            await self._load_dynamic_strategy_pricing()
    
    async def _load_dynamic_strategy_pricing(self) -> Dict[str, int]:
        """Load strategy pricing from admin configuration."""
        try:
            from app.core.redis import get_redis_client
            redis = await get_redis_client()
            
            # Load from admin settings
            strategy_pricing_data = await redis.hgetall("admin:strategy_pricing") if redis else {}
            
            if strategy_pricing_data:
                strategy_pricing = {}
                for key, value in strategy_pricing_data.items():
                    # Handle both bytes and string responses from Redis
                    strategy_name = key.decode() if isinstance(key, bytes) else str(key)
                    try:
                        credit_cost = int(value.decode()) if isinstance(value, bytes) else int(value)
                    except (ValueError, AttributeError):
                        # Fallback to default if conversion fails
                        credit_cost = 25
                    strategy_pricing[strategy_name] = credit_cost
                
                self.strategy_pricing = strategy_pricing
                return strategy_pricing
            else:
                # Set defaults and save for admin
                default_pricing = {
                    # FREE Basic Strategies (included with any credit purchase)
                    "risk_management": 0,           # Free - essential risk control
                    "portfolio_optimization": 0,   # Free - basic portfolio management  
                    "spot_momentum_strategy": 0,   # Free - basic momentum trading
                    
                    # Premium AI Strategies - Dynamic pricing
                    "spot_mean_reversion": 20,
                    "spot_breakout_strategy": 25,
                    "scalping_strategy": 35,
                    "pairs_trading": 40,
                    "statistical_arbitrage": 50,
                    "market_making": 55,
                    "futures_trade": 60,
                    "options_trade": 75,
                    "complex_strategy": 100,
                    "funding_arbitrage": 45,
                    "hedge_position": 65
                }
                
                # Save defaults for admin to modify
                await redis.hset("admin:strategy_pricing", mapping=default_pricing)
                
                self.strategy_pricing = default_pricing
                return default_pricing
                
        except Exception as e:
            self.logger.error("Failed to load strategy pricing", error=str(e))
            # Emergency fallback
            fallback_pricing = {
                "spot_momentum_strategy": 0,   # Free
                "spot_mean_reversion": 20,
                "market_making": 25
            }
            self.strategy_pricing = fallback_pricing
            return fallback_pricing
            
    def _build_ai_strategy_catalog(self) -> Dict[str, Dict[str, Any]]:
        """Build catalog dynamically from ALL available strategy functions."""
        
        # Get ALL available functions from trading strategies service
        all_strategy_functions = [
            # Derivatives Trading - ALL 12 FUNCTIONS
            "futures_trade", "options_trade", "perpetual_trade",
            "leverage_position", "complex_strategy", "margin_status",
            "funding_arbitrage", "basis_trade", "options_chain",
            "calculate_greeks", "liquidation_price", "hedge_position",
            
            # Spot Algorithms - ALL 3 FUNCTIONS  
            "spot_momentum_strategy", "spot_mean_reversion", "spot_breakout_strategy",
            
            # Algorithmic Trading - ALL 6 FUNCTIONS
            "algorithmic_trading", "pairs_trading", "statistical_arbitrage",
            "market_making", "scalping_strategy", "swing_trading",
            
            # Risk & Portfolio - ALL 4 FUNCTIONS
            "position_management", "risk_management", "portfolio_optimization",
            "strategy_performance"
        ]
        
        # Dynamic catalog generation based on function analysis
        catalog = {}
        
        for strategy_func in all_strategy_functions:
            # Determine category from function name
            if any(deriv in strategy_func for deriv in ["futures", "options", "perpetual", "leverage", "complex", "margin", "funding", "basis", "greeks", "liquidation", "hedge"]):
                category = "derivatives"
                base_cost = 60
                risk_level = "high"
                min_capital = 5000
                tier = "pro"
            elif any(spot in strategy_func for spot in ["spot_", "momentum", "reversion", "breakout"]):
                category = "spot"
                base_cost = 25 if strategy_func != "spot_momentum_strategy" else 0  # Keep momentum free
                risk_level = "medium"
                min_capital = 1000
                tier = "free" if strategy_func == "spot_momentum_strategy" else "basic"
            elif any(algo in strategy_func for algo in ["algorithmic", "pairs", "statistical", "market_making", "scalping", "swing"]):
                category = "algorithmic"
                base_cost = 40
                risk_level = "medium_high"
                min_capital = 3000
                tier = "pro"
            else:  # Risk & Portfolio
                category = "portfolio"
                # CRITICAL FIX: Make free strategies actually free (0 cost)
                base_cost = 0 if strategy_func in ["risk_management", "portfolio_optimization"] else 35
                risk_level = "low"
                min_capital = 500
                tier = "free" if strategy_func in ["risk_management", "portfolio_optimization"] else "basic"
            
            # Create dynamic catalog entry
            catalog[strategy_func] = {
                "name": self._generate_strategy_name(strategy_func),
                "category": category,
                "credit_cost_monthly": base_cost,
                "credit_cost_per_execution": 0 if base_cost == 0 else max(1, base_cost // 25),
                "risk_level": risk_level,
                "min_capital": min_capital,
                "estimated_monthly_return": self._estimate_strategy_return(category, risk_level),
                "tier": tier,
                "auto_generated": True  # Mark as dynamically generated
            }
        
        return catalog
    
    def _generate_strategy_name(self, strategy_func: str) -> str:
        """Generate human-readable strategy name from function name."""
        # Convert function names to readable names
        name_mapping = {
            "futures_trade": "AI Futures Trading",
            "options_trade": "AI Options Strategies", 
            "perpetual_trade": "AI Perpetual Contracts",
            "leverage_position": "AI Leverage Manager",
            "complex_strategy": "AI Complex Derivatives",
            "margin_status": "AI Margin Monitor",
            "funding_arbitrage": "AI Funding Arbitrage",
            "basis_trade": "AI Basis Trading",
            "options_chain": "AI Options Chain Analysis",
            "calculate_greeks": "AI Greeks Calculator",
            "liquidation_price": "AI Liquidation Monitor",
            "hedge_position": "AI Portfolio Hedging",
            "spot_momentum_strategy": "AI Momentum Trading",
            "spot_mean_reversion": "AI Mean Reversion",
            "spot_breakout_strategy": "AI Breakout Trading",
            "algorithmic_trading": "AI Algorithmic Trading",
            "pairs_trading": "AI Pairs Trading",
            "statistical_arbitrage": "AI Statistical Arbitrage",
            "market_making": "AI Market Making",
            "scalping_strategy": "AI Scalping",
            "swing_trading": "AI Swing Trading",
            "position_management": "AI Position Manager",
            "risk_management": "AI Risk Manager",
            "portfolio_optimization": "AI Portfolio Optimizer",
            "strategy_performance": "AI Performance Tracker"
        }
        
        return name_mapping.get(strategy_func, f"AI {strategy_func.replace('_', ' ').title()}")
    
    def _estimate_strategy_return(self, category: str, risk_level: str) -> str:
        """Estimate monthly return based on category and risk."""
        return_estimates = {
            ("derivatives", "high"): "45-80%",
            ("derivatives", "very_high"): "60-120%",
            ("spot", "medium"): "20-40%",
            ("algorithmic", "medium_high"): "30-60%",
            ("portfolio", "low"): "8-15%"
        }
        
        return return_estimates.get((category, risk_level), "15-30%")

    
    async def get_marketplace_strategies(
        self, 
        user_id: str,
        include_ai_strategies: bool = True,
        include_community_strategies: bool = True
    ) -> Dict[str, Any]:
        """Get all available strategies in marketplace with dynamic pricing."""
        try:
            # Ensure dynamic pricing is loaded
            await self.ensure_pricing_loaded()
            
            marketplace_items = []
            
            # Add your AI strategies with real performance
            if include_ai_strategies:
                for strategy_func, config in self.ai_strategy_catalog.items():
                    # Get real performance from your database
                    performance_data = await self._get_ai_strategy_performance(strategy_func, user_id)

                    data_quality = performance_data.get("data_quality", "no_data")
                    badges = list(performance_data.get("badges") or self._build_performance_badges(data_quality))
                    performance_data.setdefault("badges", badges)

                    # Get dynamic pricing for this strategy
                    monthly_cost = self.strategy_pricing.get(strategy_func, 25)
                    execution_cost = max(1, monthly_cost // 30)

                    marketplace_item = StrategyMarketplaceItem(
                        strategy_id=f"ai_{strategy_func}",
                        name=config["name"],
                        description=f"AI-powered {config['category']} strategy using advanced algorithms",
                        category=config["category"],
                        publisher_id=None,  # Platform AI strategy
                        publisher_name="CryptoUniverse AI",
                        is_ai_strategy=True,
                        credit_cost_monthly=monthly_cost,
                        credit_cost_per_execution=execution_cost,
                        win_rate=performance_data.get("win_rate", 0),
                        avg_return=performance_data.get("avg_return", 0),
                        sharpe_ratio=performance_data.get("sharpe_ratio"),
                        max_drawdown=performance_data.get("max_drawdown", 0),
                        total_trades=performance_data.get("total_trades", 0),
                        min_capital_usd=config["min_capital"],
                        risk_level=config["risk_level"],
                        timeframes=["1m", "5m", "15m", "1h", "4h"],
                        supported_symbols=performance_data.get("supported_symbols", []),
                        backtest_results=await self._get_backtest_results(strategy_func),
                        ab_test_results=await self._get_ab_test_results(strategy_func),
                        live_performance=performance_data,
                        performance_badges=badges,
                        data_quality=data_quality,
                        created_at=datetime(2024, 1, 1),  # AI strategies launch date
                        last_updated=datetime.utcnow(),
                        is_active=True,
                        tier=config["tier"]
                    )
                    marketplace_items.append(marketplace_item)
            
            # Add community-published strategies
            if include_community_strategies:
                community_strategies = await self._get_community_strategies(user_id)
                marketplace_items.extend(community_strategies)
            
            return {
                "success": True,
                "strategies": [item.__dict__ for item in marketplace_items],
                "total_count": len(marketplace_items),
                "ai_strategies_count": sum(1 for item in marketplace_items if item.is_ai_strategy),
                "community_strategies_count": sum(1 for item in marketplace_items if not item.is_ai_strategy)
            }
            
        except Exception as e:
            self.logger.error("Failed to get marketplace strategies", error=str(e))
            return {"success": False, "error": str(e)}
    
    async def _get_ai_strategy_performance(self, strategy_func: str, user_id: str) -> Dict[str, Any]:
        """Get REAL performance data for AI strategy from actual trades."""
        try:
            # Use real performance tracker for actual trade data
            from app.services.real_performance_tracker import real_performance_tracker

            strategy_id = f"ai_{strategy_func}"

            # Get real performance metrics from actual trades
            strategy_uuid = await trading_strategies_service.get_platform_strategy_id(strategy_func)

            if strategy_uuid:
                real_metrics = await real_performance_tracker.track_strategy_performance(
                    strategy_id=strategy_uuid,
                    user_id=user_id,
                    period_days=30,
                    include_simulations=True,
                )

                if real_metrics and real_metrics.get('total_trades', 0) > 0:
                    # We have trade data (real or simulation) for this strategy
                    self.logger.info(
                        "✅ Using performance data for platform strategy",
                        strategy_function=strategy_func,
                        data_quality=real_metrics.get('data_quality')
                    )
                    return real_metrics
            else:
                self.logger.warning(
                    "Platform strategy UUID not found for performance lookup",
                    strategy_function=strategy_func,
                )

            # Fallback to trying existing function
            performance_result = await trading_strategies_service.strategy_performance(
                strategy_name=strategy_func,
                user_id=user_id
            )

            if performance_result.get("success"):
                # Handle nested response structure properly
                normalized_metrics = self._normalize_performance_data(
                    performance_result, strategy_func
                )
                if normalized_metrics:
                    return normalized_metrics

<<<<<<< HEAD
            # No reliable data - explicitly mark as no data
            return {
                "strategy_id": strategy_id,
                "total_pnl": 0.0,
                "win_rate": 0.0,
                "total_trades": 0,
                "avg_return": 0.0,
                "status": "no_data",
                "data_quality": "no_data",
                "badges": self._build_performance_badges("no_data")
=======
            # No reliable data - return neutral defaults
            return {
                "total_pnl": 0.0,
                "win_rate": 0.0,  # Normalized 0-1 range
                "total_trades": 0,
                "avg_return": 0.0,
                "sharpe_ratio": None,
                "max_drawdown": 0.0,
                "last_7_days_pnl": 0.0,
                "last_30_days_pnl": 0.0,
                "status": "no_data",
                "data_quality": "no_data"
>>>>>>> 212aa83f
            }

        except Exception as e:
            self.logger.error(f"Failed to get performance for {strategy_func}", error=str(e))
<<<<<<< HEAD
            # Return explicit no data structure instead of optimistic defaults
            return {
                "strategy_id": f"ai_{strategy_func}",
                "total_pnl": 0.0,
                "win_rate": 0.0,
                "total_trades": 0,
                "avg_return": 0.0,
                "status": "error",
                "data_quality": "no_data",
                "badges": self._build_performance_badges("no_data")
=======
            # Return neutral defaults on error
            return {
                "total_pnl": 0.0,
                "win_rate": 0.0,  # Normalized 0-1 range
                "total_trades": 0,
                "avg_return": 0.0,
                "sharpe_ratio": None,
                "max_drawdown": 0.0,
                "last_7_days_pnl": 0.0,
                "last_30_days_pnl": 0.0,
                "status": "error",
                "data_quality": "no_data"
>>>>>>> 212aa83f
            }

    def _normalize_performance_data(self, performance_result: Dict[str, Any], strategy_func: str) -> Dict[str, Any]:
        """
        Normalize performance data from various possible response structures.
        Handles nested structures and provides backfill for missing metrics.
        """
        try:
            # Try multiple possible locations for performance data
            performance_data: Optional[Dict[str, Any]] = None
            data_quality: Optional[str] = None
            status: Optional[str] = None
            badges: List[str] = []

            # Check for nested structure under 'strategy_performance_analysis'
            if "strategy_performance_analysis" in performance_result:
                analysis = performance_result["strategy_performance_analysis"]
                if isinstance(analysis, dict):
                    data_quality = analysis.get("data_quality")
                    status = analysis.get("status")
                    badges = analysis.get("performance_badges", [])
                    performance_data = analysis.get("performance_metrics") or analysis

            # Check for direct 'performance_metrics' key (legacy structure)
            if performance_data is None and "performance_metrics" in performance_result:
                performance_data = performance_result["performance_metrics"]
                data_quality = data_quality or performance_result.get("data_quality")
                status = status or performance_result.get("status")
                badges = badges or performance_result.get("badges", [])

            # Check for top-level metrics (flat structure)
            if performance_data is None and any(key in performance_result for key in ["total_pnl", "win_rate", "total_trades"]):
                performance_data = performance_result
                data_quality = data_quality or performance_result.get("data_quality")
                status = status or performance_result.get("status")
                badges = badges or performance_result.get("badges", [])

            if not performance_data or not isinstance(performance_data, dict):
                return None

            # Normalize and backfill metrics with type safety
            normalized = {}

            # Core financial metrics with neutral defaults
            normalized["total_pnl"] = self._safe_float(performance_data.get("total_pnl", 0))

            # Normalize win_rate to 0-1 range (convert percentages if >1)
            raw_win_rate = self._safe_float(performance_data.get("win_rate", 0))
            normalized["win_rate"] = raw_win_rate / 100.0 if raw_win_rate > 1 else raw_win_rate

<<<<<<< HEAD
            # Track data quality metadata for UI badges
            normalized["data_quality"] = data_quality or performance_data.get("data_quality", "simulated")
            normalized["status"] = status or performance_data.get("status")
            normalized["badges"] = badges or self._build_performance_badges(normalized["data_quality"])

            # Time-based metrics
            normalized["last_7_days_pnl"] = self._safe_float(
                performance_data.get("last_7_days_pnl", normalized["total_pnl"] * 0.1)
            )
            normalized["last_30_days_pnl"] = self._safe_float(
                performance_data.get("last_30_days_pnl", normalized["total_pnl"] * 0.6)
            )
=======
            normalized["total_trades"] = self._safe_int(performance_data.get("total_trades", 0))
            normalized["avg_return"] = self._safe_float(performance_data.get("avg_return", 0))

            # Additional metrics with neutral defaults
            normalized["sharpe_ratio"] = performance_data.get("sharpe_ratio")  # Keep None if missing
            normalized["max_drawdown"] = self._safe_float(performance_data.get("max_drawdown", 0))

            # Time-based metrics - force to 0 if no trades to avoid derived optimism
            if normalized["total_trades"] == 0:
                normalized["last_7_days_pnl"] = 0.0
                normalized["last_30_days_pnl"] = 0.0
            else:
                normalized["last_7_days_pnl"] = self._safe_float(
                    performance_data.get("last_7_days_pnl", 0)
                )
                normalized["last_30_days_pnl"] = self._safe_float(
                    performance_data.get("last_30_days_pnl", 0)
                )
>>>>>>> 212aa83f

            # Trading activity metrics
            winning_trades = performance_data.get("winning_trades",
                int(normalized["total_trades"] * normalized["win_rate"]))
            normalized["winning_trades"] = self._safe_int(winning_trades)

            # Risk metrics
            normalized["best_trade_pnl"] = self._safe_float(
                performance_data.get("best_trade_pnl", normalized["total_pnl"] * 0.15)
            )
            normalized["worst_trade_pnl"] = self._safe_float(
                performance_data.get("worst_trade_pnl", -abs(normalized["total_pnl"]) * 0.08)
            )

            # Support ALL major trading pairs - no limitations
            normalized["supported_symbols"] = performance_data.get("supported_symbols",
                ["BTC", "ETH", "BNB", "SOL", "ADA", "DOT", "MATIC", "LINK",
                 "AVAX", "ATOM", "UNI", "XRP", "DOGE", "LTC", "TRX", "NEAR"])

            self.logger.info(f"Performance data normalized successfully for {strategy_func}",
                           strategy=strategy_func,
                           source_keys=list(performance_data.keys()),
                           normalized_keys=list(normalized.keys()),
                           total_pnl=normalized["total_pnl"],
                           win_rate=normalized["win_rate"])

            return normalized

        except Exception as e:
            self.logger.error(f"Failed to normalize performance data for {strategy_func}",
                            error=str(e),
                            raw_data_type=type(performance_result).__name__)
            return None

    def _safe_float(self, value, default: float = 0.0) -> float:
        """Safely convert value to float with fallback."""
        try:
            if value is None:
                return default
            return float(value)
        except (ValueError, TypeError):
            return default

    def _safe_int(self, value, default: int = 0) -> int:
        """Safely convert value to int with fallback."""
        try:
            if value is None:
                return default
            return int(float(value))  # Convert through float to handle string numbers
        except (ValueError, TypeError):
            return default

    def _build_performance_badges(self, data_quality: Optional[str]) -> List[str]:
        """Build badges to describe performance data quality for UI consumers."""
        normalized_quality = data_quality or "no_data"
        if normalized_quality == "verified_real_trades":
            return []
        return ["Simulated / No live trades"]
    
    async def _get_backtest_results(self, strategy_func: str) -> Dict[str, Any]:
        """Get REAL backtesting results using actual market data."""

        try:
            # Use the new real backtesting engine
            from app.services.real_backtesting_engine import real_backtesting_engine

            # Get ALL available symbols from market data service
            from app.services.real_market_data import real_market_data_service

            # Use top traded pairs across multiple asset classes
            backtest_symbols = [
                "BTC/USDT", "ETH/USDT", "BNB/USDT",  # Large caps
                "SOL/USDT", "ADA/USDT", "DOT/USDT",   # Mid caps
                "MATIC/USDT", "LINK/USDT", "UNI/USDT", # DeFi
                "ATOM/USDT", "AVAX/USDT", "NEAR/USDT"  # Layer 1s
            ]

            # Run backtest with real market data on diverse assets
            backtest_result = await real_backtesting_engine.run_backtest(
                strategy_id=f"ai_{strategy_func}",
                strategy_func=strategy_func,
                start_date="2023-01-01",
                end_date="2024-01-01",
                symbols=backtest_symbols[:6],  # Use 6 diverse symbols for performance
                initial_capital=10000
            )
            
            if backtest_result.get("success"):
                return backtest_result["results"]
            else:
                # Fallback to strategy-specific realistic results
                return self._get_realistic_backtest_by_strategy(strategy_func)
                
        except Exception as e:
            self.logger.error(f"Real backtesting failed for {strategy_func}", error=str(e))
            return self._get_realistic_backtest_by_strategy(strategy_func)
    
    async def _run_real_historical_backtest(
        self,
        strategy_func: str,
        start_date: str,
        end_date: str,
        symbols: List[str],
        initial_capital: float
    ) -> Dict[str, Any]:
        """
        Run REAL historical backtest using actual strategy implementation.
        
        This uses real historical price data and executes the actual strategy
        logic to generate authentic performance metrics.
        """
        
        try:
            from datetime import datetime, timedelta
            import random
            
            # Get real historical price data for backtesting period
            historical_data = {}
            for symbol in symbols:
                # In production, this would fetch real historical data
                # For now, generate realistic price movements based on real current prices
                try:
                    current_price_data = await self._get_symbol_price("kucoin", symbol)
                    current_price = current_price_data.get("price", 100) if current_price_data else 100
                    
                    # Generate realistic historical prices (not random walk)
                    historical_data[symbol] = self._generate_realistic_price_history(
                        current_price, start_date, end_date
                    )
                except:
                    # Skip symbols we can't get real data for
                    continue
            
            if not historical_data:
                return {"success": False, "error": "No historical data available"}
            
            # Run strategy simulation with real price data
            backtest_results = await self._simulate_strategy_with_real_data(
                strategy_func, historical_data, initial_capital
            )
            
            return {
                "success": True,
                "results": backtest_results
            }
            
        except Exception as e:
            self.logger.error("Historical backtest execution failed", error=str(e))
            return {"success": False, "error": str(e)}
    
    def _get_realistic_backtest_by_strategy(self, strategy_func: str) -> Dict[str, Any]:
        """Get realistic backtest results based on strategy type."""
        
        # Strategy-specific realistic performance profiles
        strategy_profiles = {
            "spot_momentum_strategy": {
                "total_return": 45.2,
                "max_drawdown": 18.7,
                "sharpe_ratio": 1.34,
                "win_rate": 62.3,
                "total_trades": 89,
                "best_month": 12.4,
                "worst_month": -15.2,
                "volatility": 28.3,
                "calmar_ratio": 2.42
            },
            "risk_management": {
                "total_return": 12.8,
                "max_drawdown": 4.2,
                "sharpe_ratio": 2.87,
                "win_rate": 78.9,
                "total_trades": 156,
                "best_month": 3.2,
                "worst_month": -2.1,
                "volatility": 8.4,
                "calmar_ratio": 3.05
            },
            "pairs_trading": {
                "total_return": 23.6,
                "max_drawdown": 8.9,
                "sharpe_ratio": 1.89,
                "win_rate": 71.2,
                "total_trades": 234,
                "best_month": 6.8,
                "worst_month": -4.3,
                "volatility": 12.1,
                "calmar_ratio": 2.65
            },
            "statistical_arbitrage": {
                "total_return": 31.4,
                "max_drawdown": 11.2,
                "sharpe_ratio": 2.12,
                "win_rate": 68.7,
                "total_trades": 412,
                "best_month": 8.9,
                "worst_month": -6.7,
                "volatility": 15.8,
                "calmar_ratio": 2.80
            },
            "market_making": {
                "total_return": 18.9,
                "max_drawdown": 3.8,
                "sharpe_ratio": 3.21,
                "win_rate": 84.2,
                "total_trades": 1847,
                "best_month": 2.1,
                "worst_month": -1.9,
                "volatility": 6.2,
                "calmar_ratio": 4.97
            }
        }
        
        # Get strategy-specific profile or use conservative default
        profile = strategy_profiles.get(strategy_func, {
            "total_return": 15.3,
            "max_drawdown": 8.5,
            "sharpe_ratio": 1.45,
            "win_rate": 65.8,
            "total_trades": 127,
            "best_month": 4.2,
            "worst_month": -3.8,
            "volatility": 16.7,
            "calmar_ratio": 1.80
        })
        
        return {
            "backtest_period": "2023-01-01 to 2024-01-01",
            **profile,
            "calculation_method": "realistic_strategy_profile",
            "data_source": "strategy_specific_modeling"
        }
    
    def _generate_realistic_price_history(
        self,
        current_price: float,
        start_date: str,
        end_date: str
    ) -> List[Dict[str, Any]]:
        """Generate realistic price history based on current real price."""
        
        from datetime import datetime, timedelta
        import random
        import math
        
        start = datetime.strptime(start_date, "%Y-%m-%d")
        end = datetime.strptime(end_date, "%Y-%m-%d")
        
        days = (end - start).days
        price_history = []
        
        # Start from a reasonable historical price (80% of current for annual backtest)
        historical_start_price = current_price * 0.8
        price = historical_start_price
        
        for i in range(days):
            date = start + timedelta(days=i)
            
            # Generate realistic daily price movement
            # Crypto markets: higher volatility, occasional large moves
            daily_volatility = 0.05  # 5% daily volatility
            
            # Add trend component (gradual increase to current price)
            trend_component = (current_price - historical_start_price) / days / historical_start_price
            
            # Random component with fat tails (crypto characteristic)
            random_component = random.gauss(0, daily_volatility)
            if random.random() < 0.05:  # 5% chance of large move
                random_component *= 3
            
            # Calculate new price
            price_change = trend_component + random_component
            price = price * (1 + price_change)
            
            # Generate realistic volume (correlated with price movement)
            base_volume = 1000000  # $1M base volume
            volume_multiplier = 1 + abs(price_change) * 5  # Higher volume on big moves
            volume = base_volume * volume_multiplier
            
            price_history.append({
                "date": date.strftime("%Y-%m-%d"),
                "open": price * (1 + random.gauss(0, 0.01)),
                "high": price * (1 + abs(random.gauss(0, 0.02))),
                "low": price * (1 - abs(random.gauss(0, 0.02))),
                "close": price,
                "volume": volume
            })
        
        return price_history
    
    async def _simulate_strategy_with_real_data(
        self,
        strategy_func: str,
        historical_data: Dict[str, List[Dict]],
        initial_capital: float
    ) -> Dict[str, Any]:
        """
        Simulate strategy performance using real historical data.
        
        This executes the actual strategy logic against historical price data
        to generate authentic performance metrics.
        """
        
        try:
            trades = []
            portfolio_value = initial_capital
            peak_value = initial_capital
            max_drawdown = 0
            
            # Strategy-specific simulation logic
            if strategy_func == "spot_momentum_strategy":
                # Simulate momentum strategy with real data
                for symbol, price_data in historical_data.items():
                    for i in range(20, len(price_data)):  # Need 20 days for indicators
                        # Calculate real momentum indicators
                        recent_prices = [p["close"] for p in price_data[i-20:i]]
                        
                        if len(recent_prices) >= 20:
                            # Simple momentum calculation
                            short_ma = sum(recent_prices[-5:]) / 5
                            long_ma = sum(recent_prices[-20:]) / 20
                            
                            current_price = price_data[i]["close"]
                            
                            # Generate trade signal
                            if short_ma > long_ma * 1.02:  # 2% momentum threshold
                                # Buy signal
                                trade_size = portfolio_value * 0.1  # 10% position
                                quantity = trade_size / current_price
                                
                                # Simulate trade execution
                                trades.append({
                                    "date": price_data[i]["date"],
                                    "symbol": symbol,
                                    "action": "BUY",
                                    "price": current_price,
                                    "quantity": quantity,
                                    "value": trade_size
                                })
                                
                                # Update portfolio (simplified)
                                portfolio_value += trade_size * 0.02  # 2% average gain
                                
                            elif short_ma < long_ma * 0.98:  # Sell signal
                                # Sell signal (if we have position)
                                if trades and trades[-1]["action"] == "BUY":
                                    last_trade = trades[-1]
                                    profit = (current_price - last_trade["price"]) / last_trade["price"]
                                    portfolio_value += last_trade["value"] * profit
                                    
                                    trades.append({
                                        "date": price_data[i]["date"],
                                        "symbol": symbol,
                                        "action": "SELL",
                                        "price": current_price,
                                        "quantity": last_trade["quantity"],
                                        "pnl": last_trade["value"] * profit
                                    })
                        
                        # Track drawdown
                        if portfolio_value > peak_value:
                            peak_value = portfolio_value
                        
                        current_drawdown = (peak_value - portfolio_value) / peak_value
                        max_drawdown = max(max_drawdown, current_drawdown)
            
            # Calculate performance metrics
            total_return = ((portfolio_value - initial_capital) / initial_capital) * 100
            winning_trades = len([t for t in trades if t.get("pnl", 0) > 0])
            win_rate = (winning_trades / len(trades)) * 100 if trades else 0
            
            # Calculate Sharpe ratio (simplified)
            if trades:
                returns = [t.get("pnl", 0) / initial_capital for t in trades if "pnl" in t]
                if returns and len(returns) > 1:
                    import statistics
                    avg_return = statistics.mean(returns)
                    return_std = statistics.stdev(returns)
                    sharpe_ratio = (avg_return / return_std) * (252 ** 0.5) if return_std > 0 else 0
                else:
                    sharpe_ratio = 0
            else:
                sharpe_ratio = 0
            
            return {
                "backtest_period": f"{min(h[0]['date'] for h in historical_data.values())} to {max(h[-1]['date'] for h in historical_data.values())}",
                "total_return": round(total_return, 1),
                "max_drawdown": round(max_drawdown * 100, 1),
                "sharpe_ratio": round(sharpe_ratio, 2),
                "win_rate": round(win_rate, 1),
                "total_trades": len(trades),
                "final_portfolio_value": round(portfolio_value, 2),
                "best_trade": max([t.get("pnl", 0) for t in trades], default=0),
                "worst_trade": min([t.get("pnl", 0) for t in trades], default=0),
                "calculation_method": "real_historical_simulation",
                "data_source": "real_price_data_simulation"
            }
            
        except Exception as e:
            self.logger.error(f"Real backtest simulation failed for {strategy_func}", error=str(e))
            # Fallback to realistic strategy-specific results
            return self._get_realistic_backtest_by_strategy(strategy_func)
    
    async def _get_ab_test_results(self, strategy_func: str) -> Dict[str, Any]:
        """Get A/B testing results comparing strategy variants."""
        return {
            "test_period": "Last 90 days",
            "variant_a": {
                "name": "Standard Parameters",
                "return": 23.4,
                "win_rate": 71.2,
                "trades": 156
            },
            "variant_b": {
                "name": "Optimized Parameters", 
                "return": 28.7,
                "win_rate": 74.8,
                "trades": 142
            },
            "winner": "variant_b",
            "confidence": 95.2,
            "improvement": 22.7
        }
    
    async def _get_community_strategies(self, user_id: str) -> List[StrategyMarketplaceItem]:
        """Get community-published strategies."""
        try:
            async for db in get_database():
                # Get published strategies from community
                stmt = select(TradingStrategy, StrategyPublisher).join(
                    StrategyPublisher, TradingStrategy.user_id == StrategyPublisher.user_id
                ).where(
                    and_(
                        TradingStrategy.is_active == True,
                        StrategyPublisher.verified == True
                    )
                ).order_by(desc(TradingStrategy.total_pnl))
                
                result = await db.execute(stmt)
                strategies = result.fetchall()
                
                community_items = []
                for strategy, publisher in strategies:
                    # Calculate pricing based on performance
                    monthly_cost = self._calculate_strategy_pricing(strategy)

                    live_performance = await self._get_live_performance(str(strategy.id))
                    live_quality = live_performance.get("data_quality", "no_data") if isinstance(live_performance, dict) else "no_data"
                    live_badges = []
                    if isinstance(live_performance, dict):
                        live_badges = list(live_performance.get("badges") or self._build_performance_badges(live_quality))
                        live_performance.setdefault("badges", live_badges)
                    else:
                        live_performance = {
                            "data_quality": "no_data",
                            "status": "no_data",
                            "total_trades": 0,
                            "badges": self._build_performance_badges("no_data")
                        }
                        live_badges = live_performance["badges"]

                    item = StrategyMarketplaceItem(
                        strategy_id=str(strategy.id),
                        name=strategy.name,
                        description=strategy.description or "Community-published strategy",
                        category=strategy.strategy_type.value,
                        publisher_id=str(publisher.id),
                        publisher_name=publisher.display_name,
                        is_ai_strategy=False,
                        credit_cost_monthly=monthly_cost,
                        credit_cost_per_execution=max(1, monthly_cost // 30),
                        win_rate=strategy.win_rate,
                        avg_return=float(strategy.total_pnl / strategy.total_trades) if strategy.total_trades > 0 else 0,
                        sharpe_ratio=float(strategy.sharpe_ratio) if strategy.sharpe_ratio else None,
                        max_drawdown=float(strategy.max_drawdown),
                        total_trades=strategy.total_trades,
                        min_capital_usd=1000,  # Default minimum
                        risk_level=self._calculate_risk_level(strategy),
                        timeframes=[strategy.timeframe],
                        supported_symbols=strategy.target_symbols,
                        backtest_results={},  # Would be populated from backtesting service
                        ab_test_results={},   # Would be populated from A/B testing
                        live_performance=live_performance,
                        performance_badges=live_badges,
                        data_quality=live_quality,
                        created_at=strategy.created_at,
                        last_updated=strategy.updated_at,
                        is_active=strategy.is_active,
                        tier="community"
                    )
                    community_items.append(item)
                
                return community_items
                
        except Exception as e:
            self.logger.error("Failed to get community strategies", error=str(e))
            return []
    
    def _calculate_strategy_pricing(self, strategy: TradingStrategy) -> int:
        """Calculate credit pricing based on strategy performance."""
        base_price = 20  # Base 20 credits
        
        # Performance multipliers
        if strategy.win_rate > 80:
            base_price *= 2.0
        elif strategy.win_rate > 70:
            base_price *= 1.5
        elif strategy.win_rate > 60:
            base_price *= 1.2
        
        # Sharpe ratio multiplier
        if strategy.sharpe_ratio and strategy.sharpe_ratio > 2.0:
            base_price *= 1.5
        elif strategy.sharpe_ratio and strategy.sharpe_ratio > 1.5:
            base_price *= 1.3
        
        # Total trades multiplier (proven track record)
        if strategy.total_trades > 1000:
            base_price *= 1.4
        elif strategy.total_trades > 500:
            base_price *= 1.2
        
        return min(200, max(10, int(base_price)))  # Cap between 10-200 credits
    
    def _calculate_risk_level(self, strategy: TradingStrategy) -> str:
        """Calculate risk level based on strategy metrics."""
        if strategy.max_drawdown > 30:
            return "very_high"
        elif strategy.max_drawdown > 20:
            return "high"
        elif strategy.max_drawdown > 10:
            return "medium"
        elif strategy.max_drawdown > 5:
            return "low"
        else:
            return "very_low"
    
    async def _get_live_performance(self, strategy_id: str) -> Dict[str, Any]:
        """Get live performance metrics for strategy."""
        try:
            async for db in get_database():
                # Get recent trades for this strategy
                stmt = select(Trade).where(
                    and_(
                        Trade.strategy_id == strategy_id,
                        Trade.created_at >= datetime.utcnow() - timedelta(days=30)
                    )
                ).order_by(desc(Trade.created_at))
                
                result = await db.execute(stmt)
                recent_trades = result.scalars().all()

                if not recent_trades:
                    return {
                        "data_quality": "no_data",
                        "status": "no_trades",
                        "total_trades": 0,
<<<<<<< HEAD
                        "badges": self._build_performance_badges("no_data")
                    }

                # Calculate 30-day performance
                total_pnl = sum(float(trade.profit_realized_usd) for trade in recent_trades)
                winning_trades = sum(1 for trade in recent_trades if trade.profit_realized_usd > 0)
                win_rate = (winning_trades / len(recent_trades)) * 100
=======
                        "total_pnl": 0.0,
                        "win_rate": 0.0
                    }

                # Calculate 30-day performance with consistent field names and units
                total_pnl = sum(float(trade.profit_realized_usd) for trade in recent_trades)
                winning_trades = sum(1 for trade in recent_trades if trade.profit_realized_usd > 0)
                win_rate = winning_trades / len(recent_trades)  # Normalized 0-1 range
>>>>>>> 212aa83f

                return {
                    "period": "30_days",
                    "total_pnl": total_pnl,  # USD amount
                    "win_rate": win_rate,    # 0-1 normalized fraction
                    "total_trades": len(recent_trades),
                    "avg_trade_pnl": total_pnl / len(recent_trades),
                    "best_trade": max(float(trade.profit_realized_usd) for trade in recent_trades),
                    "worst_trade": min(float(trade.profit_realized_usd) for trade in recent_trades),
                    "data_quality": "verified_real_trades",
<<<<<<< HEAD
                    "status": "live_trades",
                    "badges": self._build_performance_badges("verified_real_trades")
=======
                    "status": "live_trades"
>>>>>>> 212aa83f
                }

        except Exception as e:
            self.logger.error("Failed to get live performance", error=str(e))
            return {
                "data_quality": "no_data",
                "status": "error",
                "total_trades": 0,
<<<<<<< HEAD
                "badges": self._build_performance_badges("no_data")
=======
                "total_pnl": 0.0,
                "win_rate": 0.0
>>>>>>> 212aa83f
            }
    
    async def purchase_strategy_access(
        self,
        user_id: str,
        strategy_id: str,
        subscription_type: str = "monthly"  # monthly, per_execution
    ) -> Dict[str, Any]:
        """Purchase access to strategy using credits."""
        try:
            async for db in get_database():
                # Get user's credit account
                credit_stmt = select(CreditAccount).where(CreditAccount.user_id == user_id)
                credit_result = await db.execute(credit_stmt)
                credit_account = credit_result.scalar_one_or_none()
                
                if not credit_account:
                    return {"success": False, "error": "No credit account found"}
                
                # Get strategy pricing
                if strategy_id.startswith("ai_"):
                    strategy_func = strategy_id.replace("ai_", "")
                    if strategy_func not in self.ai_strategy_catalog:
                        return {"success": False, "error": "Strategy not found"}
                    
                    config = self.ai_strategy_catalog[strategy_func]
                    # Handle different subscription types
                    if subscription_type in ["monthly", "permanent"]:
                        cost = config["credit_cost_monthly"]
                    else:
                        cost = config["credit_cost_per_execution"]
                else:
                    # Community strategy
                    strategy_stmt = select(TradingStrategy).where(TradingStrategy.id == strategy_id)
                    strategy_result = await db.execute(strategy_stmt)
                    strategy = strategy_result.scalar_one_or_none()
                    
                    if not strategy:
                        return {"success": False, "error": "Strategy not found"}
                    
                    cost = self._calculate_strategy_pricing(strategy)
                
                # Check if user has enough credits (skip check for free strategies)
                if cost > 0 and credit_account.available_credits < cost:
                    return {
                        "success": False, 
                        "error": f"Insufficient credits. Required: {cost}, Available: {credit_account.available_credits}"
                    }
                
                # Deduct credits (only for paid strategies)
                if cost > 0:
                    balance_before = credit_account.available_credits
                    credit_account.available_credits -= cost
                    credit_account.used_credits += cost
                    balance_after = credit_account.available_credits
                    
                    # Record transaction (only for paid strategies)
                    transaction = CreditTransaction(
                        account_id=credit_account.id,
                        transaction_type=CreditTransactionType.USAGE,
                        amount=-cost,
                        description=f"Strategy access: {strategy_id} ({subscription_type})",
                        balance_before=balance_before,
                        balance_after=balance_after,
                        source="system"
                    )
                    db.add(transaction)
                
                # Add to user's active strategies
                await self._add_to_user_strategy_portfolio(user_id, strategy_id, db)
                
                await db.commit()
                
                self.logger.info("Strategy purchase successful", 
                               user_id=user_id, 
                               strategy_id=strategy_id, 
                               cost=cost,
                               subscription_type=subscription_type)
                
                return {
                    "success": True,
                    "strategy_id": strategy_id,
                    "cost": cost,
                    "remaining_credits": credit_account.available_credits,
                    "subscription_type": subscription_type
                }
                
        except Exception as e:
            self.logger.error("Strategy purchase failed", error=str(e))
            return {"success": False, "error": str(e)}
    
    async def _add_to_user_strategy_portfolio(self, user_id: str, strategy_id: str, db: AsyncSession):
        """Add strategy to user's active strategy portfolio with enhanced error handling."""
        try:
            # Store in Redis for quick access
            from app.core.redis import get_redis_client
            redis = await get_redis_client()
            
            if not redis:
                self.logger.error("❌ Redis unavailable during strategy provisioning", 
                                user_id=user_id, strategy_id=strategy_id)
                raise Exception("Redis unavailable - strategy cannot be provisioned")
            
            # Add to user's active strategies set with safe operation
            result = await self._safe_redis_operation(redis.sadd, f"user_strategies:{user_id}", strategy_id)
            if result is None:
                raise Exception("Failed to add strategy to Redis - Redis operation failed")
            
            # Verify the strategy was added
            strategies = await self._safe_redis_operation(redis.smembers, f"user_strategies:{user_id}")
            if strategies is None:
                strategies = set()
            strategy_added = any(
                (s.decode() if isinstance(s, bytes) else s) == strategy_id 
                for s in strategies
            )
            
            if not strategy_added:
                raise Exception(f"Strategy {strategy_id} was not successfully added to Redis")
            
            # Set expiry for monthly subscriptions (but not for permanent free strategies)
            free_strategies = ["ai_risk_management", "ai_portfolio_optimization", "ai_spot_momentum_strategy"]
            if strategy_id not in free_strategies:
                await redis.expire(f"user_strategies:{user_id}", 30 * 24 * 3600)  # 30 days for paid strategies only
            
            self.logger.info("✅ Strategy added to user portfolio successfully", 
                           user_id=user_id, 
                           strategy_id=strategy_id,
                           total_strategies=len(strategies),
                           is_free_strategy=strategy_id in free_strategies)
                
        except Exception as e:
            self.logger.error("Failed to add strategy to portfolio", user_id=user_id, strategy_id=strategy_id, error=str(e))
            raise  # Re-raise to ensure purchase_strategy_access knows it failed
    
    async def get_user_strategy_portfolio(self, user_id: str) -> Dict[str, Any]:
        """Get user's purchased/active strategies with enterprise reliability."""
        import asyncio
        
        # Add method-level timeout for entire operation
        try:
            async with asyncio.timeout(5.0):  # 5 second timeout for entire method
                return await self._get_user_strategy_portfolio_impl(user_id)
        except asyncio.TimeoutError:
            self.logger.error("❌ Portfolio fetch timeout", user_id=user_id)
            # Return degraded state to prevent credit deductions for free strategies
            return {
                "success": False,
                "degraded": True,
                "active_strategies": [],
                "total_strategies": 0,
                "total_monthly_cost": 0,
                "error": "timeout",
                "cached": False
            }
        except Exception as e:
            self.logger.error("Failed to get user strategy portfolio", error=str(e))
            return {"success": False, "error": str(e)}
    
    async def _get_user_strategy_portfolio_impl(self, user_id: str) -> Dict[str, Any]:
        """Actual implementation with enterprise resource management."""
        
        redis = None
        
        try:
            # Get Redis with timeout for connection
            from app.core.redis import get_redis_client
            redis = await asyncio.wait_for(get_redis_client(), timeout=2.0)
            
            if not redis:
                self.logger.warning("Redis unavailable for strategy portfolio retrieval")
                return {"success": False, "error": "Redis unavailable"}
            
            # Get user's active strategies with comprehensive debugging
            redis_key = f"user_strategies:{user_id}"
            self.logger.info("🔍 REDIS STRATEGY LOOKUP",
                           user_id=user_id,
                           redis_key=redis_key,
                           redis_available=bool(redis))
            
            # Get strategies with timeout to prevent hanging
            active_strategies = await asyncio.wait_for(
                self._safe_redis_operation(redis.smembers, redis_key),
                timeout=3.0
            )
            if active_strategies is None:
                active_strategies = set()  # Fallback to empty set if Redis fails
            raw_strategies = list(active_strategies)  # Store raw for debugging
            
            # Handle both bytes and string responses from Redis
            active_strategies = [s.decode() if isinstance(s, bytes) else s for s in active_strategies]
            
            self.logger.info("🔍 REDIS STRATEGY RESULT",
                           user_id=user_id,
                           redis_key=redis_key,
                           raw_count=len(raw_strategies),
                           decoded_count=len(active_strategies),
                           strategies=active_strategies,
                           raw_data=raw_strategies[:5])  # Show first 5 raw items
            
            # ENHANCED RECOVERY: If no strategies found, implement comprehensive recovery
            if not active_strategies:
                self.logger.warning("🔍 Redis strategies empty, initiating recovery mechanism", user_id=user_id)
                
                recovered = await self._recover_missing_strategies(user_id, redis)
                if recovered:
                    # Re-fetch after recovery using safe operation
                    active_strategies = await self._safe_redis_operation(redis.smembers, f"user_strategies:{user_id}")
                    if active_strategies is None:
                        active_strategies = set()
                    active_strategies = [s.decode() if isinstance(s, bytes) else s for s in active_strategies]
                    self.logger.info("✅ Strategy recovery successful", user_id=user_id, strategies_recovered=len(active_strategies))
            
            strategy_portfolio = []
            total_monthly_cost = 0
            
            for strategy_id in active_strategies:
                if strategy_id.startswith("ai_"):
                    strategy_func = strategy_id.replace("ai_", "")
                    if strategy_func in self.ai_strategy_catalog:
                        config = self.ai_strategy_catalog[strategy_func]
                        total_monthly_cost += config["credit_cost_monthly"]
                        
                        performance = await self._get_ai_strategy_performance(strategy_func, user_id)
                        
                        strategy_portfolio.append({
                            "strategy_id": strategy_id,
                            "name": config["name"],
                            "category": config["category"],
                            "monthly_cost": config["credit_cost_monthly"],
                            "performance": performance,
                            "is_ai_strategy": True
                        })
            
            # Transform to frontend-expected format
            transformed_strategies = []
            total_pnl = 0

            for strategy in strategy_portfolio:
                perf = strategy.get("performance", {})
                pnl = perf.get("total_pnl", 0)
                total_pnl += pnl

                transformed_strategy = {
                    "strategy_id": strategy["strategy_id"],
                    "name": strategy["name"],
                    "category": strategy["category"],
                    "is_ai_strategy": strategy["is_ai_strategy"],
                    "publisher_name": "CryptoUniverse AI",

                    # Status & Subscription
                    "is_active": True,
                    "subscription_type": "welcome" if strategy["monthly_cost"] == 0 else "purchased",
                    "activated_at": "2024-01-15T10:00:00Z",
                    "expires_at": None,

                    # Pricing
                    "credit_cost_monthly": strategy["monthly_cost"],
                    "credit_cost_per_execution": 0.1,

                    # Performance Metrics
                    "total_trades": perf.get("total_trades", 45),
                    "winning_trades": int(perf.get("total_trades", 45) * perf.get("win_rate", 0.7)),
                    "win_rate": perf.get("win_rate", 0.7),
                    "total_pnl_usd": pnl,
                    "best_trade_pnl": pnl * 0.15 if pnl > 0 else 0,
                    "worst_trade_pnl": -abs(pnl) * 0.08,
                    "current_drawdown": 0.02,
                    "max_drawdown": 0.12,
                    "sharpe_ratio": 1.5,

                    # Risk & Configuration
                    "risk_level": "medium",
                    "allocation_percentage": 30,
                    "max_position_size": 1000,
                    "stop_loss_percentage": 0.05,

                    # Recent Performance
                    "last_7_days_pnl": pnl * 0.1,
                    "last_30_days_pnl": pnl * 0.6,
                    "recent_trades": []
                }
                transformed_strategies.append(transformed_strategy)

            # Create portfolio summary
            portfolio_summary = {
                "total_strategies": len(strategy_portfolio),
                "active_strategies": len(strategy_portfolio),
                "welcome_strategies": len([s for s in strategy_portfolio if s["monthly_cost"] == 0]),
                "purchased_strategies": len([s for s in strategy_portfolio if s["monthly_cost"] > 0]),
                "total_portfolio_value": 10000.0,  # Mock portfolio value
                "total_pnl_usd": total_pnl,
                "total_pnl_percentage": (total_pnl / 10000.0) if total_pnl > 0 else 0,
                "monthly_credit_cost": total_monthly_cost,
                "next_billing_date": None,
                "profit_potential_used": abs(total_pnl),
                "profit_potential_remaining": 10000.0 - abs(total_pnl)
            }

            return {
                "success": True,
                "active_strategies": transformed_strategies,
                "summary": portfolio_summary,
                "strategies": transformed_strategies,
                "total_strategies": len(strategy_portfolio),
                "total_monthly_cost": total_monthly_cost,
                "cached": False
            }
            
        except asyncio.TimeoutError:
            self.logger.error("❌ Redis operation timeout", user_id=user_id)
            raise  # Re-raise to be caught by outer timeout handler
            
        except Exception as e:
            self.logger.error("Failed to get user strategy portfolio", error=str(e))
            return {"success": False, "error": str(e)}
            
        finally:
            # Redis connection is managed by the connection manager
            # Do not close the shared client - just clear the reference
            if redis:
                redis = None
    
    async def _recover_missing_strategies(self, user_id: str, redis) -> bool:
        """Lightweight Redis-only strategy recovery mechanism."""
        try:
            self.logger.info("🔄 EMERGENCY STRATEGY RECOVERY INITIATED", user_id=user_id)
            
            # SIMPLIFIED APPROACH: Always provision core free strategies
            # Avoid database calls that can cause deadlocks
            strategies_to_provision = [
                "ai_risk_management", 
                "ai_portfolio_optimization", 
                "ai_spot_momentum_strategy"
            ]
            recovery_reason = "redis_emergency_recovery"
            
            # Provision strategies to Redis with safe operations
            for strategy_id in strategies_to_provision:
                result = await self._safe_redis_operation(redis.sadd, f"user_strategies:{user_id}", strategy_id)
                if result is not None:
                    self.logger.info("✅ Strategy recovered", 
                                   user_id=user_id, 
                                   strategy_id=strategy_id,
                                   reason=recovery_reason)
                else:
                    self.logger.error("❌ Failed to recover strategy - Redis operation failed",
                                    user_id=user_id, strategy_id=strategy_id)
            
            # Verify recovery worked
            recovered_strategies = await self._safe_redis_operation(redis.smembers, f"user_strategies:{user_id}")
            if recovered_strategies is None:
                recovered_strategies = set()
            success = len(recovered_strategies) > 0
            
            if success:
                self.logger.info("🎯 Strategy recovery completed successfully", 
                               user_id=user_id,
                               strategies_count=len(recovered_strategies),
                               strategies=list(recovered_strategies))
            else:
                self.logger.error("❌ Strategy recovery failed - Redis still empty", user_id=user_id)
            
            return success
                
        except Exception as e:
            self.logger.error("❌ Strategy recovery failed with exception", 
                            user_id=user_id, error=str(e), exc_info=True)
            return False
    
    async def _safe_redis_operation(self, operation_func, *args, **kwargs):
        """Safely execute Redis operations with fallback."""
        try:
            return await operation_func(*args, **kwargs)
        except Exception as e:
            self.logger.warning(f"⚠️ Redis operation failed: {str(e)}")
            return None


# Global service instance
strategy_marketplace_service = StrategyMarketplaceService()


async def get_strategy_marketplace_service() -> StrategyMarketplaceService:
    """Dependency injection for FastAPI."""
    return strategy_marketplace_service<|MERGE_RESOLUTION|>--- conflicted
+++ resolved
@@ -92,6 +92,51 @@
         # Strategy pricing will be loaded dynamically from admin settings
         self.strategy_pricing = None
     
+    # Win Rate Conversion Utilities
+    # CANONICAL UNIT: 0-1 (fraction) for all internal operations
+
+    @staticmethod
+    def normalize_win_rate_to_fraction(value: float) -> float:
+        """
+        Convert win rate input to canonical 0-1 fraction.
+
+        Args:
+            value: Win rate as either fraction (0-1) or percentage (0-100)
+
+        Returns:
+            float: Win rate as fraction (0-1)
+
+        Examples:
+            >>> normalize_win_rate_to_fraction(0.75)  # Already fraction
+            0.75
+            >>> normalize_win_rate_to_fraction(75.0)  # Percentage
+            0.75
+            >>> normalize_win_rate_to_fraction(100.0) # Edge case
+            1.0
+        """
+        if value > 1.0:
+            return min(value / 100.0, 1.0)  # Convert percentage to fraction, cap at 1.0
+        return min(value, 1.0)  # Already fraction, cap at 1.0
+
+    @staticmethod
+    def convert_fraction_to_percentage(fraction: float) -> float:
+        """
+        Convert canonical 0-1 fraction to percentage for DB/API output.
+
+        Args:
+            fraction: Win rate as fraction (0-1)
+
+        Returns:
+            float: Win rate as percentage (0-100)
+
+        Examples:
+            >>> convert_fraction_to_percentage(0.75)
+            75.0
+            >>> convert_fraction_to_percentage(1.0)
+            100.0
+        """
+        return fraction * 100.0
+
     async def ensure_pricing_loaded(self):
         """Ensure strategy pricing is loaded from admin settings."""
         if self.strategy_pricing is None:
@@ -396,20 +441,9 @@
                 if normalized_metrics:
                     return normalized_metrics
 
-<<<<<<< HEAD
-            # No reliable data - explicitly mark as no data
+            # No reliable data - return neutral defaults with all required fields
             return {
                 "strategy_id": strategy_id,
-                "total_pnl": 0.0,
-                "win_rate": 0.0,
-                "total_trades": 0,
-                "avg_return": 0.0,
-                "status": "no_data",
-                "data_quality": "no_data",
-                "badges": self._build_performance_badges("no_data")
-=======
-            # No reliable data - return neutral defaults
-            return {
                 "total_pnl": 0.0,
                 "win_rate": 0.0,  # Normalized 0-1 range
                 "total_trades": 0,
@@ -419,26 +453,15 @@
                 "last_7_days_pnl": 0.0,
                 "last_30_days_pnl": 0.0,
                 "status": "no_data",
-                "data_quality": "no_data"
->>>>>>> 212aa83f
+                "data_quality": "no_data",
+                "badges": self._build_performance_badges("no_data")
             }
 
         except Exception as e:
             self.logger.error(f"Failed to get performance for {strategy_func}", error=str(e))
-<<<<<<< HEAD
-            # Return explicit no data structure instead of optimistic defaults
+            # Return neutral defaults on error with all required fields
             return {
                 "strategy_id": f"ai_{strategy_func}",
-                "total_pnl": 0.0,
-                "win_rate": 0.0,
-                "total_trades": 0,
-                "avg_return": 0.0,
-                "status": "error",
-                "data_quality": "no_data",
-                "badges": self._build_performance_badges("no_data")
-=======
-            # Return neutral defaults on error
-            return {
                 "total_pnl": 0.0,
                 "win_rate": 0.0,  # Normalized 0-1 range
                 "total_trades": 0,
@@ -448,8 +471,8 @@
                 "last_7_days_pnl": 0.0,
                 "last_30_days_pnl": 0.0,
                 "status": "error",
-                "data_quality": "no_data"
->>>>>>> 212aa83f
+                "data_quality": "no_data",
+                "badges": self._build_performance_badges("no_data")
             }
 
     def _normalize_performance_data(self, performance_result: Dict[str, Any], strategy_func: str) -> Dict[str, Any]:
@@ -498,28 +521,19 @@
 
             # Normalize win_rate to 0-1 range (convert percentages if >1)
             raw_win_rate = self._safe_float(performance_data.get("win_rate", 0))
-            normalized["win_rate"] = raw_win_rate / 100.0 if raw_win_rate > 1 else raw_win_rate
-
-<<<<<<< HEAD
+            normalized["win_rate"] = self.normalize_win_rate_to_fraction(raw_win_rate)
+
+            normalized["total_trades"] = self._safe_int(performance_data.get("total_trades", 0))
+            normalized["avg_return"] = self._safe_float(performance_data.get("avg_return", 0))
+
+            # Additional metrics with neutral defaults
+            normalized["sharpe_ratio"] = performance_data.get("sharpe_ratio")  # Keep None if missing
+            normalized["max_drawdown"] = self._safe_float(performance_data.get("max_drawdown", 0))
+
             # Track data quality metadata for UI badges
             normalized["data_quality"] = data_quality or performance_data.get("data_quality", "simulated")
             normalized["status"] = status or performance_data.get("status")
             normalized["badges"] = badges or self._build_performance_badges(normalized["data_quality"])
-
-            # Time-based metrics
-            normalized["last_7_days_pnl"] = self._safe_float(
-                performance_data.get("last_7_days_pnl", normalized["total_pnl"] * 0.1)
-            )
-            normalized["last_30_days_pnl"] = self._safe_float(
-                performance_data.get("last_30_days_pnl", normalized["total_pnl"] * 0.6)
-            )
-=======
-            normalized["total_trades"] = self._safe_int(performance_data.get("total_trades", 0))
-            normalized["avg_return"] = self._safe_float(performance_data.get("avg_return", 0))
-
-            # Additional metrics with neutral defaults
-            normalized["sharpe_ratio"] = performance_data.get("sharpe_ratio")  # Keep None if missing
-            normalized["max_drawdown"] = self._safe_float(performance_data.get("max_drawdown", 0))
 
             # Time-based metrics - force to 0 if no trades to avoid derived optimism
             if normalized["total_trades"] == 0:
@@ -532,7 +546,6 @@
                 normalized["last_30_days_pnl"] = self._safe_float(
                     performance_data.get("last_30_days_pnl", 0)
                 )
->>>>>>> 212aa83f
 
             # Trading activity metrics
             winning_trades = performance_data.get("winning_trades",
@@ -1089,24 +1102,15 @@
                         "data_quality": "no_data",
                         "status": "no_trades",
                         "total_trades": 0,
-<<<<<<< HEAD
+                        "total_pnl": 0.0,
+                        "win_rate": 0.0,
                         "badges": self._build_performance_badges("no_data")
-                    }
-
-                # Calculate 30-day performance
-                total_pnl = sum(float(trade.profit_realized_usd) for trade in recent_trades)
-                winning_trades = sum(1 for trade in recent_trades if trade.profit_realized_usd > 0)
-                win_rate = (winning_trades / len(recent_trades)) * 100
-=======
-                        "total_pnl": 0.0,
-                        "win_rate": 0.0
                     }
 
                 # Calculate 30-day performance with consistent field names and units
                 total_pnl = sum(float(trade.profit_realized_usd) for trade in recent_trades)
                 winning_trades = sum(1 for trade in recent_trades if trade.profit_realized_usd > 0)
                 win_rate = winning_trades / len(recent_trades)  # Normalized 0-1 range
->>>>>>> 212aa83f
 
                 return {
                     "period": "30_days",
@@ -1117,12 +1121,8 @@
                     "best_trade": max(float(trade.profit_realized_usd) for trade in recent_trades),
                     "worst_trade": min(float(trade.profit_realized_usd) for trade in recent_trades),
                     "data_quality": "verified_real_trades",
-<<<<<<< HEAD
                     "status": "live_trades",
                     "badges": self._build_performance_badges("verified_real_trades")
-=======
-                    "status": "live_trades"
->>>>>>> 212aa83f
                 }
 
         except Exception as e:
@@ -1131,12 +1131,8 @@
                 "data_quality": "no_data",
                 "status": "error",
                 "total_trades": 0,
-<<<<<<< HEAD
-                "badges": self._build_performance_badges("no_data")
-=======
                 "total_pnl": 0.0,
                 "win_rate": 0.0
->>>>>>> 212aa83f
             }
     
     async def purchase_strategy_access(
