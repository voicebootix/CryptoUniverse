--- conflicted
+++ resolved
@@ -1236,13 +1236,9 @@
                     is_ai_strategy=False,
                     credit_cost_monthly=monthly_cost,
                     credit_cost_per_execution=max(1, monthly_cost // 30),
-<<<<<<< HEAD
                     win_rate=self.normalize_win_rate_to_fraction(
                         float(strategy.win_rate) if strategy.win_rate is not None else 0.0
                     ),
-=======
-                    win_rate=self.normalize_win_rate_to_fraction(float(strategy.win_rate)),
->>>>>>> 759a92e7
                     avg_return=(
                         float(strategy.total_pnl / strategy.total_trades) / 100.0
                         if strategy.total_trades > 0
