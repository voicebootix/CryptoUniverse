--- conflicted
+++ resolved
@@ -13,14 +13,9 @@
 
 import asyncio
 import json
-<<<<<<< HEAD
 import uuid
-from datetime import datetime, timedelta
-from typing import Dict, List, Optional, Any
-=======
 from datetime import datetime, timedelta, timezone
 from typing import Dict, List, Optional, Any, Tuple
->>>>>>> edf97638
 from dataclasses import dataclass
 
 import structlog
@@ -1825,14 +1820,12 @@
                 if hydrated_strategies:
                     active_strategies = hydrated_strategies
                     raw_strategies = list(active_strategies)
-<<<<<<< HEAD
-=======
+                    # Ensure record lookup is refreshed if needed (from st1bt7 improvements)
                     if not record_lookup:
                         refreshed_records, refreshed_ttl = await self._load_active_strategy_access_records(user_id)
                         record_lookup = {record.strategy_id: record for record in refreshed_records}
                         if redis and refreshed_ttl:
                             await self._safe_redis_operation(redis.expire, redis_key, refreshed_ttl)
->>>>>>> edf97638
                     self.logger.info(
                         "✅ Strategy portfolio hydrated from database",
                         user_id=user_id,
@@ -1848,12 +1841,6 @@
                         active_strategies = [s.decode() if isinstance(s, bytes) else s for s in active_strategies]
                         raw_strategies = list(active_strategies)
                         self.logger.info("✅ Strategy recovery successful", user_id=user_id, strategies_recovered=len(active_strategies))
-<<<<<<< HEAD
-            
-            strategy_portfolio = []
-            total_monthly_cost = 0
-=======
->>>>>>> edf97638
             
             # Ensure deterministic ordering and remove duplicates while preserving insertion order
             active_strategy_ids = list(dict.fromkeys(active_strategies))
@@ -1879,26 +1866,6 @@
 
                 if is_ai_strategy:
                     strategy_func = strategy_id.replace("ai_", "")
-<<<<<<< HEAD
-                    if strategy_func in self.ai_strategy_catalog:
-                        config = self.ai_strategy_catalog[strategy_func]
-
-                        monthly_cost = config.get("credit_cost_monthly", 0)
-                        try:
-                            monthly_cost_value = float(monthly_cost)
-                        except (TypeError, ValueError):
-                            monthly_cost_value = 0.0
-
-                        total_monthly_cost += monthly_cost_value
-
-                        performance = await self._get_ai_strategy_performance(strategy_func, user_id)
-
-                        strategy_portfolio.append({
-                            "strategy_id": strategy_id,
-                            "name": config["name"],
-                            "category": config["category"],
-                            "monthly_cost": monthly_cost_value,
-=======
                     catalog_entry = self.ai_strategy_catalog.get(strategy_func)
                     if catalog_entry:
                         performance = await self._get_ai_strategy_performance(strategy_func, user_id)
@@ -1910,7 +1877,6 @@
                             "name": catalog_entry["name"],
                             "category": catalog_entry["category"],
                             "monthly_cost": monthly_cost,
->>>>>>> edf97638
                             "performance": performance,
                             "is_ai_strategy": True,
                         }
@@ -1966,25 +1932,11 @@
                 pnl = perf.get("total_pnl", 0)
                 total_pnl += pnl
 
-<<<<<<< HEAD
-                monthly_cost = strategy.get("monthly_cost", 0)
-                try:
-                    monthly_cost_value = float(monthly_cost)
-                except (TypeError, ValueError):
-                    monthly_cost_value = 0.0
-
-                if monthly_cost_value == 0.0:
-                    subscription_type = "welcome"
-                    credit_cost_per_execution = 0
-                else:
-                    subscription_type = "purchased"
-                    credit_cost_per_execution = max(1, int(monthly_cost_value / 30))
-=======
+                # Extract overrides from st1bt7 branch
                 subscription_type_override = strategy.get("subscription_type_override")
                 publisher_name_override = strategy.get("publisher_name_override")
                 risk_level_override = strategy.get("risk_level_override")
                 metadata = strategy.get("metadata", {})
->>>>>>> edf97638
 
                 transformed_strategy = {
                     "strategy_id": strategy["strategy_id"],
@@ -1997,23 +1949,14 @@
 
                     # Status & Subscription
                     "is_active": True,
-<<<<<<< HEAD
-                    "subscription_type": subscription_type,
-=======
                     "subscription_type": subscription_type_override
                     or ("welcome" if strategy["monthly_cost"] == 0 else "purchased"),
->>>>>>> edf97638
                     "activated_at": "2024-01-15T10:00:00Z",
                     "expires_at": None,
 
                     # Pricing
-<<<<<<< HEAD
-                    "credit_cost_monthly": monthly_cost,
-                    "credit_cost_per_execution": credit_cost_per_execution,
-=======
                     "credit_cost_monthly": strategy["monthly_cost"],
                     "credit_cost_per_execution": 0.0 if strategy["monthly_cost"] == 0 else max(1, int(strategy["monthly_cost"] // 25) or 1),
->>>>>>> edf97638
 
                     # Performance Metrics
                     "total_trades": perf.get("total_trades", 45),
@@ -2075,39 +2018,14 @@
             if redis:
                 redis = None
 
-<<<<<<< HEAD
-    async def _hydrate_strategies_from_db(self, user_id: str, redis_client) -> List[str]:
-        """Rebuild the user's strategy portfolio directly from the database."""
-=======
     async def _load_active_strategy_access_records(
         self, user_id: str
     ) -> Tuple[List[UserStrategyAccess], Optional[int]]:
         """Fetch active strategy access records and compute a safe TTL."""
->>>>>>> edf97638
 
         try:
             import uuid
 
-<<<<<<< HEAD
-            try:
-                user_uuid = uuid.UUID(user_id) if isinstance(user_id, str) else user_id
-            except ValueError:
-                self.logger.warning("Cannot hydrate strategies from DB - invalid user_id format", user_id=user_id)
-                return []
-
-            async with get_database_session() as db:
-                query = (
-                    select(UserStrategyAccess)
-                    .where(
-                        and_(
-                            UserStrategyAccess.user_id == user_uuid,
-                            UserStrategyAccess.is_active.is_(True)
-                        )
-                    )
-                )
-                result = await db.execute(query)
-                access_records = result.scalars().all()
-=======
             user_uuid = uuid.UUID(user_id) if isinstance(user_id, str) else user_id
         except ValueError:
             self.logger.warning(
@@ -2158,61 +2076,33 @@
         """Rebuild the user's strategy portfolio directly from the database."""
 
         try:
+            # Use the improved _load_active_strategy_access_records method from st1bt7
             access_records, ttl_seconds = await self._load_active_strategy_access_records(user_id)
->>>>>>> edf97638
 
             if not access_records:
                 self.logger.info("No database-backed strategies found during hydration", user_id=user_id)
                 return []
 
-<<<<<<< HEAD
-            valid_strategy_ids = [record.strategy_id for record in access_records if record.is_valid()]
+            # Use st1bt7's simplified approach since _load_active_strategy_access_records already filters valid records
+            valid_strategy_ids = [record.strategy_id for record in access_records]
 
             if not valid_strategy_ids:
                 self.logger.info("Database strategies are inactive or expired", user_id=user_id)
                 return []
 
             redis_key = f"user_strategies:{user_id}"
-            ttl_seconds = 24 * 60 * 60  # default to 24 hours
-=======
-            valid_strategy_ids = [record.strategy_id for record in access_records]
-
-            redis_key = f"user_strategies:{user_id}"
->>>>>>> edf97638
             if redis_client:
                 await self._safe_redis_operation(redis_client.delete, redis_key)
                 for strategy_id in valid_strategy_ids:
                     await self._safe_redis_operation(redis_client.sadd, redis_key, strategy_id)
 
-<<<<<<< HEAD
-                # If any strategies have an upcoming expiration, use the earliest expiry as TTL
-                expiry_candidates = [
-                    record.expires_at
-                    for record in access_records
-                    if record.is_valid() and record.expires_at
-                ]
-                if expiry_candidates:
-                    from datetime import datetime, timezone
-
-                    now = datetime.now(timezone.utc)
-                    soonest_expiry = min(expiry_candidates)
-                    ttl_from_expiry = int((soonest_expiry - now).total_seconds())
-                    if ttl_from_expiry > 0:
-                        ttl_seconds = min(ttl_seconds, ttl_from_expiry)
-
-                await self._safe_redis_operation(
-                    redis_client.expire,
-                    redis_key,
-                    ttl_seconds,
-                )
-=======
+                # Use st1bt7's simplified approach since TTL is already calculated in _load_active_strategy_access_records
                 if ttl_seconds:
                     await self._safe_redis_operation(
                         redis_client.expire,
                         redis_key,
                         ttl_seconds,
                     )
->>>>>>> edf97638
 
             self.logger.info(
                 "Hydrated user strategies from database",
