--- conflicted
+++ resolved
@@ -1540,14 +1540,9 @@
         start_time = datetime.utcnow()
         
         try:
-<<<<<<< HEAD
             from datetime import timedelta
-            from app.models.trading import Portfolio  # Use existing Portfolio model
-=======
-            from datetime import datetime, timedelta
             from app.core.database import AsyncSessionLocal
             from app.models.trading import Portfolio
->>>>>>> beccd1d2
             
             # ENTERPRISE APPROACH: Sophisticated historical analysis with OPTIMIZED queries
             yesterday = datetime.utcnow() - timedelta(hours=24)
@@ -1590,24 +1585,19 @@
                     return await self._calculate_pnl_from_exchange_data(user_id, current_portfolio_value, db)
                 
         except Exception as e:
-<<<<<<< HEAD
-            self.logger.exception(f"Failed to calculate daily P&L for user {user_id}", user_id=user_id)
-            return 0.0, 0.0
-=======
             calculation_time = (datetime.utcnow() - start_time).total_seconds()
-            logger.error("Daily P&L calculation failed", 
-                        error=str(e), 
-                        user_id=user_id, 
-                        calculation_time_ms=calculation_time*1000,
-                        exc_info=True)
+            self.logger.error("Daily P&L calculation failed", 
+                             error=str(e), 
+                             user_id=user_id, 
+                             calculation_time_ms=calculation_time*1000,
+                             exc_info=True)
             # ENTERPRISE: Fallback to exchange data analysis instead of returning zeros
             try:
-                from app.core.database import AsyncSessionLocal
                 async with AsyncSessionLocal() as db:
-                    logger.info("Using exchange data fallback for P&L", user_id=user_id)
+                    self.logger.info("Using exchange data fallback for P&L", user_id=user_id)
                     return await self._calculate_pnl_from_exchange_data(user_id, current_portfolio_value, db)
             except Exception as fallback_error:
-                logger.error("Exchange data fallback also failed", error=str(fallback_error), user_id=user_id)
+                self.logger.error("Exchange data fallback also failed", error=str(fallback_error), user_id=user_id)
                 return 0.0, 0.0
     
     async def _calculate_pnl_from_exchange_data(self, user_id: str, current_portfolio_value: float, db) -> tuple[float, float]:
@@ -1635,71 +1625,10 @@
         
         daily_pnl_pct = (total_daily_pnl / current_portfolio_value * 100) if current_portfolio_value > 0 else 0.0
         return total_daily_pnl, daily_pnl_pct
->>>>>>> beccd1d2
     
     async def calculate_portfolio_volatility_risk(self, user_id: str, balances: List) -> Dict[str, Any]:
         """ENTERPRISE-GRADE portfolio volatility and risk analysis with caching."""
         try:
-<<<<<<< HEAD
-            # Get current positions - optimized query for active balances only
-            async with AsyncSessionLocal() as db:
-                stmt = select(
-                    ExchangeBalance.balance_change_24h,
-                    ExchangeBalance.usd_value,
-                    ExchangeBalance.symbol
-                ).join(ExchangeAccount).where(
-                    and_(
-                        ExchangeAccount.user_id == user_id,
-                        ExchangeBalance.total_balance > 0,
-                        ExchangeBalance.is_active == True
-                    )
-                )
-                result = await db.execute(stmt)
-                balance_rows = result.fetchall()
-                
-                # Calculate P&L from lightweight balance data
-                total_daily_pnl = 0.0
-                total_value = sum(float(row.usd_value or 0) for row in balance_rows)
-                
-                for row in balance_rows:
-                    # Use actual balance change if available
-                    if row.balance_change_24h is not None:
-                        total_daily_pnl += float(row.balance_change_24h)
-                
-                if total_value > 0 and total_daily_pnl != 0:
-                    daily_pnl_pct = (total_daily_pnl / total_value) * 100
-                    daily_pnl = total_daily_pnl
-                else:
-                    # Fallback estimation if no balance change data
-                    estimated_daily_change = 0.0
-                    total_weight = 0.0
-                    
-                    for row in balance_rows:
-                        weight = float(row.usd_value or 0) / current_portfolio_value if current_portfolio_value > 0 else 0
-                        
-                        # Apply volatility estimates based on asset type
-                        if row.symbol in ['BTC', 'ETH']:
-                            daily_volatility = 0.03  # 3% typical daily volatility
-                        elif row.symbol in ['USDT', 'USDC', 'BUSD']:
-                            daily_volatility = 0.001  # 0.1% for stablecoins
-                        else:
-                            daily_volatility = 0.05  # 5% for altcoins
-                        
-                        # Random walk estimation
-                        import random
-                        random.seed()
-                        price_change = random.uniform(-daily_volatility, daily_volatility)
-                        estimated_daily_change += weight * price_change
-                        total_weight += weight
-                    
-                    if total_weight > 0:
-                        avg_change = estimated_daily_change / total_weight
-                        daily_pnl = current_portfolio_value * avg_change
-                        daily_pnl_pct = avg_change * 100
-                    else:
-                        daily_pnl = 0.0
-                        daily_pnl_pct = 0.0
-=======
             # SOPHISTICATED RISK CALCULATIONS - Using real market data principles
             concentration_risks = {}
             volatility_scores = {}
@@ -1720,7 +1649,6 @@
                     "risk_level": self._calculate_concentration_risk(weight),
                     "position_size_usd": float(balance.usd_value or 0)
                 }
->>>>>>> beccd1d2
                 
                 # ENTERPRISE VOLATILITY SCORING using sophisticated market analysis
                 asset_volatility = await self._get_asset_volatility_estimate(symbol)
@@ -1751,7 +1679,7 @@
             }
             
         except Exception as e:
-            logger.error(f"Failed to calculate portfolio volatility risk: {str(e)}")
+            self.logger.error(f"Failed to calculate portfolio volatility risk: {str(e)}", user_id=user_id, exc_info=True)
             return {"overall_risk_level": "Unknown", "error": str(e)}
     
     def _calculate_concentration_risk(self, weight: float) -> str:
@@ -1818,10 +1746,6 @@
             return 0.06  # Moderate volatility estimate
             
         except Exception as e:
-<<<<<<< HEAD
-            self.logger.exception(f"Failed to estimate daily P&L for user {user_id}", user_id=user_id)
-            return 0.0, 0.0
-=======
             logger.warning(f"Failed to get volatility for {symbol} from market analysis: {str(e)}")
             return 0.06  # Conservative fallback
     
@@ -1870,16 +1794,12 @@
             recommendations.append("Consider diversifying across more assets to reduce concentration risk")
         
         return recommendations
->>>>>>> beccd1d2
     
     async def calculate_total_pnl(self, user_id: str, positions: List[Dict]) -> tuple[float, float]:
         """Calculate total P&L using existing cost basis data (EVIDENCE-BASED FIX)."""
         try:
-<<<<<<< HEAD
-=======
             # EVIDENCE-BASED: Use existing avg_cost_basis from ExchangeBalance - much faster than historical queries
             from app.core.database import AsyncSessionLocal
->>>>>>> beccd1d2
             total_pnl = 0.0
             total_cost_basis = 0.0
             total_current_value = 0.0
