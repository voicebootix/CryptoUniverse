--- conflicted
+++ resolved
@@ -47,10 +47,6 @@
                 if redis:
                     nonce_value = await redis.incr("kraken_nonce")
                     if nonce_value:
-<<<<<<< HEAD
-                        self._last_redis_nonce = int(nonce_value)
-                        return self._last_redis_nonce
-=======
                         nonce_int = int(nonce_value)
                         # Check if Redis nonce rolled back (can happen after fallback)
                         if nonce_int <= self._last_redis_nonce:
@@ -63,7 +59,6 @@
                         else:
                             self._last_redis_nonce = nonce_int
                             return nonce_int
->>>>>>> 3599c7ac
             except Exception as redis_error:  # pragma: no cover - defensive logging
                 logger.warning(
                     "Redis unavailable for Kraken nonce, using local counter",
