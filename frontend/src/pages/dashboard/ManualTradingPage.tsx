--- conflicted
+++ resolved
@@ -178,7 +178,6 @@
   const { toast } = useToast();
   const isAuthorized = !!user && (user.role === UserRole.TRADER || user.role === UserRole.ADMIN);
   const { exchanges, aggregatedStats } = useExchanges();
-<<<<<<< HEAD
   const {
     strategies,
     portfolioStrategies,
@@ -189,47 +188,30 @@
   const strategyOptions = useMemo<TradingStrategy[]>(() => {
     const options = new Map<string, TradingStrategy>();
 
+    // Add portfolio strategies first
     portfolioStrategies.forEach((strategy) => {
       options.set(strategy.strategy_id, strategy);
     });
 
-=======
-  const { strategies, availableStrategies, actions: strategyActions, executing: strategyExecuting } = useStrategies();
-  const strategyOptions = useMemo<TradingStrategy[]>(() => {
-    const options = new Map<string, TradingStrategy>();
-
->>>>>>> 3ffb7b5d
+    // Add configured strategies (may overwrite portfolio strategies)
     strategies.forEach((strategy) => {
       options.set(strategy.strategy_id, strategy);
     });
 
+    // Enrich with marketplace metadata and add marketplace-only strategies
     Object.entries(availableStrategies).forEach(([strategyId, metadata]) => {
       const existing = options.get(strategyId);
-<<<<<<< HEAD
-
-      if (!existing) {
-        return;
-      }
-
       const fallbackName = metadata.name || strategyId.replace(/_/g, ' ').replace(/\b\w/g, (char) => char.toUpperCase());
 
-      if (existing.name !== fallbackName) {
-        options.set(strategyId, { ...existing, name: fallbackName });
-      }
-    });
-
-    return Array.from(options.values()).sort((a, b) => a.name.localeCompare(b.name));
-  }, [portfolioStrategies, strategies, availableStrategies]);
-=======
-      const fallbackName = metadata.name || strategyId.replace(/_/g, ' ').replace(/\b\w/g, (char) => char.toUpperCase());
-
       if (existing) {
+        // Update name if it's different
         if (existing.name !== fallbackName) {
           options.set(strategyId, { ...existing, name: fallbackName });
         }
         return;
       }
 
+      // Add marketplace strategy that's not in portfolio or configured
       options.set(strategyId, {
         strategy_id: strategyId,
         name: fallbackName,
@@ -244,8 +226,7 @@
     });
 
     return Array.from(options.values()).sort((a, b) => a.name.localeCompare(b.name));
-  }, [strategies, availableStrategies]);
->>>>>>> 3ffb7b5d
+  }, [portfolioStrategies, strategies, availableStrategies]);
   const {
     totalValue,
     availableBalance,
